#!/usr/bin/env python3
# -*- coding: utf-8 -*-
"""
Edges related classes.
"""

import math
import sys
import warnings
from typing import Any, Dict, List, Union

import dessia_common.core as dc
import matplotlib.patches
import matplotlib.pyplot as plt
import numpy as npy
import plot_data.core as plot_data
import scipy.integrate as scipy_integrate
from scipy.optimize import least_squares, minimize, lsq_linear
from geomdl import NURBS, BSpline, fitting, operations, utilities
from geomdl.operations import length_curve, split_curve
from matplotlib import __version__ as _mpl_version
from mpl_toolkits.mplot3d import Axes3D
from packaging import version

import volmdlr.core
import volmdlr.core_compiled
import volmdlr.geometry
import volmdlr.utils.intersections as vm_utils_intersections
from volmdlr import bspline_fitting
from volmdlr.core import EdgeStyle


def standardize_knot_vector(knot_vector):
    """
    Standardize a knot vector to range from 0 to 1.
    """
    first_knot = knot_vector[0]
    last_knot = knot_vector[-1]
    standard_u_knots = []
    if first_knot != 0 or last_knot != 1:
        x = 1 / (last_knot - first_knot)
        y = first_knot / (first_knot - last_knot)
        for u in knot_vector:
            standard_u_knots.append(u * x + y)
        return standard_u_knots
    return knot_vector


def insert_knots_and_mutiplicity(knots, knot_mutiplicities, knot_to_add, num):
    """
    Compute knot-elements and multiplicities based on the global knot vector.

    """
    new_knots = []
    new_knot_mutiplicities = []
    i = 0
    for i, knot in enumerate(knots):
        if knot > knot_to_add:
            new_knots.extend([knot_to_add])
            new_knot_mutiplicities.append(num)
            new_knots.extend(knots[i:])
            new_knot_mutiplicities.extend(knot_mutiplicities[i:])
            break
        new_knots.append(knot)
        new_knot_mutiplicities.append(knot_mutiplicities[i])
    return new_knots, new_knot_mutiplicities, i


class Edge(dc.DessiaObject):
    """
    Defines a simple edge Object.
    """

    def __init__(self, start, end, name=''):
        self.start = start
        self.end = end
        self._length = None
        self._direction_vector = None

        # Disabling super init call for performance
        # dc.DessiaObject.__init__(self, name=name)
        self.name = name

    def __getitem__(self, key):
        if key == 0:
            return self.start
        if key == 1:
            return self.end
        raise IndexError

    def length(self):
        """
        Calculates the edge's length.
        """
        raise NotImplementedError(f'length method not implemented by {self.__class__.__name__}')

    def point_at_abscissa(self, abscissa):
        """
        Calculates the point at given abscissa.

        """
        raise NotImplementedError(f'point_at_abscissa method not implemented by {self.__class__.__name__}')

    def middle_point(self):
        """
        Gets the middle point for an edge.

        :return:
        """
        half_length = self.length() / 2
        middle_point = self.point_at_abscissa(abscissa=half_length)
        return middle_point

    def discretization_points(self, *, number_points: int = None, angle_resolution: int = None):
        """
        Discretize an Edge to have "n" points.

        :param number_points: the number of points (including start and end
            points) if unset, only start and end will be returned
        :param angle_resolution: if set, the sampling will be adapted to have
            a controlled angular distance. Useful to mesh an arc
        :return: a list of sampled points
        """
        if number_points is None or number_points == 1:
            number_points = 2
        if angle_resolution:
            number_points = int(math.pi * angle_resolution)
        step = self.length() / (number_points - 1)
        return [self.point_at_abscissa(i * step) for i in range(number_points)]

    def polygon_points(self, discretization_resolution: int):
        """
        Deprecated method of discretization_points.
        """
        warnings.warn('polygon_points is deprecated,\
        please use discretization_points instead',
                      DeprecationWarning)
        return self.discretization_points(discretization_resolution)

    @classmethod
    def from_step(cls, arguments, object_dict, **kwargs):
        """
        Converts a step primitive to an Edge type object.

        :param arguments: The arguments of the step primitive.
        :type arguments: list
        :param object_dict: The dictionary containing all the step primitives
            that have already been instantiated
        :type object_dict: dict
        :return: The corresponding Edge object
        :rtype: :class:`volmdlr.edges.Edge`
        """
        obj = object_dict[arguments[3]]
        point1 = object_dict[arguments[1]]
        point2 = object_dict[arguments[2]]
        orientation = arguments[4]
        if orientation == '.F.':
            point1, point2 = point2, point1
        if obj.__class__.__name__ == 'LineSegment3D':
            return object_dict[arguments[3]]
        if obj.__class__.__name__ == 'Line3D':
            if not point1.is_close(point2):
                return LineSegment3D(point1, point2, arguments[0][1:-1])
            return None
        if hasattr(obj, 'trim'):
            if obj.__class__.__name__ == 'Circle3D':
                point1, point2 = point2, point1
            return obj.trim(point1, point2)

        raise NotImplementedError(f'Unsupported: {object_dict[arguments[3]]}')

    def normal_vector(self, abscissa):
        """
        Calculates the normal vector the edge at given abscissa.

        :return: the normal vector
        """
        raise NotImplementedError('the normal_vector method must be'
                                  'overloaded by subclassing class')

    def unit_normal_vector(self, abscissa: float = 0.0):
        """
        Calculates the unit normal vector the edge at given abscissa.

        :param abscissa: edge abscissa
        :return: unit normal vector
        """
        vector = self.normal_vector(abscissa)
        vector.normalize()
        return vector

    def direction_vector(self, abscissa):
        """
        Calculates the direction vector the edge at given abscissa.

        :param abscissa: edge abscissa
        :return: direction vector
        """
        raise NotImplementedError('the direction_vector method must be'
                                  'overloaded by subclassing class')

    def unit_direction_vector(self, abscissa: float = 0.0):
        """
        Calculates the unit direction vector the edge at given abscissa.

        :param abscissa: edge abscissa
        :return: unit direction vector
        """
        vector = self.direction_vector(abscissa)
        vector.normalize()
        return vector

    def straight_line_point_belongs(self, point):
        """
        Verifies if a point belongs to the surface created by closing the edge.

        :param point: Point to be verified
        :return: Return True if the point belongs to this surface,
            or False otherwise
        """
        raise NotImplementedError(f'the straight_line_point_belongs method must be'
                                  f' overloaded by {self.__class__.__name__}')

    def touching_points(self, edge2):
        """
        Verifies if two edges are touching each other.

        In case these two edges are touching each other, return these touching points.

        :param edge2: edge2 to verify touching points.
        :return: list of touching points.
        """
        point1, point2 = edge2.start, edge2.end
        point3, point4 = self.start, self.end
        touching_points = []
        for primitive, points in zip([self, edge2], [[point1, point2], [point3, point4]]):
            for point in points:
                if point not in touching_points and primitive.point_belongs(point):
                    touching_points.append(point)
        return touching_points

    def abscissa(self, point, tol: float = 1e-6):
        """
        Computes the abscissa of an Edge.

        :param point: The point located on the edge.
        :type point: Union[:class:`volmdlr.Point2D`, :class:`volmdlr.Point3D`].
        :param tol: The precision in terms of distance. Default value is 1e-4.
        :type tol: float, optional.
        :return: The abscissa of the point.
        :rtype: float
        """
        raise NotImplementedError(f'the abscissa method must be overloaded by {self.__class__.__name__}')

    def local_discretization(self, point1, point2, number_points):
        """
        Gets n discretization points between two given points of the edge.

        :param point1: point 1 on edge.
        :param point2: point 2 on edge.
        :param number_points: number of points to discretize locally.
        :return: list of locally discretized points.
        """
        abscissa1 = self.abscissa(point1)
        abscissa2 = self.abscissa(point2)
        discretized_points_between_1_2 = [self.point_at_abscissa(abscissa) for abscissa
                                          in npy.linspace(abscissa1, abscissa2, num=number_points)]
        return discretized_points_between_1_2


class Line(dc.DessiaObject):
    """
    Abstract class representing a line.

    :param point1: The first point defining the line
    :type point1: Union[:class:`volmdlr.Point2D`, :class:`volmdlr.Point3D`]
    :param point2: The second point defining the line
    :type point2: Union[:class:`volmdlr.Point2D`, :class:`volmdlr.Point3D`]
    :param name: Name of the line. Default value is an empty string
    :type name: str, optional
    """

    def __init__(self, point1, point2, name=''):
        self.point1 = point1
        self.point2 = point2
        self._direction_vector = None
        dc.DessiaObject.__init__(self, name=name)

    def __getitem__(self, key):
        """
        Get a point of the line by its index.
        """
        if key == 0:
            return self.point1
        if key == 1:
            return self.point2
        raise IndexError

    def unit_direction_vector(self, *args, **kwargs):
        """
        Get the unit direction vector of the line.

        :return: The unit direction vector of the line
        :rtype:  Union[:class:`volmdlr.Vector2D`, :class:`volmdlr.Vector3D`]
        """
        vector = self.direction_vector()
        vector.normalize()
        return vector

    def direction_vector(self, *args, **kwargs):
        """
        Get the direction vector of the line.

        :return: The direction vector of the line
        :rtype: Union[:class:`volmdlr.Vector2D`, :class:`volmdlr.Vector3D`]
        """
        if not self._direction_vector:
            self._direction_vector = self.point2 - self.point1
        return self._direction_vector

    def normal_vector(self, *args, **kwargs):
        """
        Get the normal vector of the line.

        :return: The normal vector of the line
        :rtype: Union[:class:`volmdlr.Vector2D`, :class:`volmdlr.Vector3D`]
        """
        return self.direction_vector().normal_vector()

    def unit_normal_vector(self, abscissa=0.):
        """
        Get the unit normal vector of the line.

        :param abscissa: The abscissa of the point from which to calculate
            the normal vector
        :type abscissa: float, optional
        :return: The unit normal vector of the line
        :rtype: Union[:class:`volmdlr.Vector2D`, :class:`volmdlr.Vector3D`]
        """
        return self.unit_direction_vector().normal_vector()

    def point_projection(self, point):
        """
        Calculate the projection of a point onto the line.

        :param point: The point to project
        :type point: Union[:class:`volmdlr.Point2D`, :class:`volmdlr.Point3D`]
        :return: The projection of the point onto the line and the distance
            between the point and the projection
        :rtype: Tuple(Union[:class:`volmdlr.Point2D`,
            :class:`volmdlr.Point3D`], float)
        """
        vector = self.point2 - self.point1
        norm_u = vector.norm()
        t = (point - self.point1).dot(vector) / norm_u ** 2
        projection = self.point1 + t * vector
        projection = projection.to_point()
        return projection, t * norm_u

    def abscissa(self, point):
        """
        Calculate the abscissa of a point on the line.

        :param point: The point for which to calculate the abscissa
        :type point: Union[:class:`volmdlr.Point2D`, :class:`volmdlr.Point3D`]
        :return: The abscissa of the point
        :rtype: float
        """
        vector = self.point2 - self.point1
        norm_u = vector.norm()
        t = (point - self.point1).dot(vector) / norm_u
        return t

    def point_at_abscissa(self, abscissa):
        """
        Returns the point that corresponds to the given abscissa.

        :param abscissa: The abscissa
        :type abscissa: float
        :return: The point that correspods to the given abscissa.
        :rtype: Union[:class:`volmdlr.Point2D`, :class:`volmdlr.Point3D`]
        """
        return self.point1 + (self.point2 - self.point1) * abscissa

    def sort_points_along_line(self, points):
        """
        Sort point along a line.

        :param points: list of points to be sorted.
        :return: sorted points.
        """
        return sorted(points, key=self.abscissa)

    def split(self, split_point):
        """
        Split a line into two lines.

        :param split_point: The point where to split the line
        :type split_point: Union[:class:`volmdlr.Point2D`,
            :class:`volmdlr.Point3D`]
        :return: A list containing two lines
        """
        return [self.__class__(self.point1, split_point),
                self.__class__(split_point, self.point2)]

    def is_between_points(self, point1: Union[volmdlr.Point2D, volmdlr.Point3D],
                          point2: Union[volmdlr.Point2D, volmdlr.Point3D]):
        """
        Verifies if a line is between two points.

        :param point1: The first point
        :type point1: Union[:class:`volmdlr.Point2D`, :class:`volmdlr.Point3D`]
        :param point2: The second point
        :type point2: Union[:class:`volmdlr.Point2D`, :class:`volmdlr.Point3D`]
        :return: True if the line is between the two points, False otherwise
        :rtype: bool
        """

        if point1.is_close(point2):
            return False

        line_segment = LineSegment2D(point1, point2)
        if line_segment.line_intersections(self):
            return True
        return False


class LineSegment(Edge):
    """
    Abstract class.

    """

    def direction_independent_eq(self, linesegment2):
        """
        Verifies if two line segments are the same, not considering its direction.

        """
        if self.start.is_close(linesegment2.start) and self.end.is_close(linesegment2.end):
            return True
        return self.start.is_close(linesegment2.end) and self.end.is_close(linesegment2.start)

    def length(self):
        if not self._length:
            self._length = self.end.point_distance(self.start)
        return self._length

    def abscissa(self, point, tol=1e-6):
        """
        Calculates the abscissa parameter of a Line Segment, at a point.

        :param point: point to verify abscissa.
        :param tol: tolerance.
        :return: abscissa parameter.
        """
        if point.point_distance(self.start) < tol:
            return 0
        if point.point_distance(self.end) < tol:
            return self.length()

        vector = self.end - self.start
        length = vector.norm()
        t = (point - self.start).dot(vector) / length
        if t < -1e-9 or t > length + 1e-9:
            raise ValueError(f'Point is not on linesegment: abscissa={t}')
        return t

    def direction_vector(self, abscissa=0.):
        """
        Returns a direction vector at a given abscissa, it is not normalized.

        :param abscissa: defines where in the line segment
            direction vector is to be calculated.
        :return: The direction vector of the LineSegment.
        """
        if not self._direction_vector:
            self._direction_vector = self.end - self.start
        return self._direction_vector

    def normal_vector(self, abscissa=0.):
        """
        Returns a normal vector at a given abscissa, it is not normalized.

        :param abscissa: defines where in the line_segment
        normal vector is to be calculated.
        :return: The normal vector of the LineSegment.
        """
        return self.direction_vector(abscissa).normal_vector()

    def point_projection(self, point):
        """
        Calculates the projection of a point on a Line Segment.

        :param point: point to be verified.
        :return: point projection.
        """
        point1, point2 = self.start, self.end
        vector = point2 - point1
        norm_u = vector.norm()
        t_param = (point - point1).dot(vector) / norm_u ** 2
        projection = point1 + t_param * vector

        return projection, t_param * norm_u

    def split(self, split_point):
        """
        Split a Line Segment at a given point into two Line Segments.

        :param split_point: splitting point.
        :return: list with the two split line segments.
        """
        if split_point.is_close(self.start):
            return [None, self.copy()]
        if split_point.is_close(self.end):
            return [self.copy(), None]
        return [self.__class__(self.start, split_point),
                self.__class__(split_point, self.end)]

    def middle_point(self):
        """
        Calculates the middle point of a Line Segment.

        :return:
        """
        return 0.5 * (self.start + self.end)

    def point_at_abscissa(self, abscissa):
        """
        Calculates a point in the LineSegment at a given abscissa.

        :param abscissa: abscissa where in the curve the point should be calculated.
        :return: Corresponding point.
        """
        return self.start + self.unit_direction_vector() * abscissa

    def get_geo_lines(self, tag: int, start_point_tag: int, end_point_tag: int):
        """
        Gets the lines that define a LineSegment in a .geo file.

        :param tag: The linesegment index
        :type tag: int
        :param start_point_tag: The linesegment' start point index
        :type start_point_tag: int
        :param end_point_tag: The linesegment' end point index
        :type end_point_tag: int

        :return: A line
        :rtype: str
        """

        return 'Line(' + str(tag) + ') = {' + str(start_point_tag) + ', ' + str(end_point_tag) + '};'

    def get_geo_points(self):
        return [self.start, self.end]

    def get_shared_section(self, other_linesegment):
        """
        Gets the shared section between two line segments.

        :param other_linesegment: other line segment to verify for shared section.
        :return: shared line segment section.
        """
        if self.__class__ != other_linesegment.__class__:
            return []
        if not self.direction_vector().is_colinear_to(other_linesegment.direction_vector()) or \
                (not any(self.point_belongs(point) for point in [other_linesegment.start, other_linesegment.end]) and
                 not any(other_linesegment.point_belongs(point) for point in [self.start, self.end])):
            return []
        if all(self.point_belongs(point) for point in other_linesegment.discretization_points(number_points=5)):
            return [other_linesegment]
        if all(other_linesegment.point_belongs(point) for point in self.discretization_points(number_points=5)):
            return [self]
        new_linesegment_points = []
        for point in [self.start, self.end]:
            if other_linesegment.point_belongs(point) and\
                    not volmdlr.core.point_in_list(point, new_linesegment_points):
                new_linesegment_points.append(point)
        for point in [other_linesegment.start, other_linesegment.end]:
            if self.point_belongs(point) and\
                    not volmdlr.core.point_in_list(point, new_linesegment_points):
                new_linesegment_points.append(point)
        if len(new_linesegment_points) == 1:
            return []
        if len(new_linesegment_points) != 2:
            raise ValueError
        class_ = self.__class__
        return [class_(new_linesegment_points[0], new_linesegment_points[1])]

    def delete_shared_section(self, other_linesegment):
        """
        Deletes from self, the section shared with the other line segment.

        :param other_linesegment:
        :return:
        """
        shared_section = self.get_shared_section(other_linesegment)
        if not shared_section:
            return [self]
        points = []
        for point in [self.start, self.end, shared_section[0].start, shared_section[0].end]:
            if not volmdlr.core.point_in_list(point, points):
                points.append(point)
        points = sorted(points, key=self.start.point_distance)
        new_line_segments = []
        class_ = self.__class__
        for point1, point2 in zip(points[:-1], points[1:]):
            lineseg = class_(point1, point2)
            if not lineseg.direction_independent_eq(shared_section[0]):
                new_line_segments.append(lineseg)
        return new_line_segments


class BSplineCurve(Edge):
    """
    An abstract class for B-spline curves.

    The following rule must be
    respected : `number of knots = number of control points + degree + 1`.

    :param degree: The degree of the B-spline curve.
    :type degree: int
    :param control_points: A list of 2 or 3 dimensional points
    :type control_points: Union[List[:class:`volmdlr.Point2D`],
        List[:class:`volmdlr.Point3D`]]
    :param knot_multiplicities: The vector of multiplicities for each knot
    :type knot_multiplicities: List[int]
    :param knots: The knot vector composed of values between 0 and 1
    :type knots: List[float]
    :param weights: The weight vector applied to the knot vector. Default
        value is None
    :type weights: List[float], optional
    :param periodic: If `True` the B-spline curve is periodic. Default value
        is False
    :type periodic: bool, optional
    :param name: The name of the B-spline curve. Default value is ''
    :type name: str, optional
    """
    _non_serializable_attributes = ['curve']

    def __init__(self,
                 degree: int,
                 control_points: Union[List[volmdlr.Point2D], List[volmdlr.Point3D]],
                 knot_multiplicities: List[int],
                 knots: List[float],
                 weights: List[float] = None,
                 periodic: bool = False,
                 name: str = ''):
        self.control_points = control_points
        self.degree = degree
        knots = standardize_knot_vector(knots)
        self.knots = knots
        self.knot_multiplicities = knot_multiplicities
        self.weights = weights
        self.periodic = periodic

        points = [[*point] for point in control_points]
        if weights is None:
            curve = BSpline.Curve()
            curve.degree = degree
            curve.ctrlpts = points
        else:
            curve = NURBS.Curve()
            curve.degree = degree
            curve.ctrlpts = points
            curve.weights = weights

        knot_vector = []
        for i, knot in enumerate(knots):
            knot_vector.extend([knot] * knot_multiplicities[i])
        curve.knotvector = knot_vector
        curve.delta = 0.01
        curve_points = curve.evalpts
        self.curve = curve

        self._length = None
        self.points = [getattr(volmdlr,
                               f'Point{self.__class__.__name__[-2::]}')(*point)
                       for point in curve_points]

        Edge.__init__(self, self.points[0], self.points[-1], name=name)

    def to_dict(self, *args, **kwargs):
        """Avoids storing points in memo that makes serialization slow."""
        dict_ = self.base_dict()
        dict_['degree'] = self.degree
        dict_['control_points'] = [point.to_dict() for point in self.control_points]
        dict_['knot_multiplicities'] = self.knot_multiplicities
        dict_['knots'] = self.knots
        dict_['weights'] = self.weights
        dict_['periodic'] = self.periodic
        return dict_

    def __hash__(self):
        """
        Return a hash value for the B-spline curve.
        """
        return hash((tuple(self.control_points), self.degree, tuple(self.knots)))

    def __eq__(self, other):
        """
        Return True if the other B-spline curve has the same control points, degree, and knot vector, False otherwise.
        """
        if isinstance(other, self.__class__):
            return (self.control_points == other.control_points
                    and self.degree == other.degree
                    and self.knots == other.knots)
        return False

    def reverse(self):
        """
        Reverses the B-spline's direction by reversing its control points.

        :return: A reversed B-spline curve.
        :rtype: :class:`volmdlr.edges.BSplineCurve`.
        """
        return self.__class__(
            degree=self.degree,
            control_points=self.control_points[::-1],
            knot_multiplicities=self.knot_multiplicities[::-1],
            knots=self.knots[::-1],
            weights=self.weights,
            periodic=self.periodic)

    @classmethod
    def from_geomdl_curve(cls, curve):
        """
        # TODO: to be completed.

        :param curve:
        :type curve:
        :return: A reversed B-spline curve
        :rtype: :class:`volmdlr.edges.BSplineCurve`
        """
        point_dimension = f'Point{cls.__name__[-2::]}'

        knots = list(sorted(set(curve.knotvector)))
        knot_multiplicities = [curve.knotvector.count(k) for k in knots]

        return cls(degree=curve.degree,
                   control_points=[getattr(volmdlr, point_dimension)(*point)
                                   for point in curve.ctrlpts],
                   knots=knots,
                   knot_multiplicities=knot_multiplicities)

    def length(self):
        """
        Returns the length of the B-spline curve.

        :return: The length of the B-spline curve.
        :rtype: float
        """
        if not self._length:
            self._length = length_curve(self.curve)
        return self._length

    def normal_vector(self, abscissa):
        """
        Calculates the normal vector to the BSpline curve at given abscissa.

        :return: the normal vector
        """
        return self.direction_vector(abscissa).normal_vector()

    def direction_vector(self, abscissa):
        """
        Calculates the direction vector on the BSpline curve at given abscissa.

        :param abscissa: edge abscissa
        :return: direction vector
        """
        u = abscissa / self.length()
        derivatives = self.derivatives(u, 1)
        return derivatives[1]

    def middle_point(self):
        """
        Computes the 2D or 3D middle point of the B-spline curve.

        :return: The middle point
        :rtype: Union[:class:`volmdlr.Point2D`, :class:`volmdlr.Point3D`]
        """
        return self.point_at_abscissa(self.length() * 0.5)

    def abscissa(self, point: Union[volmdlr.Point2D, volmdlr.Point3D],
                 tol: float = 1e-4):
        """
        Computes the abscissa of a 2D or 3D point using the least square method.

        :param point: The point located on the B-spline curve.
        :type point: Union[:class:`volmdlr.Point2D`, :class:`volmdlr.Point3D`].
        :param tol: The precision in terms of distance. Default value is 1e-4.
        :type tol: float, optional.
        :return: The abscissa of the point.
        :rtype: float
        """
        length = self.length()
        for x0 in [0, length * 0.25, length * 0.5, length * 0.75, length]:
            res = least_squares(lambda u: (point - self.point_at_abscissa(u)).norm(), x0=x0, bounds=([0], [length]))
            if res.fun < tol:
                return res.x[0]

        print('distance =', res.cost)
        print('res.fun:', res.fun)
        # ax = self.plot()
        # point.plot(ax=ax)
        # best_point = self.point_at_abscissa(res.x)
        # best_point.plot(ax=ax, color='r')
        raise ValueError('abscissa not found')

    def split(self, point: Union[volmdlr.Point2D, volmdlr.Point3D],
              tol: float = 1e-5):
        """
        Splits of B-spline curve in two pieces using a 2D or 3D point.

        :param point: The point where the B-spline curve is split
        :type point: Union[:class:`volmdlr.Point2D`, :class:`volmdlr.Point3D`]
        :param tol: The precision in terms of distance. Default value is 1e-4
        :type tol: float, optional
        :return: A list containing the first and second split of the B-spline
            curve
        :rtype: List[:class:`volmdlr.edges.BSplineCurve`]
        """
        if point.point_distance(self.start) < tol:
            return [None, self.copy()]
        if point.point_distance(self.end) < tol:
            return [self.copy(), None]
        adim_abscissa = self.abscissa(point) / self.length()
        curve1, curve2 = split_curve(self.curve, adim_abscissa)

        return [self.__class__.from_geomdl_curve(curve1),
                self.__class__.from_geomdl_curve(curve2)]

    def translation(self, offset: Union[volmdlr.Vector2D, volmdlr.Vector3D]):
        """
        Translates the B-spline curve.

        :param offset: The translation vector
        :type offset: Union[:class:`volmdlr.Vector2D`,
            :class:`volmdlr.Vector3D`]
        :return: A new translated BSplineCurve
        :rtype: :class:`volmdlr.edges.BSplineCurve`
        """
        control_points = [point.translation(offset)
                          for point in self.control_points]
        return self.__class__(self.degree, control_points,
                              self.knot_multiplicities, self.knots,
                              self.weights, self.periodic)

    def translation_inplace(self, offset: Union[volmdlr.Vector2D, volmdlr.Vector3D]):
        """
        Translates the B-spline curve and its parameters are modified inplace.

        :param offset: The translation vector
        :type offset: Union[:class:`volmdlr.Vector2D`,
            :class:`volmdlr.Vector3D`]
        :return: None
        :rtype: None
        """
        warnings.warn("'inplace' methods are deprecated. Use a not inplace method instead.", DeprecationWarning)

        for point in self.control_points:
            point.translation_inplace(offset)

    def point_belongs(self, point: Union[volmdlr.Point2D, volmdlr.Point3D],
                      abs_tol: float = 1e-10):
        """
        Checks if a 2D or 3D point belongs to the B-spline curve or not. It uses the least square method.

        :param point: The point to be checked
        :type point: Union[:class:`volmdlr.Point2D`, :class:`volmdlr.Point3D`]
        :param abs_tol: The precision in terms of distance.
            Default value is 1e-4
        :type abs_tol: float, optional
        :return: `True` if the point belongs to the B-spline curve, `False`
            otherwise
        :rtype: bool
        """
        point_dimension = f'Point{self.__class__.__name__[-2::]}'

        def fun(x):
            return (point - getattr(volmdlr, point_dimension)(*self.curve.evaluate_single(x))).norm()

        x = npy.linspace(0, 1, 5)
        x_init = []
        for xi in x:
            x_init.append(xi)

        for x0 in x_init:
            z = least_squares(fun, x0=x0, bounds=([0, 1]))
            if z.fun < abs_tol:
                return True
        return False

    def merge_with(self, bspline_curve: 'BSplineCurve'):
        """
        Merges consecutive B-spline curves to define a new merged one.

        :param bspline_curve: Another B-spline curve
        :type bspline_curve: :class:`volmdlr.edges.BSplineCurve`
        :return: A merged B-spline curve
        :rtype: :class:`volmdlr.edges.BSplineCurve`
        """
        point_dimension = f'Wire{self.__class__.__name__[-2::]}'
        wire = getattr(volmdlr.wires, point_dimension)(bspline_curve)
        ordered_wire = wire.order_wire()

        points, n = [], 10
        for primitive in ordered_wire.primitives:
            points.extend(primitive.discretization_points(n))
        points.pop(n + 1)

        return self.__class__.from_points_interpolation(
            points, min(self.degree, bspline_curve.degree))

    @classmethod
    def from_bsplines(cls, bsplines: List['BSplineCurve'],
                      discretization_points: int = 10):
        """
        Creates a B-spline curve from a list of B-spline curves.

        :param bsplines: A list of B-spline curve
        :type bsplines: List[:class:`volmdlr.edges.BSplineCurve`]
        :param discretization_points: The number of points for the
            discretization. Default value is 10
        :type discretization_points: int, optional
        :return: A merged B-spline curve
        :rtype: :class:`volmdlr.edges.BSplineCurve`
        """
        point_dimension = f'Wire{cls.__name__[-2::]}'
        wire = getattr(volmdlr.wires, point_dimension)(bsplines)
        ordered_wire = wire.order_wire()

        points, degree = [], []
        for i, primitive in enumerate(ordered_wire.primitives):
            degree.append(primitive.degree)
            if i == 0:
                points.extend(primitive.discretization_points(number_points=discretization_points))
            else:
                points.extend(
                    primitive.discretization_points(number_points=discretization_points)[1::])

        return cls.from_points_interpolation(points, min(degree))

    @classmethod
    def from_points_approximation(cls, points: Union[List[volmdlr.Point2D], List[volmdlr.Point3D]],
                                  degree: int, **kwargs):
        """
        Creates a B-spline curve approximation using least squares method with fixed number of control points.

        It is recommended to specify the
        number of control points.
        Please refer to The NURBS Book (2nd Edition), pp.410-413 for details.

        :param points: The data points
        :type points: Union[List[:class:`volmdlr.Point2D`],
            List[:class:`volmdlr.Point3D`]]
        :param degree: The degree of the output parametric curve
        :type degree: int
        :param kwargs: See below
        :return: A B-spline curve from points approximation
        :rtype: :class:`volmdlr.edges.BSplineCurve`
        :keyword centripetal: Activates centripetal parametrization method.
            Default value is False
        :keyword ctrlpts_size: Number of control points. Default value is
            len(points) - 1
        """
        curve = fitting.approximate_curve([[*point] for point in points],
                                          degree, **kwargs)
        return cls.from_geomdl_curve(curve)

    def tangent(self, position: float = 0.0):
        """
        Evaluates the tangent vector of the B-spline curve at the input parameter value.

        :param position: Value of the parameter, between 0 and 1
        :type position: float
        :return: The tangent vector
        :rtype: Union[:class:`volmdlr.Point2D`, :class:`volmdlr.Point3D`]
        """
        _, tangent = operations.tangent(self.curve, position, normalize=True)

        dimension = f'Vector{self.__class__.__name__[-2::]}'
        tangent = getattr(volmdlr, dimension)(*tangent)

        return tangent

    @classmethod
    def from_points_interpolation(cls, points: Union[List[volmdlr.Point2D], List[volmdlr.Point3D]],
                                  degree: int, periodic: bool = False):
        """
        Creates a B-spline curve interpolation through the data points.

        Please refer to Algorithm A9.1 on The NURBS Book (2nd Edition),
        pp.369-370 for details.

        :param points: The data points
        :type points: Union[List[:class:`volmdlr.Point2D`],
            List[:class:`volmdlr.Point3D`]]
        :param degree: The degree of the output parametric curve
        :type degree: int
        :param periodic: `True` if the curve should be periodic. Default value
            is `False`
        :type periodic: bool, optional
        :return: A B-spline curve from points interpolation
        :rtype: :class:`volmdlr.edges.BSplineCurve`
        """
        class_sufix = cls.__name__[-2:]
        lineseg_class = getattr(sys.modules[__name__], 'LineSegment'+class_sufix)
        lineseg = lineseg_class(points[0], points[-1])
        if all(lineseg.point_belongs(pt) for pt in points):
            return lineseg
        colinear = True
        previous_vec = None
        points_ = [points[0]]
        for i, (point1, point2) in enumerate(zip(points[:-1], points[1:])):
            vec = point2 - point1
            if i == 0:
                previous_vec = vec
            elif not vec.is_colinear_to(previous_vec):
                colinear = False
                points_.append(point2)
            previous_vec = vec
        if not colinear:
            arc_class_ = getattr(sys.modules[__name__], 'Arc'+class_sufix)
            try_arc = arc_class_(points_[0], points_[1], points_[2])
            if all(try_arc.point_belongs(point, 1e-6) for point in points):
                return try_arc
        curve = bspline_fitting.interpolate_curve([[*point] for point in points], degree, centripetal=True)

        bsplinecurve = cls.from_geomdl_curve(curve)
        if not periodic:
            return bsplinecurve
        bsplinecurve.periodic = True
        return bsplinecurve

    def discretization_points(self, *, number_points: int = None, angle_resolution: int = None):
        """
        Linear spaced discretization of the curve.

        :param number_points: The number of points to include in the discretization.
        :type number_points: int
        :param angle_resolution: The resolution of the angle to use when calculating the number of points.
        :type angle_resolution: int
        :return: A list of discretized points on the B-spline curve.
        :rtype: List[`volmdlr.Point2D] or List[`volmdlr.Point3D]
        """

        if angle_resolution:
            number_points = int(math.pi * angle_resolution)

        if len(self.points) == number_points or (not number_points and not angle_resolution):
            return self.points
        curve = self.curve
        curve.delta = 1 / number_points
        curve_points = curve.evalpts

        point_dimension = f'Point{self.__class__.__name__[-2::]}'
        return [getattr(volmdlr, point_dimension)(*point) for point in curve_points]

    def derivatives(self, u, order):
        """
        Evaluates n-th order curve derivatives at the given parameter value.

        The output of this method is list of n-th order derivatives. If ``order`` is ``0``, then it will only output
        the evaluated point. Similarly, if ``order`` is ``2``, then it will output the evaluated point, 1st derivative
        and the 2nd derivative.

        :Example:

        Assuming a curve self is defined on a parametric domain [0.0, 1.0].
        Let's take the curve derivative at the parametric position u = 0.35.

        >>> ders = self.derivatives(u=0.35, order=2)
        >>> ders[0]  # evaluated point, equal to crv.evaluate_single(0.35)
        >>> ders[1]  # 1st derivative at u = 0.35
        >>> ders[2]  # 2nd derivative at u = 0.35

        :param u: parameter value
        :type u: float
        :param order: derivative order
        :type order: int
        :return: a list containing up to {order}-th derivative of the curve
        :rtype: Union[List[`volmdlr.Vector2D`], List[`volmdlr.Vector3D`]]
        """

        return [getattr(volmdlr, f'Vector{self.__class__.__name__[-2::]}')(*point)
                for point in self.curve.derivatives(u, order)]

    def get_geo_lines(self, tag: int, control_points_tags: List[int]):
        """
        Gets the lines that define a BsplineCurve in a .geo file.

        :param tag: The BsplineCurve index
        :type tag: int
        :param start_point_tag: The linesegment' start point index
        :type start_point_tag: int
        :param end_point_tag: The linesegment' end point index
        :type end_point_tag: int

        :return: A line
        :rtype: str
        """

        return 'BSpline(' + str(tag) + ') = {' + str(control_points_tags)[1:-1] + '};'

    def get_geo_points(self):
        return list(self.discretization_points())

    def line_intersections(self, line):
        """
        Calculates the intersections of a BSplineCurve (2D or 3D) with a Line (2D or 3D).

        :param line: line to verify intersections
        :return: list of intersections
        """
        polygon_points = []
        for point in self.points:
            if not volmdlr.core.point_in_list(point, polygon_points):
                polygon_points.append(point)
        list_intersections = []
        length = self.length()
        initial_abscissa = 0
        for points in zip(polygon_points[:-1], polygon_points[1:]):
            linesegment_name = 'LineSegment' + self.__class__.__name__[-2:]
            linesegment = getattr(sys.modules[__name__], linesegment_name)(points[0], points[1])
            intersections = linesegment.line_intersections(line)
            if not intersections and linesegment.direction_vector().is_colinear_to(line.direction_vector()):
                if line.point_distance(linesegment.middle_point()) < 1e-8:
                    list_intersections.append(linesegment.middle_point())
            if intersections and intersections[0] not in list_intersections:
                abscissa = initial_abscissa + linesegment.abscissa(intersections[0])
                if initial_abscissa < length * 0.1:
                    number_points = int(linesegment.length() / 1e-6)
                    list_abscissas = list(
                        n for n in npy.linspace(initial_abscissa, initial_abscissa + linesegment.length(),
                                                number_points))
                else:
                    distance_from_point_to_search = 0.0001 / 2
                    list_abscissas = list(new_abscissa for new_abscissa in npy.linspace(
                        abscissa - distance_from_point_to_search, abscissa + distance_from_point_to_search, 1000))
                intersection = self.select_intersection_point(list_abscissas, intersections)
                list_intersections.append(intersection)
            initial_abscissa += linesegment.length()
        return list_intersections

    def select_intersection_point(self, list_abscissas, intersections):
        """
        Select closest point in curve to intersection point obtained with discretised linesegment.

        :param list_abscissas: list of abscissas to verify the closest point.
        :param intersections: intersection with discretised line.
        :return:
        """
        distance = npy.inf
        intersection = None
        for i_abscissa in list_abscissas:
            point_in_curve = BSplineCurve.point_at_abscissa(self, i_abscissa)
            dist = point_in_curve.point_distance(intersections[0])
            if dist < distance:
                distance = dist
                intersection = point_in_curve
            else:
                break
        return intersection

    def get_linesegment_intersections(self, linesegment):
        """
        Calculates intersections between a BSplineCurve and a LineSegment.

        :param linesegment: linesegment to verify intersections.
        :return: list with the intersections points.
        """
        results = self.line_intersections(linesegment.to_line())
        intersections_points = []
        for result in results:
            if linesegment.point_belongs(result, 1e-5):
                intersections_points.append(result)
        return intersections_points

    def point_at_abscissa(self, abscissa):
        """
        Calculates a point in the BSplineCurve at a given abscissa.

        :param abscissa: abscissa where in the curve the point should be calculated.
        :return: Corresponding point.
        """
        length = self.length()
        adim_abs = max(min(abscissa / length, 1.), 0.)
        point_name = 'Point' + self.__class__.__name__[-2:]
        return getattr(volmdlr, point_name)(*self.curve.evaluate_single(adim_abs))

<<<<<<< HEAD
    def get_shared_section(self, bspline2):
        """
        Gets the shared section between two BSpline curves.

        :param bspline2: other arc to verify for shared section.
        :return: shared arc section.
        """
        if self.__class__ != bspline2.__class__:
            return []
        if self.__class__.__name__[-2:] == '3D':
            if self.bounding_box.distance_to_bbox(bspline2.bounding_box) > 1e-7:
                return []
        elif self.bounding_rectangle.distance_to_b_rectangle(bspline2.bounding_rectangle) > 1e-7:
                return []
        if not any(self.point_belongs(point, abs_tol=1e-6)
                   for point in bspline2.discretization_points(number_points=10)):
            return []
        if all(self.point_belongs(point, abs_tol=1e-6) for point in bspline2.points):
            return [bspline2]
        if all(bspline2.point_belongs(point, abs_tol=1e-6) for point in self.points):
            return [self]
        if self.point_belongs(bspline2.start, abs_tol=1e-6):
            bspline1_, bspline2_ = self.split(bspline2.start)
        elif self.point_belongs(bspline2.end, abs_tol=1e-6):
            bspline1_, bspline2_ = self.split(bspline2.end)
        else:
            raise NotImplementedError
        shared_bspline_section = []
        for bspline in [bspline1_, bspline2_]:
            if bspline and all(bspline2.point_belongs(point)
                               for point in bspline.discretization_points(number_points=10)):
                shared_bspline_section.append(bspline)
                break
        return shared_bspline_section

    def delete_shared_section(self, bspline2):
        """
        Deletes from self, the section shared with the other arc.

        :param bspline2:
        :return:
        """
        shared_section = self.get_shared_section(bspline2)
        if not shared_section:
            return [self]
        if shared_section == self:
            return []
        split_bspline1 = self.split(shared_section[0].start)
        split_bspline2 = self.split(shared_section[0].end)
        new_arcs = []
        shared_section_middle_point = shared_section[0].point_at_abscissa(0.5*shared_section[0].length())
        for arc in split_bspline1 + split_bspline2:
            if arc and not arc.point_belongs(shared_section_middle_point, abs_tol=1e-6):
                new_arcs.append(arc)
        return new_arcs
=======
    def straight_line_point_belongs(self, point):
        """
        Verifies if a point belongs to the surface created by closing the edge.

        :param point: Point to be verified
        :return: Return True if the point belongs to this surface,
            or False otherwise
        """
        raise NotImplementedError(f'the straight_line_point_belongs method must be'
                                  f' overloaded by {self.__class__.__name__}')
>>>>>>> a55a1bc5


class Line2D(Line):
    """
    Define an infinite line given by two points.

    """

    def __init__(self, point1: volmdlr.Point2D,
                 point2: volmdlr.Point2D, *, name=''):
        # self.points = [point1, point2]
        Line.__init__(self, point1, point2, name=name)

    def to_3d(self, plane_origin, x1, x2):
        """
        Convert the line to a 3D line.

        :param plane_origin: Origin of the plane in which the line is.
        :type plane_origin: :class:`volmdlr.Point3D`
        :param x1: First direction of the plane in which the line is.
        :type x1: :class:`volmdlr.Vector3D`
        :param x2: Second direction of the plane in which the line is.
        :type x2: :class:`volmdlr.Vector3D`
        :return: The 3D line.
        :rtype: :class:`volmdlr.edges.Line3D`
        """
        points_3d = [point.to_3d(plane_origin, x1, x2) for point in [self.point1, self.point2]]
        return Line3D(*points_3d, self.name)

    def rotation(self, center: volmdlr.Point2D, angle: float):
        """
        Line2D rotation.

        :param center: rotation center.
        :param angle: angle rotation.
        :return: a new rotated Line2D.
        """
        return Line2D(*[point.rotation(center, angle)
                        for point in [self.point1, self.point2]])

    def rotation_inplace(self, center: volmdlr.Point2D, angle: float):
        """
        Line2D rotation. Object is updated inplace.

        :param center: rotation center.
        :param angle: rotation angle.
        """
        warnings.warn("'inplace' methods are deprecated. Use a not inplace method instead.", DeprecationWarning)

        for point in [self.point1, self.point2]:
            point.rotation_inplace(center, angle)

    def translation(self, offset: volmdlr.Vector2D):
        """
        Line2D translation.

        :param offset: translation vector.
        :return: A new translated Line2D.
        """
        return Line2D(*[point.translation(offset) for point in [self.point1, self.point2]])

    def translation_inplace(self, offset: volmdlr.Vector2D):
        """
        Line2D translation. Object is updated inplace.

        :param offset: translation vector.
        """
        warnings.warn("'inplace' methods are deprecated. Use a not inplace method instead.", DeprecationWarning)

        for point in [self.point1, self.point2]:
            point.translation_inplace(offset)

    def frame_mapping(self, frame: volmdlr.Frame2D, side: str):
        """
        Map the line to a new coordinate frame.

        :param frame: The new coordinate frame.
        :type frame: :class:`volmdlr.Frame2D`
        :param side: The side to which the mapping is made. 'old' for the
            original coordinate frame, 'new' for the new one.
        :type side: str
        :return: The mapped line.
        :rtype: :class:`volmdlr.edges.Line2D`
        """
        return Line2D(*[point.frame_mapping(frame, side) for point in [self.point1, self.point2]])

    def plot(self, ax=None, edge_style: EdgeStyle = EdgeStyle()):
        """
        Plot the line.

        :param ax: Matplotlib axis on which to plot the line. If none,
            a new figure is created.
        :type ax: matplotlib.axes._subplots.AxesSubplot, optional
        :param edge_style: data class instance, containing all parameters needed to plot Line 2D.
        :return: The matplotlib axis.
        :rtype: matplotlib.axes._subplots.AxesSubplot
        """
        if ax is None:
            _, ax = plt.subplots()

        if version.parse(_mpl_version) >= version.parse('3.3.2'):
            if edge_style.dashed:
                ax.axline((self.point1.x, self.point1.y),
                          (self.point2.x, self.point2.y),
                          dashes=[30, 5, 10, 5],
                          color=edge_style.color)
            else:
                ax.axline((self.point1.x, self.point1.y),
                          (self.point2.x, self.point2.y),
                          color=edge_style.color)
        else:
            direction_vector = self.direction_vector()
            point3 = self.point1 - 3 * direction_vector
            point4 = self.point2 + 4 * direction_vector
            if edge_style.dashed:
                ax.plot([point3[0], point4[0]], [point3[1], point4[1]], color=edge_style.color,
                        dashes=[30, 5, 10, 5])
            else:
                ax.plot([point3[0], point4[0]], [point3[1], point4[1]], color=edge_style.color)

        return ax

    def plot_data(self, edge_style=None):
        """
        Get plot data for the line.

        :param edge_style: Plotting style for the line.
        :type edge_style: :class:`plot_data.EdgeStyle`, optional
        :return: Plot data for the line.
        :rtype: :class:`plot_data.Line2D`
        """
        return plot_data.Line2D([self.point1.x, self.point1.y],
                                [self.point2.x, self.point2.y],
                                edge_style=edge_style)

    def line_intersections(self, line):
        """
        Calculate the intersection between the two lines.

        :param line: The line to calculate intersections with.
        :type line: :class:`volmdlr.Line2D`
        :return: A list of at most one intersection point between
            the two lines.
        :rtype: List[:class:`volmdlr.Point2D`]
        """

        point = volmdlr.Point2D.line_intersection(self, line)
        if point is not None:
            point_projection1, _ = self.point_projection(point)
            if point_projection1 is None:
                return []

            if line.__class__.__name__ == 'Line2D':
                point_projection2, _ = line.point_projection(point)
                if point_projection2 is None:
                    return []

            return [point_projection1]
        return []

    @staticmethod
    def _compute_data_create_tangent_circle(line, point, other_line):
        """
        Static helper method to compute some data used in create_tangent_circle method.
        """
        if math.isclose(line.point_distance(point), 0, abs_tol=1e-10):
            vector_i = volmdlr.Vector2D(point.x, point.y)
            vector_a = volmdlr.Vector2D(line.point1.x, line.point1.y)
            vector_b = volmdlr.Vector2D(line.point2.x, line.point2.y)
            vector_c = volmdlr.Vector2D(other_line.point1.x, other_line.point1.y)
            vector_d = volmdlr.Vector2D(other_line.point2.x, other_line.point2.y)
        elif math.isclose(other_line.point_distance(point), 0, abs_tol=1e-10):
            vector_i = volmdlr.Vector2D(line.x, point.y)
            vector_c = volmdlr.Vector2D(line.point1.x, line.point1.y)
            vector_d = volmdlr.Vector2D(line.point2.x, line.point2.y)
            vector_a = volmdlr.Vector2D(other_line.point1.x, other_line.point1.y)
            vector_b = volmdlr.Vector2D(other_line.point2.x, other_line.point2.y)
        else:
            raise AttributeError("The point isn't on any of the two lines")
        return vector_i, vector_a, vector_b, vector_c, vector_d

    @staticmethod
    def _change_reference_frame(vector_i, vector_a, vector_b, vector_c, vector_d):
        new_u = volmdlr.Vector2D((vector_b - vector_a))
        new_u.normalize()
        new_v = new_u.unit_normal_vector()
        new_basis = volmdlr.Frame2D(vector_i, new_u, new_v)

        new_a = new_basis.global_to_local_coordinates(vector_a)
        new_b = new_basis.global_to_local_coordinates(vector_b)
        new_c = new_basis.global_to_local_coordinates(vector_c)
        new_d = new_basis.global_to_local_coordinates(vector_d)

        return new_basis, new_a, new_b, new_c, new_d

    @staticmethod
    def compute_tangent_circle_for_parallel_segments(new_basis, new_a, new_c):
        segments_distance = abs(new_c[1] - new_a[1])
        r = segments_distance / 2
        new_circle_center = volmdlr.Point2D((0, npy.sign(new_c[1] - new_a[1]) * r))
        circle_center = new_basis.local_to_global_coordinates(new_circle_center)
        circle = volmdlr.wires.Circle2D(circle_center, r)
        return circle, None

    @staticmethod
    def compute_tangent_circles_for_perpendicular_segments(new_basis, new_a, new_b, new_c, new_d):
        line_ab = Line2D(volmdlr.Point2D(new_a), volmdlr.Point2D(new_b))
        line_cd = Line2D(volmdlr.Point2D(new_c), volmdlr.Point2D(new_d))
        new_pt_k = volmdlr.Point2D.line_intersection(line_ab, line_cd)

        r = abs(new_pt_k[0])
        new_circle_center1 = volmdlr.Point2D((0, r))
        new_circle_center2 = volmdlr.Point2D((0, -r))
        circle_center1 = new_basis.local_to_global_coordinates(new_circle_center1)
        circle_center2 = new_basis.local_to_global_coordinates(new_circle_center2)
        circle1 = volmdlr.wires.Circle2D(circle_center1, r)
        circle2 = volmdlr.wires.Circle2D(circle_center2, r)

        return circle1, circle2

    def create_tangent_circle(self, point, other_line):
        """
        Computes the two circles that are tangent to 2 lines and intersect a point located on one of the two lines.
        """
        # point will be called I(x_I, y_I)
        # self will be (AB)
        # line will be (CD)
        vector_i, vector_a, vector_b, vector_c, vector_d = self._compute_data_create_tangent_circle(
            self, point, other_line)
        # Basis change
        new_basis, new_a, new_b, new_c, new_d = self._change_reference_frame(vector_i, vector_a, vector_b,
                                                                             vector_c, vector_d)

        if new_c[1] == 0 and new_d[1] == 0:
            # Segments are on the same line: no solution
            return None, None

        if math.isclose(self.unit_direction_vector().dot(
                other_line.unit_normal_vector()), 0, abs_tol=1e-06):
            # Parallel segments: one solution
            return self.compute_tangent_circle_for_parallel_segments(new_basis, new_a, new_c)

        if math.isclose(self.unit_direction_vector().dot(
                other_line.unit_direction_vector()), 0, abs_tol=1e-06):
            # Perpendicular segments: 2 solution
            return self.compute_tangent_circles_for_perpendicular_segments(new_basis, new_a, new_b, new_c, new_d)

        # =============================================================================
        # LES SEGMENTS SONT QUELCONQUES
        #   => 2 SOLUTIONS
        # =============================================================================

        line_ab = Line2D(volmdlr.Point2D(new_a), volmdlr.Point2D(new_b))
        line_cd = Line2D(volmdlr.Point2D(new_c), volmdlr.Point2D(new_d))
        new_pt_k = volmdlr.Point2D.line_intersection(line_ab, line_cd)
        pt_k = volmdlr.Point2D(new_basis.local_to_global_coordinates(new_pt_k))

        if pt_k.is_close(vector_i):
            return None, None

        # CHANGEMENT DE REPERE:
        new_u2 = volmdlr.Vector2D(pt_k - vector_i)
        new_u2.normalize()
        new_v2 = new_u2.normal_vector(unit=True)
        new_basis2 = volmdlr.Frame2D(vector_i, new_u2, new_v2)

        new_c = new_basis2.global_to_local_coordinates(vector_c)
        new_d = new_basis2.global_to_local_coordinates(vector_d)
        new_pt_k = new_basis2.global_to_local_coordinates(pt_k)

        teta1 = math.atan2(new_c[1], new_c[0] - new_pt_k[0])
        teta2 = math.atan2(new_d[1], new_d[0] - new_pt_k[0])

        if teta1 < 0:
            teta1 += math.pi
        if teta2 < 0:
            teta2 += math.pi

        if not math.isclose(teta1, teta2, abs_tol=1e-08):
            if math.isclose(teta1, math.pi, abs_tol=1e-08) or math.isclose(
                    teta1, 0., abs_tol=1e-08):
                teta = teta2
            elif math.isclose(teta2, math.pi,
                              abs_tol=1e-08) or math.isclose(teta2, 0.,
                                                             abs_tol=1e-08):
                teta = teta1
        else:
            teta = teta1

        r1 = new_pt_k[0] * math.sin(teta) / (1 + math.cos(teta))
        r2 = new_pt_k[0] * math.sin(teta) / (1 - math.cos(teta))

        new_circle_center1 = volmdlr.Point2D(0, -r1)
        new_circle_center2 = volmdlr.Point2D(0, r2)

        circle_center1 = new_basis2.local_to_global_coordinates(new_circle_center1)
        circle_center2 = new_basis2.local_to_global_coordinates(new_circle_center2)

        if new_basis.global_to_local_coordinates(circle_center1)[1] > 0:
            circle1 = volmdlr.wires.Circle2D(circle_center1, r1)
            circle2 = volmdlr.wires.Circle2D(circle_center2, r2)
        else:
            circle1 = volmdlr.wires.Circle2D(circle_center2, r2)
            circle2 = volmdlr.wires.Circle2D(circle_center1, r1)

        return circle1, circle2

    def cut_between_two_points(self, point1: volmdlr.Point2D,
                               point2: volmdlr.Point2D):
        """
        Cut the line between two points to create a linesegment.

        :param point1: The first point defining the linesegment
        :type point1: :class:`volmdlr.Point2D`
        :param point2: The second point defining the linesegment
        :type point2: :class:`volmdlr.Point2D`
        :return: The created linesegment
        :rtype: :class:`volmdlr.edges.LineSegment2D`
        """
        return LineSegment2D(point1, point2)

    def point_belongs(self, point2d, abs_tol: float = 1e-6):
        """
        Verifies if the point 2D belongs to the line.

        :param point2d: point to be verified.
        :param abs_tol: absolute tolerance to consider in calculus.
        :return: True if point belongs to line, False otherwise.
        """
        return math.isclose(self.point_distance(point2d), 0, abs_tol=abs_tol)

    def point_distance(self, point2d):
        """
        Calculate the shortest distance between a line and a point.

        :param point2d: Point to calculate distance.
        :type point2d: :class:`volmdlr.Point2D`.
        :return: Distance to point.
        :rtype: float.
        """
        vector_r = self.point1 - point2d
        vector_v = self.normal_vector()
        return abs(vector_v.dot(vector_r)) / vector_v.norm()


class BSplineCurve2D(BSplineCurve):
    """
    A class for 2 dimensional B-spline curves.

    The following rule must be
    respected : `number of knots = number of control points + degree + 1`.

    :param degree: The degree of the 2 dimensional B-spline curve
    :type degree: int
    :param control_points: A list of 2 dimensional points
    :type control_points: List[:class:`volmdlr.Point2D`]
    :param knot_multiplicities: The vector of multiplicities for each knot
    :type knot_multiplicities: List[int]
    :param knots: The knot vector composed of values between 0 and 1
    :type knots: List[float]
    :param weights: The weight vector applied to the knot vector. Default
        value is None
    :type weights: List[float], optional
    :param periodic: If `True` the B-spline curve is periodic. Default value
        is False
    :type periodic: bool, optional
    :param name: The name of the B-spline curve. Default value is ''
    :type name: str, optional
    """

    _non_serializable_attributes = ['curve']

    def __init__(self,
                 degree: int,
                 control_points: List[volmdlr.Point2D],
                 knot_multiplicities: List[int],
                 knots: List[float],
                 weights: List[float] = None,
                 periodic: bool = False,
                 name: str = ''):
        self._bounding_rectangle = None

        BSplineCurve.__init__(self, degree,
                              control_points,
                              knot_multiplicities,
                              knots,
                              weights,
                              periodic,
                              name)
        self._bounding_rectangle = None
        self._length = None

    @property
    def bounding_rectangle(self):
        """
        Computes the bounding rectangle of the 2 dimensional B-spline curve.

        :return: The bounding rectangle.
        :rtype: :class:`volmdlr.core.BoundingRectangle`
        """
        if not self._bounding_rectangle:
            self._bounding_rectangle = volmdlr.core.BoundingRectangle.from_points(self.points)
        return self._bounding_rectangle

    def tangent(self, position: float = 0.0):
        """
        Computes the tangent at a given parameter between 0 and 1.

        :param position: The parameter at which the tangent is computed.
        :type position: float
        :return: A 2 dimensional point representing the tangent
        :rtype: :class:`volmdlr.Point2D`
        """
        _, tangent = operations.tangent(self.curve, position,
                                        normalize=True)
        tangent = volmdlr.Point2D(tangent[0], tangent[1])
        return tangent

    def straight_line_area(self):
        """
        Uses shoelace algorithm for evaluating the area.
        """
        points = self.discretization_points(number_points=100)
        x = [point.x for point in points]
        y = [point.y for point in points]
        x1 = [x[-1]] + x[0:-1]
        y1 = [y[-1]] + y[0:-1]
        return 0.5 * abs(sum(i * j for i, j in zip(x, y1))
                         - sum(i * j for i, j in zip(y, x1)))

    def straight_line_center_of_mass(self):
        """Straight line center of mass."""
        polygon_points = self.discretization_points(number_points=100)
        cog = volmdlr.O2D
        for point in polygon_points:
            cog += point
        cog = cog / len(polygon_points)
        return cog

    def plot(self, ax=None, edge_style: EdgeStyle = EdgeStyle()):
        """Plot a BSpline curve 2D."""
        if ax is None:
            _, ax = plt.subplots()

        points = self.points

        x_points = [point.x for point in points]
        y_points = [point.y for point in points]
        ax.plot(x_points, y_points, color=edge_style.color, alpha=edge_style.alpha)
        if edge_style.plot_points:
            for point in points:
                point.plot(ax, color=edge_style.color)
        return ax

    def to_3d(self, plane_origin, x1, x2):
        """Transforms a BSpline Curve 2D in 3D."""
        control_points3d = [point.to_3d(plane_origin, x1, x2) for point in
                            self.control_points]
        return BSplineCurve3D(self.degree, control_points3d,
                              self.knot_multiplicities, self.knots,
                              self.weights, self.periodic)

    def to_step(self, current_id, surface_id=None):
        """Exports to STEP format."""
        points_ids = []
        content = ''
        point_id = current_id
        for point in self.control_points:
            point_content, point_id = point.to_step(point_id,
                                                    vertex=False)
            content += point_content
            points_ids.append(point_id)
            point_id += 1

        content += f"#{point_id} = B_SPLINE_CURVE_WITH_KNOTS('{self.name}',{self.degree}," \
                   f"({volmdlr.core.step_ids_to_str(points_ids)})," \
                   f".UNSPECIFIED.,.F.,.F.,{tuple(self.knot_multiplicities)},{tuple(self.knots)},.UNSPECIFIED.);\n"
        return content, point_id + 1

    def rotation(self, center: volmdlr.Point2D, angle: float):
        """
        BSplineCurve2D rotation.

        :param center: rotation center
        :param angle: angle rotation
        :return: a new rotated Line2D
        """
        control_points = [point.rotation(center, angle)
                          for point in self.control_points]
        return BSplineCurve2D(self.degree, control_points,
                              self.knot_multiplicities, self.knots,
                              self.weights, self.periodic)

    def rotation_inplace(self, center: volmdlr.Point2D, angle: float):
        """
        BSplineCurve2D rotation. Object is updated inplace.

        :param center: rotation center
        :param angle: rotation angle
        """
        warnings.warn("'inplace' methods are deprecated. Use a not inplace method instead.", DeprecationWarning)

        for point in self.control_points:
            point.rotation_inplace(center, angle)

    def line_crossings(self, line2d: Line2D):
        polygon_points = self.discretization_points(number_points=50)
        crossings = []
        for p1, p2 in zip(polygon_points[:-1], polygon_points[1:]):
            linesegment = LineSegment2D(p1, p2)
            crossings.extend(linesegment.line_crossings(line2d))
        return crossings

    def reverse(self):
        """
        Reverse the Bspline's direction by reversing its start and end points.

        """

        return self.__class__(degree=self.degree,
                              control_points=self.control_points[::-1],
                              knot_multiplicities=self.knot_multiplicities[::-1],
                              knots=self.knots[::-1],
                              weights=self.weights,
                              periodic=self.periodic)

    def point_distance(self, point):
        """
        Calculates the distance from a given point to a BSplineCurve2D.

        :param point: point 2d.
        :return: distance.
        """
        best_distance = math.inf
        abscissa1 = 0
        abscissa2 = self.abscissa(self.end)
        distance = best_distance
        point1_ = None
        point2_ = None
        while True:
            discretized_points_between_1_2 = []
            for abscissa in npy.linspace(abscissa1, abscissa2, num=8):
                abscissa_point = self.point_at_abscissa(abscissa)
                if not volmdlr.core.point_in_list(abscissa_point, discretized_points_between_1_2):
                    discretized_points_between_1_2.append(abscissa_point)
            if not discretized_points_between_1_2:
                break
            distance = point.point_distance(discretized_points_between_1_2[0])
            for point1, point2 in zip(discretized_points_between_1_2[:-1], discretized_points_between_1_2[1:]):
                line = LineSegment2D(point1, point2)
                dist = line.point_distance(point)
                if dist < distance:
                    point1_ = point1
                    point2_ = point2
                    distance = dist
            if not point1_ or math.isclose(distance, best_distance, abs_tol=1e-6):
                break
            abscissa1 = self.abscissa(point1_)
            abscissa2 = self.abscissa(point2_)
            best_distance = distance
            if math.isclose(abscissa1, abscissa2, abs_tol=1e-6):
                break
        return distance

    def nearest_point_to(self, point):
        """
        Find out the nearest point on the linesegment to point.

        """

        points = self.discretization_points(number_points=500)
        return point.nearest_point(points)

    def linesegment_intersections(self, linesegment2d):
        """
        Calculates intersections between a BSplineCurve2D and a LineSegment2D.

        :param linesegment2d: linesegment to verify intersections.
        :return: list with the intersections points.
        """
        if not self.bounding_rectangle.b_rectangle_intersection(linesegment2d.bounding_rectangle):
            return []
        intersections_points = self.get_linesegment_intersections(linesegment2d)
        return intersections_points

    def axial_symmetry(self, line):
        """
        Finds out the symmetric bsplinecurve2d according to a line.

        """

        points_symmetry = [point.axial_symmetry(line) for point in self.control_points]

        return self.__class__(degree=self.degree,
                              control_points=points_symmetry,
                              knot_multiplicities=self.knot_multiplicities[::-1],
                              knots=self.knots[::-1],
                              weights=self.weights,
                              periodic=self.periodic)

    def offset(self, offset_length: float):
        """
        Offsets a BSplineCurve2D in one of its normal direction.

        :param offset_length: the length taken to offset the BSpline. if positive, the offset is in the normal
            direction of the curve. if negative, in the opposite direction of the normal.
        :return: returns an offset bsplinecurve2D, created with from_points_interpolation.
        """
        unit_normal_vectors = [self.unit_normal_vector(
            self.abscissa(point)) for point in self.points]
        offseted_points = [point.translation(normal_vector * offset_length) for point, normal_vector
                           in zip(self.points, unit_normal_vectors)]
        offseted_bspline = BSplineCurve2D.from_points_interpolation(offseted_points, self.degree,
                                                                    self.periodic)
        return offseted_bspline

    def point_belongs(self, point: volmdlr.Point2D, abs_tol: float = 1e-6):
        """
        Checks if a 2D point belongs to the B-spline curve 2D or not. It uses the point_distance.

        :param point: The point to be checked
        :type point: Union[:class:`volmdlr.Point2D`, :class:`volmdlr.Point3D`]
        :param abs_tol: The precision in terms of distance.
            Default value is 1e-7
        :type abs_tol: float, optional
        :return: `True` if the point belongs to the B-spline curve, `False`
            otherwise
        :rtype: bool
        """
        if self.point_distance(point) < abs_tol:
            return True
        return False


class BezierCurve2D(BSplineCurve2D):
    """
    A class for 2 dimensional Bézier curves.

    :param degree: The degree of the Bézier curve
    :type degree: int
    :param control_points: A list of 2 dimensional points
    :type control_points: List[:class:`volmdlr.Point2D`]
    :param name: The name of the B-spline curve. Default value is ''
    :type name: str, optional
    """

    def __init__(self, degree: int, control_points: List[volmdlr.Point2D],
                 name: str = ''):
        knotvector = utilities.generate_knot_vector(degree,
                                                    len(control_points))
        knot_multiplicity = [1] * len(knotvector)

        BSplineCurve2D.__init__(self, degree, control_points,
                                knot_multiplicity, knotvector,
                                None, False, name)


class LineSegment2D(LineSegment):
    """
    Define a line segment limited by two points.

    """

    def __init__(self, start: volmdlr.Point2D, end: volmdlr.Point2D, *, name: str = ''):
        if start.is_close(end):
            raise NotImplementedError
        # self.points = [start, end]
        self._bounding_rectangle = None
        LineSegment.__init__(self, start, end, name=name)

    def __hash__(self):
        # return self._data_hash()
        # tolerance = 1e-6
        # factor = 1 / tolerance
        # return hash(math.floor(component * factor) / factor for point in [self.start, self.end]
        #             for component in [point.x, point.y])
        return hash(('linesegment2d', self.start, self.end))

    def _data_hash(self):
        return self.start._data_hash() + self.end._data_hash()

    def _data_eq(self, other_object):
        if self.__class__.__name__ != other_object.__class__.__name__:
            return False
        return self.start == other_object.start and self.end == other_object.end

    def __eq__(self, other_object):
        if self.__class__.__name__ != other_object.__class__.__name__:
            return False
        return self.start == other_object.start and self.end == other_object.end

    def to_dict(self, *args, **kwargs):
        return {'object_class': 'volmdlr.edges.LineSegment2D',
                'name': self.name,
                'start': self.start.to_dict(),
                'end': self.end.to_dict()
                }

    # def middle_point(self):
    #     return 0.5 * (self.start + self.end)
    #
    # def point_at_abscissa(self, abscissa):
    #     return self.start + self.unit_direction_vector() * abscissa

    def point_belongs(self, point, abs_tol=1e-6):
        point_distance = self.point_distance(point)
        if math.isclose(point_distance, 0, abs_tol=abs_tol):
            return True
        return False

    @property
    def bounding_rectangle(self):
        if not self._bounding_rectangle:
            self._bounding_rectangle = volmdlr.core.BoundingRectangle(
                min(self.start.x, self.end.x), max(self.start.x, self.end.x),
                min(self.start.y, self.end.y), max(self.start.y, self.end.y))
        return self._bounding_rectangle

    def straight_line_area(self):
        """
        Calculates the area of the LineSegment2D, with line drawn from start to end.

        :return: straight_line_area.
        """
        return 0.

    def straight_line_second_moment_area(self, point: volmdlr.Point2D):
        return 0, 0, 0

    def straight_line_center_of_mass(self):
        """Straight line center of mass."""
        return 0.5 * (self.start + self.end)

    def straight_line_point_belongs(self, point):
        """
        Closing straight line point belongs verification.

        Verifies if a point belongs to the surface created by closing the edge with a
        line between its start and end points.

        :param point: Point to be verified.
        :return: Return True if the point belongs to this surface, or False otherwise.
        """
        return self.point_belongs(point)

    def point_distance(self, point, return_other_point=False):
        """
        Computes the distance of a point to segment of line.

        :param point: point to calculate distance.
        :param return_other_points: Boolean variable to return linesegment's corresponding point or not.
        """
        distance, point = volmdlr.LineSegment2DPointDistance(
            [(self.start.x, self.start.y), (self.end.x, self.end.y)],
            (point.x, point.y))
        if return_other_point:
            return distance, volmdlr.Point2D(*point)
        return distance

    def point_projection(self, point):
        """
        If the projection falls outside the LineSegment2D, returns None.
        """
        point, curv_abs = Line2D.point_projection(Line2D(self.start, self.end),
                                                  point)
        # print('curv_abs :', curv_abs, 'length :', self.length())
        if curv_abs < 0 or curv_abs > self.length():
            if abs(curv_abs) < 1e-6 or math.isclose(curv_abs, self.length(),
                                                    abs_tol=1e-6):
                return point, curv_abs
            return None, curv_abs
        return point, curv_abs

    def line_intersections(self, line: Line2D):
        if self.direction_vector().is_colinear_to(line.direction_vector()):
            return []
        point = volmdlr.Point2D.line_intersection(self, line)
        if point is not None:
            point_projection1, _ = self.point_projection(point)
            intersections = [point_projection1]
            if point_projection1 is None:
                intersections = []

            elif line.__class__.__name__ == 'LineSegment2D':
                point_projection2, _ = line.point_projection(point)
                if point_projection2 is None:
                    intersections = []

            return intersections
        if line.point_belongs(self.start):
            return [self.start]
        if line.point_belongs(self.end):
            return [self.end]
        return []

    def linesegment_intersections(self, linesegment2d: 'LineSegment2D'):
        """
        Touching line segments does not intersect.
        """
        if not self.bounding_rectangle.b_rectangle_intersection(linesegment2d.bounding_rectangle):
            return []
        point = volmdlr.Point2D.line_intersection(self, linesegment2d)
        # TODO: May be these commented conditions should be used for linesegment_crossings
        if point:  # and (point != self.start) and (point != self.end):
            point_projection1, _ = self.point_projection(point)
            if point_projection1 is None:
                return []

            point_projection2, _ = linesegment2d.point_projection(point)
            if point_projection2 is None:
                return []

            return [point_projection1]
        return []

    def line_crossings(self, line: 'Line2D'):
        if self.direction_vector().is_colinear_to(line.direction_vector()):
            return []
        line_intersection = self.line_intersections(line)
        if line_intersection and (line_intersection[0].is_close(self.end) or
                                  line_intersection[0].is_close(self.start)):
            return []
        return line_intersection

    def linesegment_crossings(self, linesegment: 'LineSegment2D'):
        """
        Gives the crossings with a linesegment.
        """
        if self.direction_vector().is_colinear_to(
                linesegment.direction_vector()):
            return []
        return self.linesegment_intersections(linesegment)

    def plot(self, ax=None, edge_style: EdgeStyle = EdgeStyle()):
        """
        Plots the Linesegment2D.
        """
        width = edge_style.width

        if ax is None:
            _, ax = plt.subplots()

        p1, p2 = self.start, self.end
        if edge_style.arrow:
            if edge_style.plot_points:
                ax.plot([p1[0], p2[0]], [p1[1], p2[1]], color=edge_style.color,
                        alpha=edge_style.alpha, style='o-')
            else:
                ax.plot([p1[0], p2[0]], [p1[1], p2[1]], color=edge_style.color,
                        alpha=edge_style.alpha)

            length = ((p1[0] - p2[0]) ** 2 + (p1[1] - p2[1]) ** 2) ** 0.5
            if width is None:
                width = length / 1000.
                head_length = length / 20.
                head_width = head_length / 2.
            else:
                head_width = 2 * width
                head_length = head_width
            ax.arrow(p1[0], p1[1],
                     (p2[0] - p1[0]) / length * (length - head_length),
                     (p2[1] - p1[1]) / length * (length - head_length),
                     head_width=head_width, fc='b', linewidth=0,
                     head_length=head_length, width=width, alpha=0.3)
        else:
            if width is None:
                width = 1
            if edge_style.plot_points:
                ax.plot([p1[0], p2[0]], [p1[1], p2[1]], color=edge_style.color,
                        marker='o', linewidth=width, alpha=edge_style.alpha)
            else:
                ax.plot([p1[0], p2[0]], [p1[1], p2[1]], color=edge_style.color,
                        linewidth=width, alpha=edge_style.alpha)
        return ax

    def to_3d(self, plane_origin, x1, x2):
        start = self.start.to_3d(plane_origin, x1, x2)
        end = self.end.to_3d(plane_origin, x1, x2)
        return LineSegment3D(start, end, name=self.name)

    def reverse(self):
        return LineSegment2D(self.end.copy(), self.start.copy())

    def to_line(self):
        return Line2D(self.start, self.end)

    def rotation(self, center: volmdlr.Point2D, angle: float):
        """
        LineSegment2D rotation.

        :param center: rotation center
        :param angle: angle rotation
        :return: a new rotated LineSegment2D
        """
        return LineSegment2D(self.start.rotation(center, angle),
                             self.end.rotation(center, angle))

    def rotation_inplace(self, center: volmdlr.Point2D, angle: float):
        """
        LineSegment2D rotation. Object is updated inplace.

        :param center: rotation center.
        :param angle: rotation angle.
        """
        warnings.warn("'inplace' methods are deprecated. Use a not inplace method instead.", DeprecationWarning)

        for point in [self.start, self.end]:
            point.rotation_inplace(center, angle)

    def translation(self, offset: volmdlr.Vector2D):
        """
        LineSegment2D translation.

        :param offset: translation vector.
        :return: A new translated LineSegment2D.
        """
        return LineSegment2D(self.start.translation(offset),
                             self.end.translation(offset))

    def translation_inplace(self, offset: volmdlr.Vector2D):
        """
        LineSegment2D translation. Object is updated inplace.

        :param offset: translation vector.
        """
        warnings.warn("'inplace' methods are deprecated. Use a not inplace method instead.", DeprecationWarning)

        for point in [self.start, self.end]:
            point.translation_inplace(offset)

    def frame_mapping(self, frame: volmdlr.Frame2D, side: str):
        """
        Changes vector frame_mapping and return a new LineSegment2D.

        side = 'old' or 'new'.
        """
        if side == 'old':
            new_start = frame.local_to_global_coordinates(self.start)
            new_end = frame.local_to_global_coordinates(self.end)
        elif side == 'new':
            new_start = frame.global_to_local_coordinates(self.start)
            new_end = frame.global_to_local_coordinates(self.end)
        else:
            raise ValueError('Please Enter a valid side: old or new')
        return LineSegment2D(new_start, new_end)

    def frame_mapping_inplace(self, frame: volmdlr.Frame2D, side: str):
        """
        Changes vector frame_mapping and the object is updated inplace.

        :param frame: frame to execute the frame mapping.
        :param side: 'old' or 'new'.
        """
        warnings.warn("'inplace' methods are deprecated. Use a not inplace method instead.", DeprecationWarning)

        if side == 'old':
            new_start = frame.local_to_global_coordinates(self.start)
            new_end = frame.local_to_global_coordinates(self.end)
        elif side == 'new':
            new_start = frame.global_to_local_coordinates(self.start)
            new_end = frame.global_to_local_coordinates(self.end)
        else:
            raise ValueError('Please Enter a valid side: old or new')
        self.start = new_start
        self.end = new_end

    def plot_data(self, edge_style: plot_data.EdgeStyle = None):
        """
        Plot data method for a LineSegment2D.

        :param edge_style: edge style.
        :return: plot_data.LineSegment2D object.
        """
        return plot_data.LineSegment2D([self.start.x, self.start.y],
                                       [self.end.x, self.end.y],
                                       edge_style=edge_style)

    def create_tangent_circle(self, point, other_line):
        circle1, circle2 = Line2D.create_tangent_circle(other_line, point, self)
        if circle1 is not None:
            _, curv_abs1 = Line2D.point_projection(self, circle1.center)
            if curv_abs1 < 0. or curv_abs1 > self.length():
                circle1 = None
        if circle2 is not None:
            _, curv_abs2 = Line2D.point_projection(self, circle2.center)
            if curv_abs2 < 0. or curv_abs2 > self.length():
                circle2 = None
        return circle1, circle2

    def infinite_primitive(self, offset):
        n = -self.unit_normal_vector()
        offset_point_1 = self.start + offset * n
        offset_point_2 = self.end + offset * n

        return Line2D(offset_point_1, offset_point_2)

    def to_wire(self, n: int):
        """
        Convert a linesegment2d to a wire 2D defined with 'n' line_segments.

        """
        warnings.warn('To avoid Circular imports, a new method was created in Wire2D called from_edge.'
                      'You can use it instead of to_wire.')
        raise AttributeError

    def nearest_point_to(self, point):
        """
        Find out the nearest point on the linesegment to point.

        """

        points = self.discretization_points(number_points=500)
        return point.nearest_point(points)

    def axial_symmetry(self, line):
        """
        Finds out the symmetric linesegment2d according to a line.
        """

        points_symmetry = [point.axial_symmetry(line) for point in [self.start, self.end]]

        return self.__class__(points_symmetry[0], points_symmetry[1])


class Arc(Edge):
    """
    Abstract class representing an arc.

    :param start: The starting point
    :type start: Union[:class:`volmdlr.Point2D`, :class:`volmdlr.Point3D`]
    :param end: The finish point
    :type end: Union[:class:`volmdlr.Point2D`, :class:`volmdlr.Point3D`]
    :param interior: An interior point
    :type interior: Union[:class:`volmdlr.Point2D`, :class:`volmdlr.Point3D`]
    :param name: The name of the arc. Default value is an empty string
    :type name: str, optional
    """

    def __init__(self, start,
                 end,
                 interior,
                 name: str = ''):
        Edge.__init__(self, start=start, end=end, name=name)
        self.interior = interior
        self._utd_clockwise_and_trigowise_paths = False
        self._clockwise_and_trigowise_paths = None
        self._radius = None

    @property
    def center(self):
        """
        Gets the arc's center.

        :return: The center of the arc.
        """
        raise NotImplementedError(
            'the property method center must be overloaded by subclassing'
            'class if not a given parameter')

    @property
    def angle(self):
        """
        Gets the angle of the arc.

        :return: The angle of the arc.
        """
        return NotImplementedError(
            'the property method angle must be overloaded by subclassing'
            'class if not a given parameter')

    @property
    def is_trigo(self):
        """
        Verifies if arc is trigonometric wise or clockwise.

        :return: True if trigonometric wise or False otherwise.
        """
        return NotImplementedError(
            'the property method is_trigo must be overloaded by subclassing'
            'class if not a given parameter')

    @property
    def radius(self):
        if not self._radius:
            self._radius = (self.start - self.center).norm()
        return self._radius

    def length(self):
        """
        Calculates the length of the Arc, with its radius, and its arc angle.

        :return: the length of the Arc.
        """
        return self.radius * abs(self.angle)

    def point_at_abscissa(self, abscissa):
        """
        Calculates a point in the Arc at a given abscissa.

        :param abscissa: abscissa where in the curve the point should be calculated.
        :return: Corresponding point.
        """
        if self.is_trigo:
            return self.start.rotation(self.center, abscissa / self.radius)
        return self.start.rotation(self.center, -abscissa / self.radius)

    def normal_vector(self, abscissa: float):
        """
        Get the normal vector of the Arc2D.

        :param abscissa: defines where in the Arc2D the
        normal vector is to be calculated
        :return: The normal vector of the Arc2D
        """
        point = self.point_at_abscissa(abscissa)
        normal_vector = self.center - point
        return normal_vector

    def direction_vector(self, abscissa: float):
        """
        Get direction vector of the Arc2D.

        :param abscissa: defines where in the Arc2D the
        direction vector is to be calculated
        :return: The direction vector of the Arc2D
        """
        return -self.normal_vector(abscissa=abscissa).normal_vector()

    @staticmethod
    def get_clockwise_and_trigowise_paths(radius_1, radius_2, radius_i):
        """
        Get arc paths from radius.

        :param radius_1: radius from center to start point.
        :param radius_2: radius form center to end point.
        :param radius_i: radius from center to interior point.
        :return: the clockwise and trigowise paths.
        """
        angle1 = math.atan2(radius_1.y, radius_1.x)
        anglei = math.atan2(radius_i.y, radius_i.x)
        angle2 = math.atan2(radius_2.y, radius_2.x)

        # Going trigo/clock wise from start to interior
        if anglei < angle1:
            trigowise_path = (anglei + volmdlr.TWO_PI) - angle1
            clockwise_path = angle1 - anglei
        else:
            trigowise_path = anglei - angle1
            clockwise_path = angle1 - anglei + volmdlr.TWO_PI

        # Going trigo wise from interior to interior
        if angle2 < anglei:
            trigowise_path += (angle2 + volmdlr.TWO_PI) - anglei
            clockwise_path += anglei - angle2
        else:
            trigowise_path += angle2 - anglei
            clockwise_path += anglei - angle2 + volmdlr.TWO_PI
        return clockwise_path, trigowise_path

    def middle_point(self):
        """
        Get point in the middle of Arc.
        """
        return self.point_at_abscissa(0.5 * self.length())

    def point_distance(self, point):
        """Returns the minimal distance to a point."""
        points = self.discretization_points(angle_resolution=100)
        return point.point_distance(point.nearest_point(points))

    def discretization_points(self, *, number_points: int = None, angle_resolution: int = None):
        """
        Discretize an Edge to have "n" points.

        :param number_points: the number of points (including start and end points)
             if unset, only start and end will be returned
        :param angle_resolution: if set, the sampling will be adapted to have a controlled angular distance. Useful
            to mesh an arc
        :return: a list of sampled points
        """
        if not number_points:
            if not angle_resolution:
                number_points = 2
            else:
                number_points = math.ceil(self.angle * angle_resolution) + 2

        step = self.length() / (number_points - 1)
        return [self.point_at_abscissa(i * step)
                for i in range(number_points)]

    def polygon_points(self, discretization_resolution: int):
        warnings.warn('polygon_points is deprecated,\
        please use discretization_points instead',
                      DeprecationWarning)
        return self.discretization_points(number_points=discretization_resolution)

    def get_geo_lines(self, tag: int, start_point_tag: int, center_point_tag: int, end_point_tag: int):
        """
        Gets the lines that define an Arc in a .geo file.

        :param tag: The linesegment index
        :type tag: int
        :param start_point_tag: The linesegment' start point index
        :type start_point_tag: int
        :param center_point_tag: The linesegment' center point index
        :type center_point_tag: int
        :param end_point_tag: The line segment's end point index
        :type end_point_tag: int

        :return: A line
        :rtype: str
        """

        return 'Circle(' + str(tag) + ') = {' + str(start_point_tag) + ', ' + \
            str(center_point_tag) + ', ' + str(end_point_tag) + '};'

    def get_geo_points(self):
        """
        Gets the points that define an Arc to use them in a .geo file.

        :return: A list of characteristic arc points
        :rtype: List

        """
        return [self.start, self.center, self.end]

    def reverse(self):
        """
        Gets the reverse version of an arc.

        :return: An arc
        :rtype: Arc
        """

        return self.__class__(start=self.end, interior=self.interior, end=self.start)

    def split(self, split_point):
        """
        Splits arc at a given point.

        :param split_point: splitting point.
        :return: list of two Arc.
        """
        if split_point.is_close(self.start, 1e-6):
            return [None, self.copy()]
        if split_point.is_close(self.end, 1e-6):
            return [self.copy(), None]
        abscissa = self.abscissa(split_point)
        return [self.__class__(self.start, self.point_at_abscissa(0.5 * abscissa), split_point),
                self.__class__(split_point, self.point_at_abscissa((self.abscissa(self.end) -
                                                                    abscissa) * 0.5 + abscissa), self.end)]

    def get_shared_section(self, arc2):
        """
        Gets the shared section between two arcs.

        :param arc2: other arc to verify for shared section.
        :return: shared arc section.
        """
        if self.__class__ != arc2.__class__:
            return []
        if not self.center.is_close(arc2.center) or self.radius != self.radius or \
                not any(self.point_belongs(point) for point in [arc2.start, arc2.interior, arc2.end]):
            return []
        if all(self.point_belongs(point) for point in [arc2.start, arc2.interior, arc2.end]):
            return [arc2]
        if all(arc2.point_belongs(point) for point in [self.start, self.interior, self.end]):
            return [self]
        if self.point_belongs(arc2.start):
            arc1_, arc2_ = self.split(arc2.start)
        elif self.point_belongs(arc2.end):
            arc1_, arc2_ = self.split(arc2.end)
        else:
            raise NotImplementedError
        shared_arc_section = []
        for arc in [arc1_, arc2_]:
            if arc and all(arc2.point_belongs(point) for point in [arc.start, arc.interior, arc.end]):
                shared_arc_section.append(arc)
                break
        return shared_arc_section

    def delete_shared_section(self, arc2):
        """
        Deletes from self, the section shared with the other arc.

        :param arc2:
        :return:
        """
        shared_section = self.get_shared_section(arc2)
        if not shared_section:
            return [self]
        if shared_section == self:
            return []
        split_arcs1 = self.split(shared_section[0].start)
        split_arcs2 = self.split(shared_section[0].end)
        new_arcs = []
        for arc in split_arcs1 + split_arcs2:
            if arc and not arc.point_belongs(shared_section[0].interior):
                new_arcs.append(arc)
        return new_arcs


class Arc2D(Arc):
    """
    Class to draw Arc2D.

    angle: the angle measure always >= 0
    """

    def __init__(self,
                 start: volmdlr.Point2D,
                 interior: volmdlr.Point2D,
                 end: volmdlr.Point2D,
                 name: str = ''):
        self._center = None
        self._is_trigo = None
        self._angle = None
        self._bounding_rectangle = None
        Arc.__init__(self, start=start, end=end, interior=interior, name=name)
        start_to_center = start - self.center
        end_to_center = end - self.center
        angle1 = math.atan2(start_to_center.y, start_to_center.x)
        angle2 = math.atan2(end_to_center.y, end_to_center.x)
        if self.is_trigo:
            self.angle1 = angle1
            self.angle2 = angle2
        else:
            self.angle1 = angle2
            self.angle2 = angle1

    def __hash__(self):
        return hash(('arc2d', self.start, self.interior, self.end))

    def __eq__(self, other_arc):
        if self.__class__.__name__ != other_arc.__class__.__name__:
            return False
        return (self.center == other_arc.center
                and self.start == other_arc.start
                and self.end == other_arc.end
                and self.interior == other_arc.interior)

    @property
    def center(self):
        if not self._center:
            self._center = self.get_center()
        return self._center

    def get_center(self):
        """
        Calculates the center of the Arc.

        :return: asc's center.
        """
        x_interior, y_interior = self.interior.x, self.interior.y
        x_end, y_end = self.end.x, self.end.y
        x_start, y_start = self.start.x, self.start.y
        try:
            matrix_a = volmdlr.Matrix22(2 * (x_start - x_interior), 2 * (y_start - y_interior),
                                        2 * (x_start - x_end), 2 * (y_start - y_end))
            b_vector = - volmdlr.Vector2D(x_interior ** 2 + y_interior ** 2 - x_start ** 2 - y_start ** 2,
                                          x_end ** 2 + y_end ** 2 - x_start ** 2 - y_start ** 2)
            inv_matrix_a = matrix_a.inverse()
            x = inv_matrix_a.vector_multiplication(b_vector)
            center = volmdlr.Point2D(x.x, x.y)
        except ValueError:
            matrix_a = npy.array([[2 * (x_start - x_interior), 2 * (y_start - y_interior)],
                                  [2 * (x_start - x_end), 2 * (y_start - y_end)]])
            b_vector = - npy.array([x_interior ** 2 + y_interior ** 2 - x_start ** 2 - y_start ** 2,
                                    x_end ** 2 + y_end ** 2 - x_start ** 2 - y_start ** 2])
            center = volmdlr.Point2D(*npy.linalg.solve(matrix_a, b_vector))
        return center

    @property
    def is_trigo(self):
        """
        Gives if the edge goes in the trigo direction.
        """
        if not self._is_trigo:
            self._is_trigo = self.get_arc_direction()
        return self._is_trigo

    @property
    def clockwise_and_trigowise_paths(self):
        if not self._clockwise_and_trigowise_paths:
            radius_1 = self.start - self.center
            radius_2 = self.end - self.center
            radius_i = self.interior - self.center
            self._clockwise_and_trigowise_paths = \
                self.get_clockwise_and_trigowise_paths(radius_1,
                                                       radius_2,
                                                       radius_i)
            self._utd_clockwise_and_trigowise_paths = True
        return self._clockwise_and_trigowise_paths

    def get_arc_direction(self):
        """
        Gets arc direction: clockwise or trigonometric.

        :return: True if clockwise. trigowise if False.
        """
        clockwise_path, trigowise_path = \
            self.clockwise_and_trigowise_paths
        if clockwise_path > trigowise_path:
            return True
        return False

    @property
    def angle(self):
        """
        Returns the angle in radians of the arc.
        """
        if not self._angle:
            self._angle = self.get_angle()
        return self._angle

    def get_angle(self):
        """
        Gets arc angle.

        """
        clockwise_path, trigowise_path = \
            self.clockwise_and_trigowise_paths
        if self.is_trigo:
            return trigowise_path
        return clockwise_path

    def _get_points(self):
        return [self.start, self.interior, self.end]

    points = property(_get_points)

    def point_distance(self, point):
        """
        Returns the distance between a point and the edge.
        """
        vector_start = self.start - self.center
        vector_point = point - self.center
        vector_end = self.end - self.center
        if self.is_trigo:
            vector_start, vector_end = vector_end, vector_start
        arc_angle = volmdlr.geometry.clockwise_angle(vector_start, vector_end)
        point_angle = volmdlr.geometry.clockwise_angle(vector_start, vector_point)
        if point_angle <= arc_angle:
            return abs(
                LineSegment2D(point, self.center).length() - self.radius)
        return min(point.point_distance(self.start), point.point_distance(self.end))

    def point_belongs(self, point2d, abs_tol=1e-6):
        """
        Check if a Point2D belongs to the Arc2D.

        """
        distance_point_to_center = point2d.point_distance(self.center)
        if not math.isclose(distance_point_to_center, self.radius, abs_tol=abs_tol):
            return False
        try:
            point_abscissa = self.abscissa(point2d)
        except ValueError:
            return False
        if self.length() >= point_abscissa >= 0:
            return True
        return False

    def to_full_arc_2d(self):
        """
        Convert to a full arc2d.
        """
        return FullArc2D(center=self.center,
                         start_end=self.point_at_abscissa(0),
                         name=self.name)

    def line_intersections(self, line2d: Line2D):
        """
        Calculates the intersection between a line and an Arc2D.

        :param line2d: Line2D to verify intersections.
        :return: a list with intersections points.
        """
        # circle = self.to_circle()
        # circle_intersection_points = circle.line_intersections(line2d)
        full_arc_2d = self.to_full_arc_2d()
        fa2d_intersection_points = full_arc_2d.line_intersections(line2d)
        intersection_points = []
        for pt in fa2d_intersection_points:
            if self.point_belongs(pt):
                intersection_points.append(pt)
        return intersection_points

    def linesegment_intersections(self, linesegment2d: LineSegment2D):
        """
        Calculates the intersection between a LineSegment2D and an Arc2D.

        :param line2d: LineSegment2D to verify intersections.
        :return: a list with intersections points.
        """
        if not self.bounding_rectangle.b_rectangle_intersection(linesegment2d.bounding_rectangle):
            return []
        full_arc_2d = self.to_full_arc_2d()
        fa2d_intersection_points = full_arc_2d.linesegment_intersections(
            linesegment2d)
        intersection_points = []
        for point in fa2d_intersection_points:
            if self.point_belongs(point):
                intersection_points.append(point)
        return intersection_points

    def abscissa(self, point: volmdlr.Point2D, tol=1e-9):
        """
        Returns the abscissa of a given point 2d.
        """
        if point.point_distance(self.start) < tol:
            return 0
        if point.point_distance(self.end) < tol:
            return self.length()

        point_ = point - self.center
        u = self.start - self.center
        u.normalize()
        if self.is_trigo:
            v = u.normal_vector()
        else:
            v = -u.normal_vector()

        x, y = point_.dot(u), point_.dot(v)
        theta = math.atan2(y, x)
        if theta < -tol or theta > self.angle + tol:
            raise ValueError('Point not in arc')

        if theta < 0:
            return 0.
        if theta > self.angle:
            return self.angle * self.radius

        return self.radius * theta

    def area(self):
        """
        Calculates the area of the Arc2D.

        :return: the area of the Arc2D.
        """
        return self.radius ** 2 * self.angle / 2

    def center_of_mass(self):
        """
        Calculates the center of mass of the Arc2D.

        :return: center of mass point.
        """
        #        u=self.middle.vector-self.center.vector
        u = self.middle_point() - self.center
        u.normalize()
        # alpha = abs(self.angle)
        return self.center + 4 / (3 * self.angle) * self.radius * math.sin(
            self.angle * 0.5) * u

    @property
    def bounding_rectangle(self):
        if not self._bounding_rectangle:
            discretization_points = self.discretization_points(number_points=20)
            x_values, y_values = [], []
            for point in discretization_points:
                x_values.append(point.x)
                y_values.append(point.y)
            self._bounding_rectangle = volmdlr.core.BoundingRectangle(min(x_values), max(x_values),
                                                                      min(y_values), max(y_values))
        return self._bounding_rectangle

    def straight_line_area(self):
        """
        Calculates the area of the arc 2D, with line drawn from start to end.

        :return: straight_line_area.
        """
        if self.angle >= math.pi:
            angle = volmdlr.TWO_PI - self.angle
            area = math.pi * self.radius ** 2 - 0.5 * self.radius ** 2 * (
                    angle - math.sin(angle))
        else:
            angle = self.angle
            area = 0.5 * self.radius ** 2 * (angle - math.sin(angle))

        if self.is_trigo:
            return area
        return -area

    def straight_line_second_moment_area(self, point: volmdlr.Point2D):

        if self.angle2 < self.angle1:
            angle2 = self.angle2 + volmdlr.TWO_PI

        else:
            angle2 = self.angle2
        angle1 = self.angle1

        # Full arc section
        moment_area_x1 = self.radius ** 4 / 8 * (angle2 - angle1 + 0.5 * (
                math.sin(2 * angle1) - math.sin(2 * angle2)))
        moment_area_y1 = self.radius ** 4 / 8 * (angle2 - angle1 + 0.5 * (
                math.sin(2 * angle2) - math.sin(2 * angle1)))
        moment_area_xy1 = self.radius ** 4 / 8 * (
                math.cos(angle1) ** 2 - math.cos(angle2) ** 2)

        # Triangle
        moment_area_x2, moment_area_y2, moment_area_xy2 = self._triangle_moment_inertia()
        if moment_area_x2 < 0.:
            moment_area_x2, moment_area_y2, moment_area_xy2 = -moment_area_x2, -moment_area_y2, -moment_area_xy2
        if self.angle < math.pi:
            if self.is_trigo:
                moment_area_x = moment_area_x1 - moment_area_x2
                moment_area_y = moment_area_y1 - moment_area_y2
                moment_area_xy = moment_area_xy1 - moment_area_xy2
            else:
                moment_area_x = moment_area_x2 - moment_area_x1
                moment_area_y = moment_area_y2 - moment_area_y1
                moment_area_xy = moment_area_xy2 - moment_area_xy1
        else:
            if self.is_trigo:
                moment_area_x = moment_area_x1 + moment_area_x2
                moment_area_y = moment_area_y1 + moment_area_y2
                moment_area_xy = moment_area_xy1 + moment_area_xy2
            else:
                moment_area_x = -moment_area_x2 - moment_area_x1
                moment_area_y = -moment_area_y2 - moment_area_y1
                moment_area_xy = -moment_area_xy2 - moment_area_xy1

        return volmdlr.geometry.huygens2d(moment_area_x, moment_area_y, moment_area_xy,
                                          self.straight_line_area(),
                                          self.center,
                                          point)

    def _full_arc_moment_inertia(self, angle1, angle2):
        moment_inertia_x1 = self.radius ** 4 / 8 * (angle2 - angle1 + 0.5 * (
                math.sin(2 * angle1) - math.sin(2 * angle2)))
        moment_inertia_y1 = self.radius ** 4 / 8 * (angle2 - angle1 + 0.5 * (
                math.sin(2 * angle2) - math.sin(2 * angle1)))
        moment_inertia_xy1 = self.radius ** 4 / 8 * (
                math.cos(angle1) ** 2 - math.cos(angle2) ** 2)
        return moment_inertia_x1, moment_inertia_y1, moment_inertia_xy1

    def _triangle_moment_inertia(self):
        xi, yi = self.start - self.center
        xj, yj = self.end - self.center
        moment_inertia_x2 = (yi ** 2 + yi * yj + yj ** 2) * (xi * yj - xj * yi) / 12.
        moment_inertia_y2 = (xi ** 2 + xi * xj + xj ** 2) * (xi * yj - xj * yi) / 12.
        moment_inertia_xy2 = (xi * yj + 2 * xi * yi + 2 * xj * yj + xj * yi) * (
                xi * yj - xj * yi) / 24.
        return moment_inertia_x2, moment_inertia_y2, moment_inertia_xy2

    def straight_line_center_of_mass(self):
        """Straight line center of mass."""
        if self.angle == math.pi:
            return self.center_of_mass()

        u = self.middle_point() - self.center
        u.normalize()
        if self.angle >= math.pi:
            u = -u
        bissec = Line2D(self.center, self.center + u)
        string = Line2D(self.start, self.end)
        point = volmdlr.Point2D.line_intersection(bissec, string)
        a = point.point_distance(self.start)
        height = point.point_distance(self.center)
        triangle_area = height * a
        # alpha = abs(self.angle)
        triangle_cog = self.center + 2 / 3. * height * u
        if self.angle < math.pi:
            cog = (
                          self.center_of_mass() * self.area() - triangle_area * triangle_cog) / abs(
                self.straight_line_area())
        else:
            cog = (
                          self.center_of_mass() * self.area() + triangle_area * triangle_cog) / abs(
                self.straight_line_area())

        return cog

    def straight_line_point_belongs(self, point):
        """
        Verifies if a point belongs to the surface created by closing the edge.

        :param point_2d: Point to be verified.
        :return: Return True if the point belongs to this surface, or False otherwise.
        """
        if self.point_belongs(point):
            return True
        if self.start == self.end:
            if point.point_distance(self.center) <= self.radius:
                return True
        center_distance_point = self.center.point_distance(point)
        straight_line = LineSegment2D(self.start, self.end)
        for edge in [self, straight_line]:
            line_passing_trough_point = Line2D(self.center, point)
            straight_line_intersections = edge.line_intersections(line_passing_trough_point)
            if straight_line_intersections:
                if self.center.point_distance(straight_line_intersections[0]) > center_distance_point:
                    return True
        return False

    def plot(self, ax=None, edge_style: EdgeStyle = EdgeStyle()):
        if ax is None:
            _, ax = plt.subplots()

        if edge_style.plot_points:
            for point in [self.center, self.start, self.interior, self.end]:
                point.plot(ax=ax, color=edge_style.color, alpha=edge_style.alpha)

        ax.add_patch(matplotlib.patches.Arc((self.center.x, self.center.y), 2 * self.radius,
                                            2 * self.radius, angle=0,
                                            theta1=self.angle1 * 0.5 / math.pi * 360,
                                            theta2=self.angle2 * 0.5 / math.pi * 360,
                                            color=edge_style.color,
                                            alpha=edge_style.alpha))
        return ax

    def to_3d(self, plane_origin, x, y):
        point_start = self.start.to_3d(plane_origin, x, y)
        point_interior = self.interior.to_3d(plane_origin, x, y)
        point_end = self.end.to_3d(plane_origin, x, y)

        return Arc3D(point_start, point_interior, point_end, name=self.name)

    def rotation(self, center: volmdlr.Point2D, angle: float):
        """
        Arc2D rotation.

        :param center: rotation center
        :param angle: angle rotation.
        :return: a new rotated Arc2D.
        """
        return Arc2D(*[point.rotation(center, angle, ) for point in
                       [self.start, self.interior, self.end]])

    def rotation_inplace(self, center: volmdlr.Point2D, angle: float):
        """
        Arc2D rotation. Object is updated inplace.

        :param center: rotation center.
        :param angle: rotation angle.
        """
        warnings.warn("'inplace' methods are deprecated. Use a not inplace method instead.", DeprecationWarning)

        self.start.rotation_inplace(center, angle)
        self.interior.rotation_inplace(center, angle)
        self.end.rotation_inplace(center, angle)
        self._angle = None
        self._is_trigo = None
        self._center = None
        self._clockwise_and_trigowise_paths = None

    def translation(self, offset: volmdlr.Vector2D):
        """
        Arc2D translation.

        :param offset: translation vector.
        :return: A new translated Arc2D.
        """
        return Arc2D(*[point.translation(offset) for point in
                       [self.start, self.interior, self.end]])

    def translation_inplace(self, offset: volmdlr.Vector2D):
        """
        Arc2D translation. Object is updated inplace.

        :param offset: translation vector.
        """
        warnings.warn("'inplace' methods are deprecated. Use a not inplace method instead.", DeprecationWarning)

        self.start.translation_inplace(offset)
        self.interior.translation_inplace(offset)
        self.end.translation_inplace(offset)
        self._angle = None
        self._is_trigo = None
        self._center = None
        self._clockwise_and_trigowise_paths = None

    def frame_mapping(self, frame: volmdlr.Frame2D, side: str):
        """
        Changes vector frame_mapping and return a new Arc2D.

        side = 'old' or 'new'
        """
        return Arc2D(*[point.frame_mapping(frame, side) for point in
                       [self.start, self.interior, self.end]])

    def frame_mapping_inplace(self, frame: volmdlr.Frame2D, side: str):
        """
        Changes vector frame_mapping and the object is updated inplace.

        side = 'old' or 'new'
        """
        warnings.warn("'inplace' methods are deprecated. Use a not inplace method instead.", DeprecationWarning)

        self.__init__(*[point.frame_mapping(frame, side) for point in
                        [self.start, self.interior, self.end]])

    def second_moment_area(self, point):
        """
        Second moment area of part of disk.

        """
        if self.angle2 < self.angle1:
            angle2 = self.angle2 + volmdlr.TWO_PI

        else:
            angle2 = self.angle2
        angle1 = self.angle1
        moment_area_x = self.radius ** 4 / 8 * (angle2 - angle1 + 0.5 * (
                math.sin(2 * angle1) - math.sin(2 * angle2)))
        moment_area_y = self.radius ** 4 / 8 * (angle2 - angle1 + 0.5 * (
                math.sin(2 * angle2) - math.sin(2 * angle1)))
        moment_area_xy = self.radius ** 4 / 8 * (
                math.cos(angle1) ** 2 - math.cos(angle2) ** 2)

        # Must be computed at center, so huygens related to center
        return volmdlr.geometry.huygens2d(moment_area_x, moment_area_y, moment_area_xy, self.area(),
                                          self.center, point)

    def plot_data(self, edge_style: plot_data.EdgeStyle = None,
                  anticlockwise: bool = None):
        """
        Plot data method for a Arc2D.

        :param edge_style: edge style.
        :return: plot_data.Arc2D object.
        """
        list_node = self.discretization_points(number_points=20)
        data = []
        for node in list_node:
            data.append({'x': node.x, 'y': node.y})
        return plot_data.Arc2D(cx=self.center.x,
                               cy=self.center.y,
                               r=self.radius,
                               start_angle=self.angle1,
                               end_angle=self.angle2,
                               edge_style=edge_style,
                               data=data,
                               anticlockwise=anticlockwise,
                               name=self.name)

    def copy(self, *args, **kwargs):
        return Arc2D(self.start.copy(),
                     self.interior.copy(),
                     self.end.copy())

    def cut_between_two_points(self, point1, point2):
        """
        Cuts Arc between two points, and return the a new arc bwetween these two points.

        """
        if (point1.is_close(self.start) and point2.is_close(self.end)) or \
                (point2.is_close(self.start) and point1.is_close(self.end)):
            return self
        raise NotImplementedError

    def infinite_primitive(self, offset):
        vector_start_center = self.start - self.center
        vector_start_center.normalize()
        vector_end_center = self.end - self.center
        vector_end_center.normalize()
        vector_interior_center = self.interior - self.center
        vector_interior_center.normalize()
        if self.is_trigo:
            radius = self.radius + offset
            center = self.center

        else:
            radius = self.radius - offset
            if radius < 0:
                return None
            center = self.center
            # mid_point = self.middle_point()
            # vec1 = self.center - mid_point
            # vec1.normalize()
            # vec1 = 2 * offset * math.sqrt(2) * vec1
            # center = self.center.translation(vec1)
        start = center + radius * vector_start_center
        end = center + radius * vector_end_center
        interior = center + radius * vector_interior_center
        return Arc2D(start, interior, end)

    def complementary(self):

        interior = self.middle_point().rotation(self.center, math.pi)
        return Arc2D(self.start, interior, self.end)

    def axial_symmetry(self, line):
        """ Finds out the symmetric arc 2D according to a line. """
        points_symmetry = [point.axial_symmetry(line) for point in [self.start, self.interior, self.end]]

        return self.__class__(start=points_symmetry[0],
                              interior=points_symmetry[1],
                              end=points_symmetry[2])


class FullArc2D(Arc2D):
    """ An edge that starts at start_end, ends at the same point after having described a circle. """

    def __init__(self, center: volmdlr.Point2D, start_end: volmdlr.Point2D,
                 name: str = ''):
        self.__center = center
        self.start_end = start_end
        interior = start_end.rotation(center, math.pi)
        Arc2D.__init__(self, start=start_end, interior=interior,
                       end=start_end, name=name)  # !!! this is dangerous

    @property
    def is_trigo(self):
        return True

    @property
    def center(self):
        return self.__center

    @property
    def angle(self):
        return volmdlr.TWO_PI

    def to_dict(self, use_pointers: bool = False, memo=None, path: str = '#'):
        dict_ = self.base_dict()
        dict_['center'] = self.center.to_dict(use_pointers=use_pointers, memo=memo, path=path + '/center')
        dict_['radius'] = self.radius
        dict_['angle'] = self.angle
        dict_['is_trigo'] = self.is_trigo
        dict_['start_end'] = self.start.to_dict(use_pointers=use_pointers, memo=memo, path=path + '/start_end')
        return dict_

    def copy(self, *args, **kwargs):
        return FullArc2D(self.center.copy(), self.start.copy())

    @classmethod
    def dict_to_object(cls, dict_, global_dict=None, pointers_memo: Dict[str, Any] = None, path: str = '#'):
        center = volmdlr.Point2D.dict_to_object(dict_['center'])
        start_end = volmdlr.Point2D.dict_to_object(dict_['start_end'])

        return cls(center, start_end, name=dict_['name'])

    # def __hash__(self):
    #     return hash(("fullarc", self.center, self.radius, self.start, self.end))
    #     # return hash(self.center) + 5*hash(self.start)

    def __hash__(self):
        return hash((self.__class__.__name__, self.center, self.radius, self.start_end))

    def __eq__(self, other_arc):
        if self.__class__.__name__ != other_arc.__class__.__name__:
            return False
        return (self.center == other_arc.center) \
            and (self.start_end == other_arc.start_end)

    @property
    def bounding_rectangle(self):
        if not self._bounding_rectangle:
            self._bounding_rectangle = volmdlr.core.BoundingRectangle(
                self.center.x - self.radius, self.center.x + self.radius,
                self.center.y - self.radius, self.center.y + self.radius)
        return self._bounding_rectangle

    def straight_line_area(self):
        """
        Calculates the area of the fullarc, with line drawn from start to end.

        :return: straight_line_area.
        """
        area = self.area()
        return area

    def center_of_mass(self):
        return self.center

    def straight_line_center_of_mass(self):
        """Straight line center of mass."""
        return self.center_of_mass()

    def straight_line_point_belongs(self, point):
        """
        Verifies if a point belongs to the surface created by closing the edge.

        :param point2d: Point to be verified.
        :return: Return True if the point belongs to this surface, or False otherwise.
        """
        if point.point_distance(self.center) <= self.radius:
            return True
        return False

    def to_3d(self, plane_origin, x, y):
        center = self.center.to_3d(plane_origin, x, y)
        start = self.start.to_3d(plane_origin, x, y)
        z = x.cross(y)
        z.normalize()

        return FullArc3D(center, start, z)

    def rotation(self, center: volmdlr.Point2D, angle: float):
        new_center = self._center.rotation(center, angle, True)
        new_start_end = self.start.rotation(center, angle, True)
        return FullArc2D(new_center, new_start_end)

    def rotation_inplace(self, center: volmdlr.Point2D, angle: float):
        warnings.warn("'inplace' methods are deprecated. Use a not inplace method instead.", DeprecationWarning)

        self._center.rotation(center, angle, False)
        self.start.rotation(center, angle, False)
        self.interior.rotation(center, angle, False)
        self.end.rotation(center, angle, False)

    def translation(self, offset: volmdlr.Vector2D):
        new_center = self._center.translation(offset)
        new_start_end = self.start.translation(offset)
        return FullArc2D(new_center, new_start_end)

    def translation_inplace(self, offset: volmdlr.Vector2D):
        warnings.warn("'inplace' methods are deprecated. Use a not inplace method instead.", DeprecationWarning)

        self._center.translation_inplace(offset)
        self.start.translation_inplace(offset)
        self.end.translation_inplace(offset)
        self.interior.translation_inplace(offset)

    def frame_mapping(self, frame: volmdlr.Frame2D, side: str):
        """
        Map the 2D full arc to a new frame or its original frame.

        :param frame: The target frame for the mapping.
        :type frame: :class:`volmdlr.Frame2D`
        :param side: Specify whether to map the arc to the new frame ('new')
            or its original frame ('old').
        :type side: str
        :return: The full arc in the specified frame.
        :rtype: :class:`volmdlr.edges.FullArc2D`
        """
        return FullArc2D(*[point.frame_mapping(frame, side) for point in
                           [self._center, self.start]])

    def frame_mapping_inplace(self, frame: volmdlr.Frame2D, side: str):
        warnings.warn("'inplace' methods are deprecated. Use a not inplace method instead.", DeprecationWarning)

        for point in [self._center, self.start, self.end, self.interior]:
            point.frame_mapping_inplace(frame, side)

    def polygonization(self):
        return volmdlr.wires.ClosedPolygon2D(self.discretization_points(angle_resolution=15))

    def plot(self, ax=None, edge_style: EdgeStyle = EdgeStyle()):
        if ax is None:
            _, ax = plt.subplots()

        if self.radius > 0:
            ax.add_patch(matplotlib.patches.Arc((self.center.x, self.center.y),
                                                2 * self.radius,
                                                2 * self.radius,
                                                angle=0,
                                                theta1=0,
                                                theta2=360,
                                                color=edge_style.color,
                                                linestyle=edge_style.linestyle,
                                                linewidth=edge_style.linewidth))
        if edge_style.plot_points:
            ax.plot([self.start.x], [self.start.y], 'o',
                    color=edge_style.color, alpha=edge_style.alpha)
        return ax

    def cut_between_two_points(self, point1, point2):

        x1, y1 = point1 - self.center
        x2, y2 = point2 - self.center

        angle1 = math.atan2(y1, x1)
        angle2 = math.atan2(y2, x2)
        if angle2 < angle1:
            angle2 += volmdlr.TWO_PI
        angle_i = 0.5 * (angle1 + angle2)
        interior = point1.rotation(self.center, angle_i)
        arc = Arc2D(point1, interior, point2)
        if self.is_trigo != arc.is_trigo:
            arc = arc.complementary()

        return arc

    def line_intersections(self, line2d: Line2D, tol=1e-9):
        try:
            if line2d.start.is_close(self.center):
                pt1 = line2d.end
                vec = line2d.start - line2d.end
            else:
                pt1 = line2d.start
                vec = line2d.end - line2d.start
        except AttributeError:
            if line2d.point1.is_close(self.center):
                pt1 = line2d.point2
                vec = line2d.point1 - line2d.point2
            else:
                pt1 = line2d.point1
                vec = line2d.point2 - line2d.point1
        vector1 = vec.dot(vec)
        vector2 = 2 * vec.dot(pt1 - self.center)
        vector3 = pt1.dot(pt1) + self.center.dot(self.center) \
            - 2 * pt1.dot(self.center) - self.radius ** 2

        disc = vector2 ** 2 - 4 * vector1 * vector3
        if math.isclose(disc, 0., abs_tol=tol):
            t_param = -vector2 / (2 * vector1)
            return [pt1 + t_param * vec]

        if disc > 0:
            sqrt_disc = math.sqrt(disc)
            t_param = (-vector2 + sqrt_disc) / (2 * vector1)
            s_param = (-vector2 - sqrt_disc) / (2 * vector1)
            return [pt1 + t_param * vec,
                    pt1 + s_param * vec]

        return []

    def linesegment_intersections(self, linesegment2d: LineSegment2D, tol=1e-9):
        if not self.bounding_rectangle.b_rectangle_intersection(linesegment2d.bounding_rectangle):
            return []
        try:
            if linesegment2d.start.is_close(self.center):
                pt1 = linesegment2d.end
                vec = linesegment2d.start - linesegment2d.end
            else:
                pt1 = linesegment2d.start
                vec = linesegment2d.end - linesegment2d.start
        except AttributeError:
            if linesegment2d.point1.is_close(self.center):
                pt1 = linesegment2d.point2
                vec = linesegment2d.point1 - linesegment2d.point2
            else:
                pt1 = linesegment2d.point1
                vec = linesegment2d.point2 - linesegment2d.point1
        vector1 = vec.dot(vec)
        vector2 = 2 * vec.dot(pt1 - self.center)
        vector3 = pt1.dot(pt1) + self.center.dot(self.center) \
            - 2 * pt1.dot(self.center) - self.radius ** 2

        disc = vector2 ** 2 - 4 * vector1 * vector3
        if math.isclose(disc, 0., abs_tol=tol):
            t_param = -vector2 / (2 * vector1)
            points = [pt1 + t_param * vec]
            if linesegment2d.point_belongs(points[0]):
                return points
            return []

        if disc > 0:
            sqrt_disc = math.sqrt(disc)
            t_param = (-vector2 + sqrt_disc) / (2 * vector1)
            s_param = (-vector2 - sqrt_disc) / (2 * vector1)
            points = [pt1 + t_param * vec, pt1 + s_param * vec]
            valid_points = [pt for pt in points if
                            linesegment2d.point_belongs(pt)]
            return valid_points

        return []

    def reverse(self):
        return self


class ArcEllipse2D(Edge):
    """
    An 2 dimensional elliptical arc.

    :param start: The starting point of the elliptical arc
    :type start: :class:`volmdlr.Point2D`
    :param interior: An interior point of the elliptical arc
    :type interior: :class:`volmdlr.Point2D`
    :param end: The end point of the elliptical arc
    :type end: :class:`volmdlr.Point2D`
    :param center: The center of the ellipse
    :type center: :class:`volmdlr.Point2D`
    :param major_dir: The major direction of the ellipse
    :type major_dir: :class:`volmdlr.Vector2D`
    :param name: The name of the elliptical arc. Default value is ''
    :type name: str, optional
    :param extra: An extra interior point if start is equal to end. Default
        value is None
    :type extra: :class:`volmdlr.Point2D`, optional
    """

    def __init__(self, start: volmdlr.Point2D, interior: volmdlr.Point2D,
                 end: volmdlr.Point2D, center: volmdlr.Point2D,
                 major_dir: volmdlr.Vector2D, name: str = '',
                 extra: volmdlr.Point2D = None):
        Edge.__init__(self, start, end, name)
        self.interior = interior
        self.center = center
        self.extra = extra
        self.major_dir = major_dir
        self.minor_dir = self.major_dir.deterministic_unit_normal_vector()
        frame = volmdlr.Frame2D(self.center, self.major_dir, self.minor_dir)
        self.frame = frame
        start_new = frame.global_to_local_coordinates(self.start)
        end_new = frame.global_to_local_coordinates(self.end)
        interior_new = frame.global_to_local_coordinates(self.interior)
        center_new = frame.global_to_local_coordinates(self.center)
        self._bounding_rectangle = None

        def theta_a_b(start_, iterior_, end_, center_):
            """
            Calculates the major, minor and theta.

            From : https://math.stackexchange.com/questions/339126/how-to-draw-an-ellipse-if-a- \
            center-and-3-arbitrary-points-on-it-are-given.
            theta= ellipse's inclination angle related to the horizontal
            (clockwise), A=semi major axis, B=semi minor axis.

            """
            x_start, y_start, x_interior, y_interior, x_end, y_end = start_[0] - center_[0], start_[1] - center_[1],\
                iterior_[0] - center_[0], iterior_[1] - center_[1], end_[0] - center_[0], end_[1] - center_[1]
            matrix_a = npy.array(([x_start ** 2, y_start ** 2, 2 * x_start * y_start],
                                  [x_interior ** 2, y_interior ** 2, 2 * x_interior * y_interior],
                                  [x_end ** 2, y_end ** 2, 2 * x_end * y_end]))
            inv_matrix_a = npy.linalg.inv(matrix_a)
            matriz_one = npy.array(([1],
                                    [1],
                                    [1]))
            vector_c = npy.dot(inv_matrix_a, matriz_one)
            theta = 0.5 * math.atan(2 * vector_c[2] / (vector_c[1] - vector_c[0]))
            c1 = vector_c[0] + vector_c[1]
            c2 = (vector_c[1] - vector_c[0]) / math.cos(2 * theta)
            gdaxe = math.sqrt((2 / (c1 - c2)))
            ptax = math.sqrt((2 / (c1 + c2)))
            return theta, gdaxe, ptax

        if start.is_close(end):
            extra_new = frame.global_to_local_coordinates(self.extra)
            theta, major_axis, minor_axis = theta_a_b(start_new, extra_new, interior_new,
                                                      center_new)
        else:
            theta, major_axis, minor_axis = theta_a_b(start_new, interior_new, end_new,
                                                      center_new)

        self.major_axis = major_axis
        self.minor_axis = minor_axis
        self.theta = theta

        # Angle pour start
        u1, u2 = start_new.x / self.major_axis, start_new.y / self.minor_axis
        angle1 = volmdlr.geometry.sin_cos_angle(u1, u2)
        self.angle_start = angle1
        # Angle pour end
        u3, u4 = end_new.x / self.major_axis, end_new.y / self.minor_axis
        angle2 = volmdlr.geometry.sin_cos_angle(u3, u4)
        self.angle_end = angle2
        # Angle pour interior
        u5, u6 = interior_new.x / self.major_axis, interior_new.y / self.minor_axis
        anglei = volmdlr.geometry.sin_cos_angle(u5, u6)
        self.angle_interior = anglei
        # Going trigo/clock wise from start to interior
        if anglei < angle1:
            trigowise_path = (anglei + volmdlr.TWO_PI) - angle1
            clockwise_path = angle1 - anglei
        else:
            trigowise_path = anglei - angle1
            clockwise_path = angle1 - anglei + volmdlr.TWO_PI

        # Going trigo wise from interior to interior
        if angle2 < anglei:
            trigowise_path += (angle2 + volmdlr.TWO_PI) - anglei
            clockwise_path += anglei - angle2
        else:
            trigowise_path += angle2 - anglei
            clockwise_path += anglei - angle2 + volmdlr.TWO_PI

        if clockwise_path > trigowise_path:
            self.is_trigo = True
            self.angle = trigowise_path
        else:
            # Clock wise
            self.is_trigo = False
            self.angle = clockwise_path

        if self.start.is_close(self.end) or self.angle == 0:
            self.angle = volmdlr.TWO_PI

        if self.is_trigo:  # sens trigo
            self.offset_angle = angle1
        else:
            self.offset_angle = angle2

    def _get_points(self):
        return self.discretization_points(number_points=20)

    points = property(_get_points)

    def length(self):
        """
        Calculates the length of the arcellipse 2d.

        :return: arc ellipse 2d's length
        """
        length = self.abscissa(self.end)
        return length

    def point_belongs(self, point, abs_tol: float = 1e-6):
        """
        Verifies if a point belongs to the arc ellipse 2d.

        :param point: point to be verified
        :param abs_tol: tolerance applied during calculations
        :return: True if the point belongs, False otherwise
        """
        if not math.isclose((point.x - self.center.x) ** 2 / self.major_axis ** 2 +
                            (point.y - self.center.y) ** 2 / self.minor_axis ** 2, 1, abs_tol=abs_tol) and not \
                math.isclose((point.x - self.center.x) ** 2 / self.minor_axis ** 2 +
                             (point.y - self.center.y) ** 2 / self.major_axis ** 2, 1, abs_tol=abs_tol):
            return False
        new_point = self.frame.global_to_local_coordinates(point)
        u1, u2 = new_point.x / self.major_axis, new_point.y / self.minor_axis
        angle_new_point = volmdlr.geometry.sin_cos_angle(u1, u2)
        if self.angle_start < self.angle_end and self.angle_end >= angle_new_point >= self.angle_start:
            return True
        if self.angle_start > self.angle_end and self.angle_end <= angle_new_point <= self.angle_start:
            return True
        return False

    def abscissa(self, point: volmdlr.Point2D):
        """
        Calculates the abscissa of a given point.

        :param point: point for calculating abscissa
        :return: a float, between 0 and the arc ellipse 2d's length
        """
        if self.point_belongs(point):
            angle_abscissa = volmdlr.geometry.clockwise_angle(point - self.center, self.major_dir)
            angle_start = self.angle_start
            angle_end = angle_abscissa
            if self.angle_start > angle_abscissa > self.angle_end:
                angle_start = angle_abscissa
                angle_end = self.angle_start

            def arc_length(theta):
                return math.sqrt((self.major_axis ** 2) * math.sin(theta) ** 2 +
                                 (self.minor_axis ** 2) * math.cos(theta) ** 2)

            res, _ = scipy_integrate.quad(arc_length, angle_start, angle_end)
            return res
        raise ValueError(f'point {point} does not belong to ellipse')

    @property
    def bounding_rectangle(self):
        """
        Calculates the bounding rectangle for the arc ellipse 2d.

        :return: Bouding Rectangle object.
        """
        if not self._bounding_rectangle:
            discretization_points = self.discretization_points(number_points=20)
            x_values, y_values = [], []
            for point in discretization_points:
                x_values.append(point.x)
                y_values.append(point.y)
            self._bounding_rectangle = volmdlr.core.BoundingRectangle(min(x_values), max(x_values),
                                                                      min(y_values), max(y_values))
        return self._bounding_rectangle

    def straight_line_area(self):
        """
        Calculates the area of the elliptic arc, with line drawn from start to end.

        :return: straight_line_area.
        """
        if self.angle >= math.pi:
            angle = volmdlr.TWO_PI - self.angle
            area = math.pi * self.major_axis * self.minor_axis - 0.5 * self.major_axis * self.minor_axis * (
                    angle - math.sin(angle))
        else:
            angle = self.angle
            area = 0.5 * self.major_axis * self.minor_axis * (angle - math.sin(angle))

        if self.is_trigo:
            return area
        return -area

    def discretization_points(self, *, number_points: int = None, angle_resolution: int = None):
        """
        Discretization of an Edge to have "n" points.

        :param number_points: the number of points (including start and end points)
             if unset, only start and end will be returned.
        :param angle_resolution: if set, the sampling will be adapted to have a controlled angular distance. Useful
            to mesh an arc.
        :return: a list of sampled points.
        """
        if not number_points:
            if not angle_resolution:
                number_points = 2
            else:
                number_points = math.ceil(angle_resolution * abs(0.5 * self.angle / math.pi))
        is_trigo = True
        if self.angle_start > self.angle_end:
            if self.angle_start >= self.angle_interior >= self.angle_end:
                angle_start = self.angle_end
                angle_end = self.angle_start
                is_trigo = False
            else:
                angle_end = self.angle_end + volmdlr.TWO_PI
                angle_start = self.angle_start
        elif self.angle_start == self.angle_end:
            angle_start = 0
            angle_end = 2 * math.pi
        else:
            angle_end = self.angle_end
            angle_start = self.angle_start

        discretization_points = [self.frame.local_to_global_coordinates(
            volmdlr.Point2D(self.major_axis * math.cos(angle), self.minor_axis * math.sin(angle)))
            for angle in npy.linspace(angle_start, angle_end, number_points)]
        if not is_trigo:
            discretization_points = discretization_points[::-1]
        return discretization_points

    def polygon_points(self, discretization_resolution: int):
        warnings.warn('polygon_points is deprecated,\
                please use discretization_points instead',
                      DeprecationWarning)
        return self.discretization_points(angle_resolution=discretization_resolution)

    def to_3d(self, plane_origin, x, y):
        point_start3d = self.start.to_3d(plane_origin, x, y)
        point_interior3d = self.interior.to_3d(plane_origin, x, y)
        point_end3d = self.end.to_3d(plane_origin, x, y)
        point_center3d = self.center.to_3d(plane_origin, x, y)

        a_max2d = self.center + self.major_dir * self.major_axis
        a_max3d = a_max2d.to_3d(plane_origin, x, y)
        new_major_dir = a_max3d - point_center3d
        new_major_dir.normalize()
        return ArcEllipse3D(point_start3d, point_interior3d, point_end3d,
                            point_center3d, new_major_dir, name=self.name)

    def plot(self, ax=None, edge_style: EdgeStyle = EdgeStyle()):
        if ax is None:
            _, ax = plt.subplots()

        self.interior.plot(ax=ax, color='m')
        self.start.plot(ax=ax, color='r')
        self.end.plot(ax=ax, color='b')
        self.center.plot(ax=ax, color='y')

        x = []
        y = []
        for px, py in self.discretization_points(number_points=100):
            x.append(px)
            y.append(py)

        plt.plot(x, y, color=edge_style.color, alpha=edge_style.alpha)
        return ax

    def normal_vector(self, abscissa):
        raise NotImplementedError

    def direction_vector(self, abscissa):
        raise NotImplementedError

    def reverse(self):
        return self.__class__(self.end.copy(), self.interior.copy(), self.start.copy(),
                              self.center.copy(), self.major_dir.copy(), self.name)

    def line_intersections(self, line2d: Line2D):
        """
        Intersections between an Arc Ellipse 2D and a Line 2D.

        :param line2d: Line 2D to verify intersections
        :return: List with all intersections
        """
        ellipse2d_linesegment_intersections = vm_utils_intersections.ellipse2d_line_intersections(self, line2d)
        linesegment_intersections = []
        for inter in ellipse2d_linesegment_intersections:
            if self.point_belongs(inter):
                linesegment_intersections.append(inter)
        return linesegment_intersections

    def linesegment_intersections(self, linesegment2d: LineSegment2D):
        """
        Intersections between an Arc Ellipse 2D and a Line Segment 2D.

        :param linesegment2d: LineSegment 2D to verify intersections.
        :return: List with all intersections.
        """
        if not self.bounding_rectangle.b_rectangle_intersection(linesegment2d.bounding_rectangle):
            return []
        intersections = self.line_intersections(linesegment2d.to_line())
        linesegment_intersections = []
        for inter in intersections:
            if linesegment2d.point_belongs(inter):
                linesegment_intersections.append(inter)
        return linesegment_intersections

    def frame_mapping(self, frame: volmdlr.Frame2D, side: str):
        """
        Changes frame_mapping and return a new Arc Ellipse 2D.

        side = 'old' or 'new'
        """
        if side == 'old':
            return ArcEllipse2D(frame.local_to_global_coordinates(self.start),
                                frame.local_to_global_coordinates(self.interior),
                                frame.local_to_global_coordinates(self.end),
                                frame.local_to_global_coordinates(self.center),
                                self.major_dir)
        if side == 'new':
            point_major_dir = self.center + self.major_dir * self.major_axis
            major_dir = frame.global_to_local_coordinates(point_major_dir)
            major_dir.normalize()
            return ArcEllipse2D(frame.global_to_local_coordinates(self.start),
                                frame.global_to_local_coordinates(self.interior),
                                frame.global_to_local_coordinates(self.end),
                                frame.global_to_local_coordinates(self.center),
                                major_dir)
        raise ValueError('Side should be \'new\' \'old\'')


class Line3D(Line):
    """
    Define an infinite line passing through the 2 points.

    """
    _non_eq_attributes = ['name', 'basis_primitives', 'bounding_box']

    def __init__(self, point1: volmdlr.Point3D, point2: volmdlr.Point3D,
                 name: str = ''):
        Line.__init__(self, point1, point2, name=name)
        # self.points = [point1, point2]
        self._bbox = None

    @property
    def bounding_box(self):
        if not self._bbox:
            self._bbox = self._bounding_box()
        return self._bbox

    @bounding_box.setter
    def bounding_box(self, new_bounding_box):
        self._bbox = new_bounding_box

    def _bounding_box(self):
        xmin = min([self.point1[0], self.point2[0]])
        xmax = max([self.point1[0], self.point2[0]])
        ymin = min([self.point1[1], self.point2[1]])
        ymax = max([self.point1[1], self.point2[1]])
        zmin = min([self.point1[2], self.point2[2]])
        zmax = max([self.point1[2], self.point2[2]])

        return volmdlr.core.BoundingBox(xmin, xmax, ymin, ymax, zmin, zmax)

    def point_belongs(self, point3d):
        if point3d.is_close(self.point1):
            return True
        return self.direction_vector().is_colinear_to(point3d - self.point1)

    def point_distance(self, point):
        """Returns the minimal distance to a point."""
        vector1 = point - self.point1
        vector1.to_vector()
        vector2 = self.point2 - self.point1
        vector2.to_vector()
        return vector1.cross(vector2).norm() / vector2.norm()

    def line_distance(self, line2):
        """
        Calculates the distance between two Line3D.

        :param line2: other Line3D.
        :return: The distance between the two lines.
        """
        direction_vector1 = self.direction_vector()
        direction_vector2 = line2.direction_vector()
        if direction_vector1.is_colinear_to(direction_vector2):
            return direction_vector1.cross(line2.point1 - self.point1).norm() / direction_vector1.norm()
        vector = line2.point1 - self.point1
        line_distance = abs(vector.dot(direction_vector1.cross(direction_vector2))) / direction_vector1.cross(
            direction_vector2).norm()
        return line_distance

    def skew_to(self, line):
        """
        Verifies if two Line3D are skew to each other, that is, they are not parallel and never intersect.

        :param line: other line.
        :return: True if they are skew, False otherwise.
        """
        if self.direction_vector().is_colinear_to(line.direction_vector()):
            return False
        if math.isclose(self.line_distance(line), 0, abs_tol=1e-6):
            return False
        return True

    def intersection(self, line2):
        """
        Calculates the intersection between to Line3D, if there is an intersection.

        :param line: other Line3D
        :return: None if there is no intersection between Lines. A volmdlr.Point3D if there existes an intersection
        """
        direction_vector1 = self.direction_vector()
        direction_vector2 = line2.direction_vector()
        distance_to_line = self.line_distance(line2)
        if direction_vector1.is_colinear_to(direction_vector2) or \
                not math.isclose(distance_to_line, 0, abs_tol=1e-6):
            return None
        if math.isclose(distance_to_line, 0, abs_tol=1e-6) and \
                math.isclose(direction_vector1.dot(direction_vector2), 0, abs_tol=1e-6):
            projected_point, _ = self.point_projection(line2.point1)
            return projected_point
        vector = self.point1 - line2.point1
        t_coefficient = (
                                vector.dot(direction_vector2) * direction_vector2.dot(direction_vector1) -
                                vector.dot(direction_vector1) * direction_vector2.dot(direction_vector2)) / (
                                direction_vector1.dot(direction_vector1) * direction_vector2.dot(direction_vector2) -
                                direction_vector1.dot(direction_vector2) * direction_vector2.dot(direction_vector1))
        # u_coefficient = (vector.dot(direction_vector2) + t_coefficient * direction_vector1.dot(
        # direction_vector2)) / direction_vector2.dot(direction_vector2)
        intersection = self.point1 + t_coefficient * direction_vector1
        return intersection

    def plot(self, ax=None, color='k', alpha=1, dashed=True):
        if ax is None:
            ax = Axes3D(plt.figure())

        # Line segment
        ax.plot([self.point1.x, self.point2.x], [self.point1.y, self.point2.y],
                [self.point1.z, self.point2.z], color=color, alpha=alpha)

        # Drawing 3 times length of segment on each side
        u = self.point2 - self.point1
        v1 = self.point1 - 3 * u
        x1, y1, z1 = v1.x, v1.y, v1.z
        v2 = self.point2 - 3 * u
        x2, y2, z2 = v2.x, v2.y, v2.z
        if dashed:
            ax.plot([x1, x2], [y1, y2], [z1, z2], color=color,
                    dashes=[30, 5, 10, 5])
        else:
            ax.plot([x1, x2], [y1, y2], [z1, z2], color=color)
        return ax

    def plane_projection2d(self, center, x, y):
        return Line2D(self.point1.plane_projection2d(center, x, y),
                      self.point2.plane_projection2d(center, x, y))

    def minimum_distance_points(self, other_line):
        """
        Returns the points on this line and the other line that are the closest of lines.
        """
        u = self.point2 - self.point1
        v = other_line.point2 - other_line.point1
        w = self.point1 - other_line.point1
        u_dot_u = u.dot(u)
        u_dot_v = u.dot(v)
        v_dot_v = v.dot(v)
        u_dot_w = u.dot(w)
        v_dot_w = v.dot(w)

        s_param = (u_dot_v * v_dot_w - v_dot_v * u_dot_w) / (u_dot_u * v_dot_v - u_dot_v ** 2)
        t_param = (u_dot_u * v_dot_w - u_dot_v * u_dot_w) / (u_dot_u * v_dot_v - u_dot_v ** 2)
        point1 = self.point1 + s_param * u
        point2 = other_line.point1 + t_param * v
        return point1, point2

    def rotation(self, center: volmdlr.Point3D, axis: volmdlr.Vector3D, angle: float):
        """
        Line3D rotation.

        :param center: rotation center
        :param axis: rotation axis
        :param angle: angle rotation
        :return: a new rotated Line3D
        """

        return Line3D(*[point.rotation(center, axis, angle) for point in
                        [self.point1, self.point2]])

    def rotation_inplace(self, center: volmdlr.Point3D, axis: volmdlr.Vector3D, angle: float):
        """
        Line3D rotation. Object is updated inplace.

        :param center: rotation center
        :param axis: rotation axis
        :param angle: rotation angle
        """
        warnings.warn("'inplace' methods are deprecated. Use a not inplace method instead.", DeprecationWarning)

        for point in [self.point1, self.point2]:
            point.rotation_inplace(center, axis, angle)
        self._bbox = None

    def translation(self, offset: volmdlr.Vector3D):
        """
        Line3D translation.

        :param offset: translation vector
        :return: A new translated Line3D
        """
        return Line3D(*[point.translation(offset) for point in
                        [self.point1, self.point2]])

    def translation_inplace(self, offset: volmdlr.Vector3D):
        """
        Line3D translation. Object is updated inplace.

        :param offset: translation vector
        """
        warnings.warn("'inplace' methods are deprecated. Use a not inplace method instead.", DeprecationWarning)

        for point in [self.point1, self.point2]:
            point.translation_inplace(offset)
        self._bbox = None

    def frame_mapping(self, frame: volmdlr.Frame3D, side: str):
        """
        Changes vector frame_mapping and return a new Line3D.

        side = 'old' or 'new'
        """
        if side == 'old':
            new_start = frame.local_to_global_coordinates(self.point1)
            new_end = frame.local_to_global_coordinates(self.point2)
        elif side == 'new':
            new_start = frame.global_to_local_coordinates(self.point1)
            new_end = frame.global_to_local_coordinates(self.point2)
        else:
            raise ValueError('Please Enter a valid side: old or new')
        return Line3D(new_start, new_end)

    def frame_mapping_inplace(self, frame: volmdlr.Frame3D, side: str):
        """
        Changes Line3D frame_mapping and the object is updated inplace.

        side = 'old' or 'new'
        """
        warnings.warn("'inplace' methods are deprecated. Use a not inplace method instead.", DeprecationWarning)

        if side == 'old':
            new_start = frame.local_to_global_coordinates(self.point1)
            new_end = frame.local_to_global_coordinates(self.point2)
        elif side == 'new':
            new_start = frame.global_to_local_coordinates(self.point1)
            new_end = frame.global_to_local_coordinates(self.point2)
        else:
            raise ValueError('Please Enter a valid side: old or new')
        self.point1 = new_start
        self.point2 = new_end
        self._bbox = None

    def trim(self, point1: volmdlr.Point3D, point2: volmdlr.Point3D):
        if not self.point_belongs(point1) or not self.point_belongs(point2):
            raise ValueError('Point not on curve')

        return LineSegment3D(point1, point2)

    def copy(self, *args, **kwargs):
        return Line3D(*[point.copy() for point in [self.point1, self.point2]])

    @classmethod
    def from_step(cls, arguments, object_dict, **kwargs):
        """
        Converts a step primitive to an Line3D.

        :param arguments: The arguments of the step primitive.
        :type arguments: list
        :param object_dict: The dictionary containing all the step primitives
            that have already been instantiated
        :type object_dict: dict
        :return: The corresponding Line3D object
        :rtype: :class:`volmdlr.edges.Line3D`
        """
        point1 = object_dict[arguments[1]]
        direction = object_dict[arguments[2]]
        point2 = point1 + direction
        return cls(point1, point2, arguments[0][1:-1])

    def to_step(self, current_id, surface_id=None):
        """Exports to STEP format."""
        p1_content, p1_id = self.point1.to_step(current_id)
        # p2_content, p2_id = self.point2.to_step(current_id+1)
        current_id = p1_id + 1
        u_content, u_id = volmdlr.Vector3D.to_step(
            self.unit_direction_vector(),
            current_id,
            vector=True)
        current_id = u_id + 1
        content = p1_content + u_content
        content += f"#{current_id} = LINE('{self.name}',#{p1_id},#{u_id});\n"
        return content, current_id

    def to_2d(self, plane_origin, x, y):
        """
        Transforms a Line3D into an Line2D, given a plane origin and an u and v plane vector.

        :param plane_origin: plane origin.
        :param x: plane u vector.
        :param y: plane v vector.
        :return: Line2D.
        """
        p2d = [point.to_2d(plane_origin, x, y) for point in (self.point1, self.point2)]
        if p2d[0] == p2d[1]:
            return None
        return Line2D(*p2d, name=self.name)


class LineSegment3D(LineSegment):
    """
    Define a line segment limited by two points.

    """

    def __init__(self, start: volmdlr.Point3D, end: volmdlr.Point3D,
                 name: str = ''):
        if start.is_close(end):
            raise NotImplementedError
        # self.points = [start, end]
        LineSegment.__init__(self, start=start, end=end, name=name)
        self._bbox = None

    @property
    def bounding_box(self):
        if not self._bbox:
            self._bbox = self._bounding_box()
        return self._bbox

    @bounding_box.setter
    def bounding_box(self, new_bounding_box):
        self._bbox = new_bounding_box

    def __hash__(self):
        return hash((self.__class__.__name__, self.start, self.end))

    def __eq__(self, other_linesegment3d):
        if other_linesegment3d.__class__ != self.__class__:
            return False
        return (self.start == other_linesegment3d.start
                and self.end == other_linesegment3d.end)

    def _bounding_box(self):

        xmin = min(self.start.x, self.end.x)
        xmax = max(self.start.x, self.end.x)
        ymin = min(self.start.y, self.end.y)
        ymax = max(self.start.y, self.end.y)
        zmin = min(self.start.z, self.end.z)
        zmax = max(self.start.z, self.end.z)

        return volmdlr.core.BoundingBox(xmin, xmax, ymin, ymax, zmin, zmax)

    def to_dict(self, *args, **kwargs):
        return {'object_class': 'volmdlr.edges.LineSegment3D',
                'name': self.name,
                'start': self.start.to_dict(),
                'end': self.end.to_dict()
                }

    # def point_at_abscissa(self, abscissa):
    #     return self.start + abscissa * (
    #         self.end - self.start) / self.length()

    def point_belongs(self, point, abs_tol=1e-7):
        point_distance = self.point_distance(point)
        if math.isclose(point_distance, 0, abs_tol=abs_tol):
            return True
        return False

    def normal_vector(self, abscissa=0.):
        return None

    def unit_normal_vector(self, abscissa=0.):
        return None

    # def middle_point(self):
    #     return self.point_at_abscissa(0.5 * self.length())

    def point_distance(self, point):
        """Returns the minimal distance to a point."""
        distance, point = volmdlr.LineSegment3DPointDistance(
            [(self.start.x, self.start.y, self.start.z),
             (self.end.x, self.end.y, self.end.z)],
            (point.x, point.y, point.z))
        return distance

    def plane_projection2d(self, center, x, y):
        start, end = self.start.plane_projection2d(center, x, y), self.end.plane_projection2d(center, x, y)
        if not start.is_close(end):
            return LineSegment2D(start, end)
        return None

    def line_intersections(self, line):
        line_self = self.to_line()
        if line_self.skew_to(line):
            return []
        intersection = line_self.intersection(line)
        if intersection and self.point_belongs(intersection):
            return [intersection]
        return []

    def linesegment_intersections(self, linesegment):
        line1 = self.to_line()
        line2 = linesegment.to_line()
        intersection = line1.intersection(line2)
        if intersection and self.point_belongs(intersection) and linesegment.point_belongs(intersection):
            return [intersection]
        return []

    def rotation(self, center: volmdlr.Point3D,
                 axis: volmdlr.Vector3D, angle: float):
        """
        LineSegment3D rotation.

        :param center: rotation center
        :param axis: rotation axis
        :param angle: angle rotation
        :return: a new rotated LineSegment3D
        """
        start = self.start.rotation(center, axis, angle)
        end = self.end.rotation(center, axis, angle)
        return LineSegment3D(start, end)

    def rotation_inplace(self, center: volmdlr.Point3D,
                         axis: volmdlr.Vector3D, angle: float):
        """
        Line2D rotation. Object is updated inplace.

        :param center: rotation center
        :param axis: rotation axis
        :param angle: rotation angle
        """
        warnings.warn("'inplace' methods are deprecated. Use a not inplace method instead.", DeprecationWarning)

        for point in self.points:
            point.rotation_inplace(center, axis, angle)
        self._bbox = None

    def __contains__(self, point):

        point1, point2 = self.start, self.end
        axis = point2 - point1
        test = point.rotation(point1, axis, math.pi)
        if test.is_close(point):
            return True

        return False

    def translation(self, offset: volmdlr.Vector3D):
        """
        LineSegment3D translation.

        :param offset: translation vector
        :return: A new translated LineSegment3D
        """
        return LineSegment3D(
            *[point.translation(offset) for point in self.points])

    def translation_inplace(self, offset: volmdlr.Vector3D):
        """
        LineSegment3D translation. Object is updated inplace.

        :param offset: translation vector
        """
        warnings.warn("'inplace' methods are deprecated. Use a not inplace method instead.", DeprecationWarning)

        for point in self.points:
            point.translation_inplace(offset)
        self._bbox = None

    def frame_mapping(self, frame: volmdlr.Frame3D, side: str):
        """
        Changes LineSegment3D frame_mapping and return a new LineSegment3D.

        side = 'old' or 'new'
        """
        if side == 'old':
            return LineSegment3D(
                *[frame.local_to_global_coordinates(point) for point in [self.start, self.end]])
        if side == 'new':
            return LineSegment3D(
                *[frame.global_to_local_coordinates(point) for point in [self.start, self.end]])
        raise ValueError('Please Enter a valid side: old or new')

    def frame_mapping_inplace(self, frame: volmdlr.Frame3D, side: str):
        """
        Changes vector frame_mapping and the object is updated inplace.

        side = 'old' or 'new'
        """
        warnings.warn("'inplace' methods are deprecated. Use a not inplace method instead.", DeprecationWarning)

        if side == 'old':
            new_start = frame.local_to_global_coordinates(self.start)
            new_end = frame.local_to_global_coordinates(self.end)
        elif side == 'new':
            new_start = frame.global_to_local_coordinates(self.start)
            new_end = frame.global_to_local_coordinates(self.end)
        else:
            raise ValueError('Please Enter a valid side: old or new')
        self.start = new_start
        self.end = new_end
        self._bbox = None

    def copy(self, *args, **kwargs):
        return LineSegment3D(self.start.copy(), self.end.copy())

    def plot(self, ax=None, edge_style: EdgeStyle = EdgeStyle()):
        if ax is None:
            fig = plt.figure()
            ax = fig.add_subplot(111, projection='3d')
        else:
            fig = ax.figure

        points = [self.start, self.end]
        x = [point.x for point in points]
        y = [point.y for point in points]
        z = [point.z for point in points]
        if edge_style.edge_ends:
            ax.plot(x, y, z, color=edge_style.color, alpha=edge_style.alpha, marker='o')
        else:
            ax.plot(x, y, z, color=edge_style.color, alpha=edge_style.alpha)
        if edge_style.edge_direction:
            x, y, z = self.point_at_abscissa(0.5 * self.length())
            u, v, w = 0.05 * self.direction_vector()
            ax.quiver(x, y, z, u, v, w, length=self.length() / 100,
                      arrow_length_ratio=5, normalize=True,
                      pivot='tip', color=edge_style.color)
        return ax

    def plot2d(self, x_3d, y_3d, ax=None, color='k', width=None):
        if ax is None:
            fig = plt.figure()
            ax = fig.add_subplot(111, projection='3d')
        else:
            fig = ax.figure

        edge2d = self.plane_projection2d(volmdlr.O3D, x_3d, y_3d)
        edge2d.plot(ax=ax, edge_style=EdgeStyle(color=color, width=width))
        return ax

    def plot_data(self, x_3d, y_3d, marker=None, color='black', stroke_width=1,
                  dash=False, opacity=1, arrow=False):
        edge2d = self.plane_projection2d(volmdlr.O3D, x_3d, y_3d)
        return edge2d.plot_data(marker, color, stroke_width,
                                dash, opacity, arrow)

    def to_line(self):
        return Line3D(self.start, self.end)

    def to_2d(self, plane_origin, x, y):
        """
        Transforms a LineSegment3D into an LineSegment2D, given a plane origin and an u and v plane vector.

        :param plane_origin: plane origin.
        :param x: plane u vector.
        :param y: plane v vector.
        :return: LineSegment2D.
        """
        p2d = [point.to_2d(plane_origin, x, y) for point in (self.start, self.end)]
        if p2d[0].is_close(p2d[1]):
            return None
        return LineSegment2D(*p2d, name=self.name)

    def to_bspline_curve(self, resolution=10):
        """
        Convert a LineSegment3D to a BSplineCurve3D.
        """
        degree = 1
        points = [self.point_at_abscissa(abscissa / self.length())
                  for abscissa in range(resolution + 1)]
        bspline_curve = BSplineCurve3D.from_points_interpolation(points,
                                                                 degree)
        return bspline_curve

    def reverse(self):
        return LineSegment3D(self.end.copy(), self.start.copy())

    def minimum_distance_points(self, other_line):
        """
        Returns the points on this line and the other line that are the closest of lines.
        """
        u = self.end - self.start
        v = other_line.end - other_line.start
        w = self.start - other_line.start
        u_dot_u = u.dot(u)
        u_dot_v = u.dot(v)
        v_dot_v = v.dot(v)
        u_dot_w = u.dot(w)
        v_dot_w = v.dot(w)
        if (u_dot_u * v_dot_v - u_dot_v ** 2) != 0:
            s_param = (u_dot_v * v_dot_w - v_dot_v * u_dot_w) / (u_dot_u * v_dot_v - u_dot_v ** 2)
            t_param = (u_dot_u * v_dot_w - u_dot_v * u_dot_w) / (u_dot_u * v_dot_v - u_dot_v ** 2)
            point1 = self.start + s_param * u
            point2 = other_line.start + t_param * v
            return point1, point2
        return self.start, other_line.start

    def matrix_distance(self, other_line):
        u = self.direction_vector()
        v = other_line.direction_vector()
        w = other_line.start - self.start

        a11 = u.dot(u)
        a12 = -u.dot(v)
        a22 = v.dot(v)

        a_matrix = npy.array([[a11, a12],
                              [a12, a22]])
        b_matrix = npy.array([w.dot(u), -w.dot(v)])

        res = lsq_linear(a_matrix, b_matrix, bounds=(0, 1))
        point1 = self.point_at_abscissa(res.x[0] * self.length())
        point2 = other_line.point_at_abscissa(res.x[1] * other_line.length())
        return point1, point2

    def parallel_distance(self, other_linesegment):
        pt_a, pt_b, pt_c = self.start, self.end, other_linesegment.start
        vector = volmdlr.Vector3D((pt_a - pt_b).vector)
        vector.normalize()
        plane1 = volmdlr.faces.Plane3D.from_3_points(pt_a, pt_b, pt_c)
        v = vector.cross(plane1.frame.w)  # distance vector
        # pt_a = k*u + c*v + pt_c
        res = (pt_a - pt_c).vector
        x, y, z = res[0], res[1], res[2]
        u1, u2, u3 = vector.x, vector.y, vector.z
        v1, v2, v3 = v.x, v.y, v.z

        if (u1 * v2 - v1 * u2) != 0 and u1 != 0:
            c = (y * u1 - x * u2) / (u1 * v2 - v1 * u2)
            k = (x - c * v1) / u1
            if math.isclose(k * u3 + c * v3, z, abs_tol=1e-7):
                return k
        elif (u1 * v3 - v1 * u3) != 0 and u1 != 0:
            c = (z * u1 - x * u3) / (u1 * v3 - v1 * u3)
            k = (x - c * v1) / u1
            if math.isclose(k * u2 + c * v2, y, abs_tol=1e-7):
                return k
        elif (v1 * u2 - v2 * u1) != 0 and u2 != 0:
            c = (u2 * x - y * u1) / (v1 * u2 - v2 * u1)
            k = (y - c * v2) / u2
            if math.isclose(k * u3 + c * v3, z, abs_tol=1e-7):
                return k
        elif (v3 * u2 - v2 * u3) != 0 and u2 != 0:
            c = (u2 * z - y * u3) / (v3 * u2 - v2 * u3)
            k = (y - c * v2) / u2
            if math.isclose(k * u1 + c * v1, x, abs_tol=1e-7):
                return k
        elif (u1 * v3 - v1 * u3) != 0 and u3 != 0:
            c = (z * u1 - x * u3) / (u1 * v3 - v1 * u3)
            k = (z - c * v3) / u3
            if math.isclose(k * u2 + c * v2, y, abs_tol=1e-7):
                return k
        elif (u2 * v3 - v2 * u3) != 0 and u3 != 0:
            c = (z * u2 - y * u3) / (u2 * v3 - v2 * u3)
            k = (z - c * v3) / u3
            if math.isclose(k * u1 + c * v1, x, abs_tol=1e-7):
                return k
        raise NotImplementedError

    def minimum_distance(self, element, return_points=False):
        if element.__class__ is Arc3D or element.__class__ is volmdlr.wires.Circle3D:
            pt1, pt2 = element.minimum_distance_points_line(self)
            if return_points:
                return pt1.point_distance(pt2), pt1, pt2
            return pt1.point_distance(pt2)

        if element.__class__ is LineSegment3D:
            p1, p2 = self.matrix_distance(element)
            if return_points:
                return p1.point_distance(p2), p1, p2
            return p1.point_distance(p2)

        if element.__class__ is BSplineCurve3D:
            points = element.points
            lines = []
            dist_min = math.inf
            for p1, p2 in zip(points[0:-1], points[1:]):
                lines.append(LineSegment3D(p1, p2))
            for line in lines:
                p1, p2 = self.matrix_distance(line)
                dist = p1.point_distance(p2)
                if dist < dist_min:
                    dist_min = dist
                    min_points = (p1, p2)
            if return_points:
                p1, p2 = min_points
                return dist_min, p1, p2
            return dist_min

        raise NotImplementedError

    def extrusion(self, extrusion_vector):
        u = self.unit_direction_vector()
        v = extrusion_vector.copy()
        v.normalize()
        w = u.cross(v)
        length_1 = self.length()
        length_2 = extrusion_vector.norm()
        # outer_contour = Polygon2D([O2D, Point2D((l1, 0.)),
        #                            Point2D((l1, l2)), Point2D((0., l2))])
        plane = volmdlr.faces.Plane3D(volmdlr.Frame3D(self.start, u, v, w))
        return [plane.rectangular_cut(0, length_1, 0, length_2)]

    def _revolution_conical(self, params):
        axis, u, p1_proj, dist1, dist2, angle = params
        v = axis.cross(u)
        dv = self.direction_vector()
        dv.normalize()

        semi_angle = math.atan2(dv.dot(u), dv.dot(axis))
        cone_origin = p1_proj - dist1 / math.tan(semi_angle) * axis
        if semi_angle > 0.5 * math.pi:
            semi_angle = math.pi - semi_angle

            cone_frame = volmdlr.Frame3D(cone_origin, u, -v, -axis)
            angle2 = - angle
        else:
            angle2 = angle
            cone_frame = volmdlr.Frame3D(cone_origin, u, v, axis)

        surface = volmdlr.faces.ConicalSurface3D(cone_frame, semi_angle)
        return [surface.rectangular_cut(0, angle2, z1=dist1 / math.tan(semi_angle), z2=dist2 / math.tan(semi_angle))]

    def _cylindrical_revolution(self, params):
        axis, u, p1_proj, dist1, dist2, angle = params
        v = axis.cross(u)
        surface = volmdlr.faces.CylindricalSurface3D(volmdlr.Frame3D(p1_proj, u, v, axis), dist1)
        return [surface.rectangular_cut(0, angle, 0, (self.end - self.start).dot(axis))]

    def revolution(self, axis_point, axis, angle):
        """
        Returns the face generated by the revolution of the line segments.
        """
        axis_line3d = Line3D(axis_point, axis_point + axis)
        if axis_line3d.point_belongs(self.start) and axis_line3d.point_belongs(
                self.end):
            return []

        p1_proj, _ = axis_line3d.point_projection(self.start)
        p2_proj, _ = axis_line3d.point_projection(self.end)
        distance_1 = self.start.point_distance(p1_proj)
        distance_2 = self.end.point_distance(p2_proj)
        if not math.isclose(distance_1, 0., abs_tol=1e-9):
            u = self.start - p1_proj  # Unit vector from p1_proj to p1
            u.normalize()
        elif not math.isclose(distance_2, 0., abs_tol=1e-9):
            u = self.end - p2_proj  # Unit vector from p1_proj to p1
            u.normalize()
        else:
            return []
        if u.is_colinear_to(self.direction_vector()):
            # Planar face
            v = axis.cross(u)
            surface = volmdlr.faces.Plane3D(
                volmdlr.Frame3D(p1_proj, u, v, axis))
            smaller_r, bigger_r = sorted([distance_1, distance_2])
            if angle == volmdlr.TWO_PI:
                # Only 2 circles as contours
                outer_contour2d = volmdlr.wires.Circle2D(volmdlr.O2D, bigger_r)
                if not math.isclose(smaller_r, 0, abs_tol=1e-9):
                    inner_contours2d = [volmdlr.wires.Circle2D(volmdlr.O2D, smaller_r)]
                else:
                    inner_contours2d = []
            else:
                inner_contours2d = []
                if math.isclose(smaller_r, 0, abs_tol=1e-9):
                    # One arc and 2 lines (pizza slice)
                    arc2_e = volmdlr.Point2D(bigger_r, 0)
                    arc2_i = arc2_e.rotation(center=volmdlr.O2D,
                                             angle=0.5 * angle)
                    arc2_s = arc2_e.rotation(center=volmdlr.O2D, angle=angle)
                    arc2 = Arc2D(arc2_s, arc2_i, arc2_e)
                    line1 = LineSegment2D(arc2_e, volmdlr.O2D)
                    line2 = LineSegment2D(volmdlr.O2D, arc2_s)
                    outer_contour2d = volmdlr.wires.Contour2D([arc2, line1,
                                                               line2])

                else:
                    # Two arcs and lines
                    arc1_s = volmdlr.Point2D(bigger_r, 0)
                    arc1_i = arc1_s.rotation(center=volmdlr.O2D,
                                             angle=0.5 * angle)
                    arc1_e = arc1_s.rotation(center=volmdlr.O2D, angle=angle)
                    arc1 = Arc2D(arc1_s, arc1_i, arc1_e)

                    arc2_e = volmdlr.Point2D(smaller_r, 0)
                    arc2_i = arc2_e.rotation(center=volmdlr.O2D,
                                             angle=0.5 * angle)
                    arc2_s = arc2_e.rotation(center=volmdlr.O2D, angle=angle)
                    arc2 = Arc2D(arc2_s, arc2_i, arc2_e)

                    line1 = LineSegment2D(arc1_e, arc2_s)
                    line2 = LineSegment2D(arc2_e, arc1_s)

                    outer_contour2d = volmdlr.wires.Contour2D([arc1, line1,
                                                               arc2, line2])

            return [volmdlr.faces.PlaneFace3D(surface,
                                              volmdlr.faces.Surface2D(
                                                  outer_contour2d,
                                                  inner_contours2d))]

        if not math.isclose(distance_1, distance_2, abs_tol=1e-9):
            # Conical
            return self._revolution_conical([axis, u, p1_proj, distance_1, distance_2, angle])

        # Cylindrical face
        return self._cylindrical_revolution([axis, u, p1_proj, distance_1, distance_2, angle])

    def to_step(self, current_id, surface_id=None):
        """Exports to STEP format."""
        line = self.to_line()
        content, line_id = line.to_step(current_id)
        current_id = line_id + 1
        start_content, start_id = self.start.to_step(current_id, vertex=True)
        current_id = start_id + 1
        end_content, end_id = self.end.to_step(current_id + 1, vertex=True)
        content += start_content + end_content
        current_id = end_id + 1
        content += f"#{current_id} = EDGE_CURVE('{self.name}',#{start_id},#{end_id},#{line_id},.T.);\n"
        return content, [current_id]


class BSplineCurve3D(BSplineCurve):
    """
    A class for 3 dimensional B-spline curves.

    The following rule must be respected : `number of knots = number of control points + degree + 1`

    :param degree: The degree of the 3 dimensional B-spline curve
    :type degree: int
    :param control_points: A list of 3 dimensional points
    :type control_points: List[:class:`volmdlr.Point3D`]
    :param knot_multiplicities: The vector of multiplicities for each knot
    :type knot_multiplicities: List[int]
    :param knots: The knot vector composed of values between 0 and 1
    :type knots: List[float]
    :param weights: The weight vector applied to the knot vector. Default
        value is None
    :type weights: List[float], optional
    :param periodic: If `True` the B-spline curve is periodic. Default value
        is False
    :type periodic: bool, optional
    :param name: The name of the B-spline curve. Default value is ''
    :type name: str, optional
    """
    _non_serializable_attributes = ['curve']

    def __init__(self,
                 degree: int,
                 control_points: List[volmdlr.Point3D],
                 knot_multiplicities: List[int],
                 knots: List[float],
                 weights: List[float] = None,
                 periodic: bool = False,
                 name: str = ''):

        BSplineCurve.__init__(self, degree,
                              control_points,
                              knot_multiplicities,
                              knots,
                              weights,
                              periodic,
                              name)

        self._bbox = None

    @property
    def bounding_box(self):
        if not self._bbox:
            self._bbox = self._bounding_box()
        return self._bbox

    @bounding_box.setter
    def bounding_box(self, new_bounding_box):
        self._bbox = new_bounding_box

    def _bounding_box(self):
        bbox = self.curve.bbox
        return volmdlr.core.BoundingBox(bbox[0][0], bbox[1][0],
                                        bbox[0][1], bbox[1][1],
                                        bbox[0][2], bbox[1][2])

    def look_up_table(self, resolution: int = 20, start_parameter: float = 0,
                      end_parameter: float = 1):
        """
        Creates a table of equivalence between the parameter t (eval. of the BSplineCurve) and the cumulative distance.

        :param resolution: The precision of the table. Auto-adjusted by the
            algorithm. Default value set to 20
        :type resolution: int, optional
        :param start_parameter: First parameter evaluated in the table.
            Default value set to 0
        :type start_parameter: float, optional
        :param end_parameter: Last parameter evaluated in the table.
            Default value set to 1
        :type start_parameter: float, optional
        :return: Yields a list of tuples containing the parameter and the
            cumulated distance along the BSplineCruve3D from the evaluation of
            start_parameter
        :rtype: Tuple[float, float]
        """
        resolution = max(10, min(resolution, int(self.length() / 1e-4)))
        delta_param = 1 / resolution * (end_parameter - start_parameter)
        distance = 0
        for i in range(resolution + 1):
            if i == 0:
                yield start_parameter, 0
            else:
                param1 = start_parameter + (i - 1) * delta_param
                param2 = start_parameter + i * delta_param
                point1 = volmdlr.Point3D(*self.curve.evaluate_single(param1))
                point2 = volmdlr.Point3D(*self.curve.evaluate_single(param2))
                distance += point1.point_distance(point2)
                yield param2, distance

    def point_at_abscissa(self, abscissa: float, resolution: int = 1000):
        """
        Returns the 3 dimensional point at a given curvilinear abscissa.

        This is an approximation. Resolution parameter can be increased
        for more accurate result.

        :param abscissa: The distance on the BSplineCurve3D from its start
        :type abscissa: float
        :param resolution: The precision of the approximation. Default value
            set to 1000
        :type resolution: int, optional
        :return: The Point3D at the given curvilinear abscissa.
        :rtype: :class:`volmdlr.Point3D`
        """
        if math.isclose(abscissa, 0, abs_tol=1e-10):
            return self.start
        if math.isclose(abscissa, self.length(), abs_tol=1e-10):
            return self.end
        look_up_table = self.look_up_table(resolution=resolution)
        if 0 < abscissa < self.length():
            last_param = 0
            for param, dist in look_up_table:
                if abscissa < dist:
                    param_t1 = last_param
                    param_t2 = param
                    return volmdlr.Point3D(
                        *self.curve.evaluate_single((param_t1 + param_t2) / 2))
                last_param = param
        raise ValueError('Curvilinear abscissa is bigger than length,'
                         ' or negative')

    def normal(self, position: float = 0.0):
        _, normal = operations.normal(self.curve, position, normalize=True)
        normal = volmdlr.Point3D(normal[0], normal[1], normal[2])
        return normal

    def point3d_to_parameter(self, point: volmdlr.Point3D):
        """
        Search for the value of the normalized evaluation parameter t (between 0 and 1).

        :return: the given point when the BSplineCurve3D is evaluated at the t value.
        """

        def f(param):
            p3d = volmdlr.Point3D(*self.curve.evaluate_single(param))
            return point.point_distance(p3d)

        res = minimize(fun=f, x0=0.5, bounds=[(0, 1)], tol=1e-9)
        return res.x[0]

    @classmethod
    def from_step(cls, arguments, object_dict, **kwargs):
        """
        Converts a step primitive to a BSplineCurve3D.

        :param arguments: The arguments of the step primitive.
        :type arguments: list
        :param object_dict: The dictionary containing all the step primitives
            that have already been instantiated
        :type object_dict: dict
        :return: The corresponding BSplineCurve3D.
        :rtype: :class:`volmdlr.edges.BSplineCurve3D`
        """
        name = arguments[0][1:-1]
        degree = int(arguments[1])
        points = [object_dict[int(i[1:])] for i in arguments[2]]
        lines = [LineSegment3D(pt1, pt2) for pt1, pt2 in zip(points[:-1], points[1:]) if not pt1.is_close(pt2)]
        if lines:  # quick fix. Real problem: Tolerance too low (1e-6 m = 0.001mm)
            dir_vector = lines[0].unit_direction_vector()
            if all(line.unit_direction_vector() == dir_vector for line in lines):
                return LineSegment3D(points[0], points[-1])
        # curve_form = arguments[3]
        if arguments[4] == '.F.':
            closed_curve = False
        elif arguments[4] == '.T.':
            closed_curve = True
        else:
            raise ValueError
        # self_intersect = arguments[5]
        knot_multiplicities = [int(i) for i in arguments[6][1:-1].split(",")]
        knots = [float(i) for i in arguments[7][1:-1].split(",")]
        # knot_spec = arguments[8]
        knot_vector = []
        for i, knot in enumerate(knots):
            knot_vector.extend([knot] * knot_multiplicities[i])

        if 9 in range(len(arguments)):
            weight_data = [float(i) for i in arguments[9][1:-1].split(",")]
        else:
            weight_data = None

        # FORCING CLOSED_CURVE = FALSE:
        # closed_curve = False
        return cls(degree, points, knot_multiplicities, knots, weight_data,
                   closed_curve, name)

    def to_step(self, current_id, surface_id=None, curve2d=None):
        """Exports to STEP format."""
        points_ids = []
        content = ''
        point_id = current_id
        for point in self.control_points:
            point_content, point_id = point.to_step(point_id,
                                                    vertex=False)
            content += point_content
            points_ids.append(point_id)
            point_id += 1

        curve_id = point_id
        content += f"#{curve_id} = B_SPLINE_CURVE_WITH_KNOTS('{self.name}',{self.degree}," \
                   f"({volmdlr.core.step_ids_to_str(points_ids)})," \
                   f".UNSPECIFIED.,.F.,.F.,{tuple(self.knot_multiplicities)},{tuple(self.knots)}," \
                   f".UNSPECIFIED.);\n"

        if surface_id:
            content += f"#{curve_id + 1} = SURFACE_CURVE('',#{curve_id},(#{curve_id + 2}),.PCURVE_S1.);\n"
            content += f"#{curve_id + 2} = PCURVE('',#{surface_id},#{curve_id + 3});\n"

            # 2D parametric curve
            curve2d_content, curve2d_id = curve2d.to_step(curve_id + 5)

            content += f"#{curve_id + 3} = DEFINITIONAL_REPRESENTATION('',(#{curve2d_id - 1}),#{curve_id + 4});\n"
            content += f"#{curve_id + 4} = ( GEOMETRIC_REPRESENTATION_CONTEXT(2)" \
                       f"PARAMETRIC_REPRESENTATION_CONTEXT() REPRESENTATION_CONTEXT('2D SPACE','') );\n"

            content += curve2d_content
            current_id = curve2d_id
        else:
            current_id = curve_id + 1

        start_content, start_id = self.start.to_step(current_id, vertex=True)
        current_id = start_id + 1
        end_content, end_id = self.end.to_step(current_id + 1, vertex=True)
        content += start_content + end_content
        current_id = end_id + 1
        if surface_id:
            content += f"#{current_id} = EDGE_CURVE('{self.name}',#{start_id},#{end_id},#{curve_id + 1},.T.);\n"
        else:
            content += f"#{current_id} = EDGE_CURVE('{self.name}',#{start_id},#{end_id},#{curve_id},.T.);\n"
        return content, [current_id]

    def point_distance(self, pt1):
        """Returns the minimal distance to a point."""
        distances = []
        for point in self.points:
            distances.append(pt1.point_distance(point))
        return min(distances)

    def rotation(self, center: volmdlr.Point3D, axis: volmdlr.Vector3D, angle: float):
        """
        BSplineCurve3D rotation.

        :param center: rotation center
        :param axis: rotation axis
        :param angle: angle rotation
        :return: a new rotated BSplineCurve3D
        """
        new_control_points = [point.rotation(center, axis, angle) for point in
                              self.control_points]
        new_bsplinecurve3d = BSplineCurve3D(self.degree, new_control_points,
                                            self.knot_multiplicities,
                                            self.knots, self.weights,
                                            self.periodic, self.name)
        return new_bsplinecurve3d

    def rotation_inplace(self, center: volmdlr.Point3D, axis: volmdlr.Vector3D, angle: float):
        """
        BSplineCurve3D rotation. Object is updated inplace.

        :param center: rotation center
        :param axis: rotation axis
        :param angle: rotation angle
        """
        warnings.warn("'inplace' methods are deprecated. Use a not inplace method instead.", DeprecationWarning)

        new_control_points = [point.rotation(center, axis, angle) for point in
                              self.control_points]
        new_bsplinecurve3d = BSplineCurve3D(self.degree, new_control_points,
                                            self.knot_multiplicities,
                                            self.knots, self.weights,
                                            self.periodic, self.name)
        self.control_points = new_control_points
        self.curve = new_bsplinecurve3d.curve
        self.points = new_bsplinecurve3d.points
        self._bbox = None

    def trim(self, point1: volmdlr.Point3D, point2: volmdlr.Point3D):
        if (point1.is_close(self.start) and point2.is_close(self.end)) \
                or (point1.is_close(self.end) and point2.is_close(self.start)):
            return self

        if point1.is_close(self.start) and not point2.is_close(self.end):
            return self.cut_after(self.point3d_to_parameter(point2))

        if point2.is_close(self.start) and not point1.is_close(self.end):
            return self.cut_after(self.point3d_to_parameter(point1))

        if not point1.is_close(self.start) and point2.is_close(self.end):
            return self.cut_before(self.point3d_to_parameter(point1))

        if not point2.is_close(self.start) and point1.is_close(self.end):
            return self.cut_before(self.point3d_to_parameter(point2))

        parameter1 = self.point3d_to_parameter(point1)
        parameter2 = self.point3d_to_parameter(point2)
        if parameter1 is None or parameter2 is None:
            raise ValueError('Point not on BSplineCurve for trim method')

        if parameter1 > parameter2:
            parameter1, parameter2 = parameter2, parameter1
            point1, point2 = point2, point1

        bspline_curve = self.cut_before(parameter1)
        new_param2 = bspline_curve.point3d_to_parameter(point2)
        trimmed_bspline_cruve = bspline_curve.cut_after(new_param2)
        return trimmed_bspline_cruve

    def trim_between_evaluations(self, parameter1: float, parameter2: float):
        print('Use BSplineCurve3D.trim instead of trim_between_evaluation')
        parameter1, parameter2 = min([parameter1, parameter2]), \
            max([parameter1, parameter2])

        if math.isclose(parameter1, 0, abs_tol=1e-7) \
                and math.isclose(parameter2, 1, abs_tol=1e-7):
            return self
        if math.isclose(parameter1, 0, abs_tol=1e-7):
            return self.cut_after(parameter2)
        if math.isclose(parameter2, 1, abs_tol=1e-7):
            return self.cut_before(parameter1)

        # Cut before
        bspline_curve = self.insert_knot(parameter1, num=self.degree)
        if bspline_curve.weights is not None:
            raise NotImplementedError

        # Cut after
        bspline_curve = bspline_curve.insert_knot(parameter2, num=self.degree)
        if bspline_curve.weights is not None:
            raise NotImplementedError

        new_ctrlpts = bspline_curve.control_points[bspline_curve.degree:
                                                   -bspline_curve.degree]
        new_multiplicities = bspline_curve.knot_multiplicities[1:-1]
        # new_multiplicities = bspline_curve.knot_multiplicities[2:-5]
        new_multiplicities[-1] += 1
        new_multiplicities[0] += 1
        new_knots = bspline_curve.knots[1:-1]
        # new_knots = bspline_curve.knots[2:-5]
        new_knots = standardize_knot_vector(new_knots)

        return BSplineCurve3D(degree=bspline_curve.degree,
                              control_points=new_ctrlpts,
                              knot_multiplicities=new_multiplicities,
                              knots=new_knots,
                              weights=None,
                              periodic=bspline_curve.periodic,
                              name=bspline_curve.name)

    def cut_before(self, parameter: float):
        # Is a value of parameter below 4e-3 a real need for precision ?
        if math.isclose(parameter, 0, abs_tol=4e-3):
            return self
        if math.isclose(parameter, 1, abs_tol=4e-3):
            return self.reverse()
        #     raise ValueError('Nothing will be left from the BSplineCurve3D')

        curves = operations.split_curve(self.curve, parameter)
        return self.from_geomdl_curve(curves[1])

    def cut_after(self, parameter: float):
        # Is a value of parameter below 4e-3 a real need for precision ?
        if math.isclose(parameter, 0, abs_tol=1e-6):
            #     # raise ValueError('Nothing will be left from the BSplineCurve3D')
            #     curves = operations.split_curve(operations.refine_knotvector(self.curve, [4]), parameter)
            #     return self.from_geomdl_curve(curves[0])
            return self.reverse()
        if math.isclose(parameter, 1, abs_tol=4e-3):
            return self
        curves = operations.split_curve(self.curve, parameter)
        return self.from_geomdl_curve(curves[0])

    def insert_knot(self, knot: float, num: int = 1):
        """
        Returns a new BSplineCurve3D.

        """
        curve_copy = self.curve.__deepcopy__({})
        modified_curve = operations.insert_knot(curve_copy, [knot], num=[num])
        return self.from_geomdl_curve(modified_curve)

    # Copy paste du LineSegment3D
    def plot(self, ax=None, edge_style: EdgeStyle = EdgeStyle()):
        if ax is None:
            fig = plt.figure()
            ax = fig.add_subplot(111, projection='3d')

        x = [point.x for point in self.points]
        y = [point.y for point in self.points]
        z = [point.z for point in self.points]
        ax.plot(x, y, z, color=edge_style.color, alpha=edge_style.alpha)
        if edge_style.edge_ends:
            ax.plot(x, y, z, 'o', color=edge_style.color, alpha=edge_style.alpha)
        return ax

    def to_2d(self, plane_origin, x, y):
        """
        Transforms a BSplineCurve3D into an BSplineCurve2D, given a plane origin and an u and v plane vector.

        :param plane_origin: plane origin.
        :param x: plane u vector.
        :param y: plane v vector.
        :return: BSplineCurve2D.
        """
        control_points2d = [point.to_2d(plane_origin, x, y) for point in
                            self.control_points]
        return BSplineCurve2D(self.degree, control_points2d,
                              self.knot_multiplicities, self.knots,
                              self.weights, self.periodic, self.name)

    def polygon_points(self, discretization_resolution: int):
        warnings.warn('polygon_points is deprecated,\
                please use discretization_points instead',
                      DeprecationWarning)
        return self.discretization_points(angle_resolution=discretization_resolution)

    def curvature(self, u: float, point_in_curve: bool = False):
        # u should be in the interval [0,1]
        ders = self.derivatives(u, 3)  # 3 first derivative
        c1, c2 = ders[1], ders[2]
        denom = c1.cross(c2)
        if c1.is_close(volmdlr.O3D) or c2.is_close(volmdlr.O3D) or denom.norm() == 0.0:
            if point_in_curve:
                return 0., volmdlr.Point3D(*ders[0])
            return 0.
        r_c = ((c1.norm()) ** 3) / denom.norm()
        point = volmdlr.Point3D(*ders[0])
        if point_in_curve:
            return 1 / r_c, point
        return 1 / r_c

    def global_maximum_curvature(self, nb_eval: int = 21, point_in_curve: bool = False):
        check = [i / (nb_eval - 1) for i in range(nb_eval)]
        curvatures = []
        for u in check:
            curvatures.append(self.curvature(u, point_in_curve))
        return curvatures

    def maximum_curvature(self, point_in_curve: bool = False):
        """
        Returns the maximum curvature of a curve and the point where it is located.
        """
        if point_in_curve:
            maximum_curvarture, point = max(self.global_maximum_curvature(nb_eval=21, point_in_curve=point_in_curve))
            return maximum_curvarture, point
        # print(self.global_maximum_curvature(point_in_curve))
        maximum_curvarture = max(self.global_maximum_curvature(nb_eval=21, point_in_curve=point_in_curve))
        return maximum_curvarture

    def minimum_radius(self, point_in_curve=False):
        """
        Returns the minimum curvature radius of a curve and the point where it is located.
        """
        if point_in_curve:
            maximum_curvarture, point = self.maximum_curvature(point_in_curve)
            return 1 / maximum_curvarture, point
        maximum_curvarture = self.maximum_curvature(point_in_curve)
        return 1 / maximum_curvarture

    def global_minimum_curvature(self, nb_eval: int = 21):
        check = [i / (nb_eval - 1) for i in range(nb_eval)]
        radius = []
        for u in check:
            radius.append(self.minimum_curvature(u))
        return radius

    def triangulation(self):
        return None

    def linesegment_intersections(self, linesegment3d: LineSegment3D):
        """
        Calculates intersections between a BSplineCurve3D and a LineSegment3D.

        :param linesegment3d: linesegment to verify intersections.
        :return: list with the intersections points.
        """
        if not self.bounding_box.bbox_intersection(linesegment3d.bounding_box):
            return []
        intersections_points = self.get_linesegment_intersections(linesegment3d)
        return intersections_points


class BezierCurve3D(BSplineCurve3D):
    """
    A class for 3 dimensional Bézier curves.

    :param degree: The degree of the Bézier curve
    :type degree: int
    :param control_points: A list of 3 dimensional points
    :type control_points: List[:class:`volmdlr.Point3D`]
    :param name: The name of the B-spline curve. Default value is ''
    :type name: str, optional
    """

    def __init__(self, degree: int, control_points: List[volmdlr.Point3D],
                 name: str = ''):
        knotvector = utilities.generate_knot_vector(degree,
                                                    len(control_points))
        knot_multiplicity = [1] * len(knotvector)

        BSplineCurve3D.__init__(self, degree, control_points,
                                knot_multiplicity, knotvector,
                                None, False, name)


class Arc3D(Arc):
    """
    An arc is defined by a starting point, an end point and an interior point.

    """

    def __init__(self, start, interior, end, name=''):
        self._utd_normal = False
        self._utd_center = False
        self._utd_frame = False
        self._utd_is_trigo = False
        self._utd_angle = False
        self._normal = None
        self._frame = None
        self._center = None
        self._is_trigo = None
        self._angle = None
        # self._utd_clockwise_and_trigowise_paths = False
        Arc.__init__(self, start=start, end=end, interior=interior, name=name)
        self._bbox = None

    def __hash__(self):
        return hash(('arc3d', self.interior, self.start, self.end))

    def __eq__(self, other_arc):
        if self.__class__.__name__ != other_arc.__class__.__name__:
            return False
        return (self.center == other_arc.center
                and self.start == other_arc.start
                and self.end == other_arc.end
                and self.interior == other_arc.interior)

    @property
    def bounding_box(self):
        if not self._bbox:
            self._bbox = self.get_bounding_box()
        return self._bbox

    @bounding_box.setter
    def bounding_box(self, new_bounding_box):
        self._bbox = new_bounding_box

    def get_bounding_box(self):
        """
        Calculates the bounding box of the Arc3D.

        :return: Bounding Box object.
        """
        # TODO: implement exact calculation

        points = self.discretization_points(angle_resolution=10)
        xmin = min(point.x for point in points)
        xmax = max(point.x for point in points)
        ymin = min(point.y for point in points)
        ymax = max(point.y for point in points)
        zmin = min(point.z for point in points)
        zmax = max(point.z for point in points)
        return volmdlr.core.BoundingBox(xmin, xmax, ymin, ymax, zmin, zmax)

    @classmethod
    def from_angle(cls, start: volmdlr.Point3D, angle: float,
                   axis_point: volmdlr.Point3D, axis: volmdlr.Vector3D):
        """Gives the arc3D from a start, an angle and an axis."""
        start_gen = start
        int_gen = start_gen.rotation(axis_point, axis, angle / 2)
        end_gen = start_gen.rotation(axis_point, axis, angle)
        if angle == volmdlr.TWO_PI:
            line = Line3D(axis_point, axis_point + axis)
            center, _ = line.point_projection(start)
            radius = center.point_distance(start)
            u = start - center
            v = axis.cross(u)
            return volmdlr.wires.Circle3D(volmdlr.Frame3D(center, u, v, axis),
                                          radius)
        return cls(start_gen, int_gen, end_gen, axis)

    @property
    def normal(self):
        if not self._utd_normal:
            self._normal = self.get_normal()
            self._utd_normal = True
        return self._normal

    def get_normal(self):
        u1 = self.interior - self.start
        u2 = self.interior - self.end
        try:
            u1.normalize()
            u2.normalize()
        except ZeroDivisionError:
            raise ValueError(
                'Start, end and interior points of an arc must be distincts') from ZeroDivisionError

        normal = u2.cross(u1)
        normal.normalize()
        return normal

    @property
    def center(self):
        if not self._utd_center:
            self._center = self.get_center()
            self._utd_center = True
        return self._center

    def get_center(self):
        vector_u1 = self.interior - self.start
        vector_u2 = self.interior - self.end
        if vector_u1.is_close(vector_u2):
            vector_u2 = self.normal.cross(vector_u1)
            vector_u2.normalize()

        vector_v1 = self.normal.cross(vector_u1)  # v1 is normal, equal u2
        vector_v2 = self.normal.cross(vector_u2)  # equal -u1

        point11 = 0.5 * (self.start + self.interior)  # Mid-point of segment s,m
        point12 = point11 + vector_v1
        point21 = 0.5 * (self.end + self.interior)  # Mid-point of segment s,m
        point22 = point21 + vector_v2

        line_1 = Line3D(point11, point12)
        line_2 = Line3D(point21, point22)

        try:
            center, _ = line_1.minimum_distance_points(line_2)
        except ZeroDivisionError:
            raise ValueError(
                'Start, end and interior points  of an arc must be distincts') from ZeroDivisionError

        return center

    @property
    def frame(self):
        if not self._utd_frame:
            self._frame = self.get_frame()
            self._utd_frame = True
        return self._frame

    def get_frame(self):
        vec1 = self.start - self.center
        vec1.normalize()
        vec2 = self.normal.cross(vec1)
        frame = volmdlr.Frame3D(self.center, vec1, vec2, self.normal)
        return frame

    @property
    def is_trigo(self):
        if not self._utd_is_trigo:
            self._is_trigo = self.get_arc_direction()
            self._utd_is_trigo = True
        return self._is_trigo

    def get_arc_direction(self):
        """
        Verifies if arc is clockwise or trigowise.

        :return: True if clockwise, False if trigowise.
        """
        clockwise_path, trigowise_path = self.clockwise_and_trigowise_paths
        if clockwise_path > trigowise_path:
            return True
        return False

    @property
    def clockwise_and_trigowise_paths(self):
        """
        :return: clockwise path and trigonometric path property.
        """
        if not self._utd_clockwise_and_trigowise_paths:
            vec1 = self.start - self.center
            vec1.normalize()
            vec2 = self.normal.cross(vec1)
            radius_1 = self.start.to_2d(self.center, vec1, vec2)
            radius_2 = self.end.to_2d(self.center, vec1, vec2)
            radius_i = self.interior.to_2d(self.center, vec1, vec2)
            self._clockwise_and_trigowise_paths = \
                self.get_clockwise_and_trigowise_paths(radius_1,
                                                       radius_2,
                                                       radius_i)
            self._utd_clockwise_and_trigowise_paths = True
        return self._clockwise_and_trigowise_paths

    @property
    def angle(self):
        """
        Arc angle property.

        :return: arc angle.
        """
        if not self._utd_angle:
            self._angle = self.get_angle()
            self._utd_angle = True
        return self._angle

    def get_angle(self):
        """
        Gets the arc angle.

        :return: arc angle.
        """
        clockwise_path, trigowise_path = \
            self.clockwise_and_trigowise_paths
        if self.is_trigo:
            return trigowise_path
        return clockwise_path

    @property
    def points(self):
        return [self.start, self.interior, self.end]

    def reverse(self):
        """
        Defines a new Arc3D, odentical to self, but in the opposite direction.

        """
        return self.__class__(self.end.copy(),
                              self.interior.copy(),
                              self.start.copy())

    def point_at_abscissa(self, abscissa):
        """
        Calculates a point in the Arc3D at a given abscissa.

        :param abscissa: abscissa where in the curve the point should be calculated.
        :return: Corresponding point.
        """
        return self.start.rotation(self.center, self.normal, abscissa / self.radius)

    def direction_vector(self, abscissa):
        """
        Calculates a direction vector at a given abscissa of the Arc3D.

        :param abscissa: abscissa where in the curve the direction vector should be calculated.
        :return: Corresponding direction vector.
        """
        normal_vector = self.normal_vector(abscissa)
        tangent = normal_vector.cross(self.normal)
        return tangent

    def rotation(self, center: volmdlr.Point3D,
                 axis: volmdlr.Vector3D, angle: float):
        """
        Arc3D rotation.

        :param center: rotation center
        :param axis: rotation axis
        :param angle: angle rotation
        :return: a new rotated Arc3D
        """
        new_start = self.start.rotation(center, axis, angle)
        new_interior = self.interior.rotation(center, axis, angle)
        new_end = self.end.rotation(center, axis, angle)
        return Arc3D(new_start, new_interior, new_end, name=self.name)

    def rotation_inplace(self, center: volmdlr.Point3D,
                         axis: volmdlr.Vector3D, angle: float):
        """
        Arc3D rotation. Object is updated inplace.

        :param center: rotation center
        :param axis: rotation axis
        :param angle: rotation angle
        """
        warnings.warn("'inplace' methods are deprecated. Use a not inplace method instead.", DeprecationWarning)

        self.center.rotation_inplace(center, axis, angle)
        self.start.rotation_inplace(center, axis, angle)
        self.interior.rotation_inplace(center, axis, angle)
        self.end.rotation_inplace(center, axis, angle)
        self._bbox = None

    def translation(self, offset: volmdlr.Vector3D):
        """
        Arc3D translation.

        :param offset: translation vector.
        :return: A new translated Arc3D.
        """
        new_start = self.start.translation(offset)
        new_interior = self.interior.translation(offset)
        new_end = self.end.translation(offset)
        return Arc3D(new_start, new_interior, new_end, name=self.name)

    def translation_inplace(self, offset: volmdlr.Vector3D):
        """
        Arc3D translation. Object is updated inplace.

        :param offset: translation vector.
        """
        warnings.warn("'inplace' methods are deprecated. Use a not inplace method instead.", DeprecationWarning)

        self.center.translation_inplace(offset)
        self.start.translation_inplace(offset)
        self.interior.translation_inplace(offset)
        self.end.translation_inplace(offset)
        self._bbox = None

    def plot(self, ax=None, edge_style: EdgeStyle = EdgeStyle()):
        if ax is None:
            ax = plt.figure().add_subplot(111, projection='3d')
        # if plot_points:
        #     ax.plot([self.interior[0]], [self.interior[1]], [self.interior[2]],
        #             color='b')
        #     ax.plot([self.start[0]], [self.start[1]], [self.start[2]], c='r')
        #     ax.plot([self.end[0]], [self.end[1]], [self.end[2]], c='r')
        #     ax.plot([self.interior[0]], [self.interior[1]], [self.interior[2]],
        #             c='g')
        x = []
        y = []
        z = []
        for pointx, pointy, pointz in self.discretization_points(number_points=25):
            x.append(pointx)
            y.append(pointy)
            z.append(pointz)

        ax.plot(x, y, z, color=edge_style.color, alpha=edge_style.alpha)
        if edge_style.edge_ends:
            self.start.plot(ax=ax)
            self.end.plot(ax=ax)

        if edge_style.edge_direction:
            x, y, z = self.point_at_abscissa(0.5 * self.length())
            u, v, w = 0.05 * self.unit_direction_vector(0.5 * self.length())
            ax.quiver(x, y, z, u, v, w, length=self.length() / 100,
                      arrow_length_ratio=5, normalize=True,
                      pivot='tip', color=edge_style.color)
        return ax

    def plot2d(self, center: volmdlr.Point3D = volmdlr.O3D,
               x3d: volmdlr.Vector3D = volmdlr.X3D, y3d: volmdlr.Vector3D = volmdlr.Y3D,
               ax=None, color='k'):

        if ax is None:
            fig = plt.figure()
            ax = fig.add_subplot(111, projection='3d')
        else:
            fig = ax.figure

        # TODO: Enhance this plot
        length = self.length()
        x = []
        y = []
        for i in range(30):
            point = self.point_at_abscissa(i / 29. * length)
            xi, yi = point.plane_projection2d(center, x3d, y3d)
            x.append(xi)
            y.append(yi)
        ax.plot(x, y, color=color)

        return ax

    def copy(self, *args, **kwargs):
        return Arc3D(self.start.copy(), self.interior.copy(), self.end.copy())

    def frame_mapping_parameters(self, frame: volmdlr.Frame3D, side: str):
        if side == 'old':
            new_start = frame.local_to_global_coordinates(self.start.copy())
            new_interior = frame.local_to_global_coordinates(self.interior.copy())
            new_end = frame.local_to_global_coordinates(self.end.copy())
        elif side == 'new':
            new_start = frame.global_to_local_coordinates(self.start.copy())
            new_interior = frame.global_to_local_coordinates(self.interior.copy())
            new_end = frame.global_to_local_coordinates(self.end.copy())
        else:
            raise ValueError('side value not valid, please specify'
                             'a correct value: \'old\' or \'new\'')
        return new_start, new_interior, new_end

    def frame_mapping(self, frame: volmdlr.Frame3D, side: str):
        """
        Changes vector frame_mapping and return a new Arc3D.

        side = 'old' or 'new'
        """
        new_start, new_interior, new_end = \
            self.frame_mapping_parameters(frame, side)

        return Arc3D(new_start, new_interior, new_end, name=self.name)

    def frame_mapping_inplace(self, frame: volmdlr.Frame3D, side: str):
        """
        Changes vector frame_mapping and the object is updated inplace.

        side = 'old' or 'new'
        """
        warnings.warn("'inplace' methods are deprecated. Use a not inplace method instead.", DeprecationWarning)

        new_start, new_interior, new_end = \
            self.frame_mapping_parameters(frame, side)
        self.start, self.interior, self.end = new_start, new_interior, new_end
        self._bbox = None

    def abscissa(self, point3d: volmdlr.Point3D):
        """
        Calculates the abscissa given a point in the Arc3D.

        :param point3d: point to calculate the abscissa.
        :return: corresponding abscissa.
        """
        x, y, _ = self.frame.global_to_local_coordinates(point3d)
        u1 = x / self.radius
        u2 = y / self.radius
        theta = volmdlr.geometry.sin_cos_angle(u1, u2)

        return self.radius * abs(theta)

    def to_2d(self, plane_origin, x, y):
        """
        Transforms a Arc3D into an Arc2D, given a plane origin and an u and v plane vector.

        :param plane_origin: plane origin.
        :param x: plane u vector.
        :param y: plane v vector.
        :return: Arc2D.
        """
        point_start = self.start.to_2d(plane_origin, x, y)
        point_interior = self.interior.to_2d(plane_origin, x, y)
        point_end = self.end.to_2d(plane_origin, x, y)
        return Arc2D(point_start, point_interior, point_end, name=self.name)

    def minimum_distance_points_arc(self, other_arc):

        u1 = self.start - self.center
        u1.normalize()
        u2 = self.normal.cross(u1)

        w = other_arc.center - self.center

        u3 = other_arc.start - other_arc.center
        u3.normalize()
        u4 = other_arc.normal.cross(u3)

        r1, r2 = self.radius, other_arc.radius

        a, b, c, d = u1.dot(u1), u1.dot(u2), u1.dot(u3), u1.dot(u4)
        e, f, g = u2.dot(u2), u2.dot(u3), u2.dot(u4)
        h, i = u3.dot(u3), u3.dot(u4)
        j = u4.dot(u4)
        k, l, m, n, o = w.dot(u1), w.dot(u2), w.dot(u3), w.dot(u4), w.dot(w)

        def distance_squared(x):
            return (a * ((math.cos(x[0])) ** 2) * r1 ** 2 + e * (
                    (math.sin(x[0])) ** 2) * r1 ** 2
                    + o + h * ((math.cos(x[1])) ** 2) * r2 ** 2 + j * (
                            (math.sin(x[1])) ** 2) * r2 ** 2
                    + b * math.sin(2 * x[0]) * r1 ** 2 - 2 * r1 * math.cos(
                        x[0]) * k
                    - 2 * r1 * r2 * math.cos(x[0]) * math.cos(x[1]) * c
                    - 2 * r1 * r2 * math.cos(x[0]) * math.sin(
                        x[1]) * d - 2 * r1 * math.sin(x[0]) * l
                    - 2 * r1 * r2 * math.sin(x[0]) * math.cos(x[1]) * f
                    - 2 * r1 * r2 * math.sin(x[0]) * math.sin(
                        x[1]) * g + 2 * r2 * math.cos(x[1]) * m
                    + 2 * r2 * math.sin(x[1]) * n + i * math.sin(
                        2 * x[1]) * r2 ** 2)

        x01 = npy.array([self.angle / 2, other_arc.angle / 2])

        res1 = least_squares(distance_squared, x01, bounds=[(0, 0), (self.angle, other_arc.angle)])

        point1 = self.point_at_abscissa(res1.x[0] * r1)
        point2 = other_arc.point_at_abscissa(res1.x[1] * r2)

        return point1, point2

    def distance_squared(self, x, u, v, k, w):
        a = u.dot(u)
        b = u.dot(v)
        c = u.dot(k)
        d = v.dot(v)
        e = v.dot(k)
        f = k.dot(k)
        g = w.dot(u)
        h = w.dot(v)
        i = w.dot(k)
        j = w.dot(w)

        r = self.radius
        return (a * x[0] ** 2 + j + d * (
                (math.sin(x[1])) ** 2) * r ** 2 + f * (
                        (math.cos(x[1])) ** 2) * r ** 2
                - 2 * x[0] * g - 2 * x[0] * r * math.sin(x[1]) * b - 2 * x[
                    0] * r * math.cos(x[1]) * c
                + 2 * r * math.sin(x[1]) * h + 2 * r * math.cos(x[1]) * i
                + math.sin(2 * x[1]) * e * r ** 2)

    def minimum_distance_points_line(self, other_line):
        u = other_line.direction_vector()
        k = self.start - self.center
        k.normalize()
        w = self.center - other_line.start
        v = self.normal.cross(k)

        radius = self.radius

        x01 = npy.array([0.5, self.angle / 2])
        x02 = npy.array([0.5, 0])
        x03 = npy.array([0.5, self.angle])

        res1 = least_squares(self.distance_squared, x01, bounds=[(0, 0), (1, self.angle)], args=(u, v, k, w))
        res2 = least_squares(self.distance_squared, x02, bounds=[(0, 0), (1, self.angle)], args=(u, v, k, w))
        res3 = least_squares(self.distance_squared, x03, bounds=[(0, 0), (1, self.angle)], args=(u, v, k, w))

        point1 = other_line.point_at_abscissa(res1.x[0] * other_line.length())
        point2 = self.point_at_abscissa(res1.x[1] * radius)

        res = [res2, res3]
        for couple in res:
            ptest1 = other_line.point_at_abscissa(
                couple.x[0] * other_line.length())
            ptest2 = self.point_at_abscissa(couple.x[1] * radius)
            dtest = ptest1.point_distance(ptest2)
            if dtest < v.dot(v):
                point1, point2 = ptest1, ptest2

        return point1, point2

    def minimum_distance(self, element, return_points=False):
        if element.__class__ is Arc3D or element.__class__.__name__ == 'Circle3D':
            p1, p2 = self.minimum_distance_points_arc(element)
            if return_points:
                return p1.point_distance(p2), p1, p2
            return p1.point_distance(p2)

        if element.__class__ is LineSegment3D:
            pt1, pt2 = self.minimum_distance_points_line(element)
            if return_points:
                return pt1.point_distance(pt2), pt1, pt2
            return pt1.point_distance(pt2)

        return NotImplementedError

    def extrusion(self, extrusion_vector):
        if self.normal.is_colinear_to(extrusion_vector):
            u = self.start - self.center
            u.normalize()
            w = extrusion_vector.copy()
            w.normalize()
            v = w.cross(u)
            arc2d = self.to_2d(self.center, u, v)
            angle1, angle2 = arc2d.angle1, arc2d.angle2
            if angle2 < angle1:
                angle2 += volmdlr.TWO_PI
            cylinder = volmdlr.faces.CylindricalSurface3D(
                volmdlr.Frame3D(self.center,
                                u,
                                v,
                                w),
                self.radius
            )
            return [cylinder.rectangular_cut(angle1, angle2, 0., extrusion_vector.norm())]
        raise NotImplementedError(f'Elliptic faces not handled: dot={self.normal.dot(extrusion_vector)}')

    def revolution(self, axis_point: volmdlr.Point3D, axis: volmdlr.Vector3D,
                   angle: float):
        line3d = Line3D(axis_point, axis_point + axis)
        tore_center, _ = line3d.point_projection(self.center)

        # Sphere
        if math.isclose(tore_center.point_distance(self.center), 0.,
                        abs_tol=1e-6):

            start_p, _ = line3d.point_projection(self.start)
            u = self.start - start_p

            if math.isclose(u.norm(), 0, abs_tol=1e-6):
                end_p, _ = line3d.point_projection(self.end)
                u = self.end - end_p
                if math.isclose(u.norm(), 0, abs_tol=1e-6):
                    interior_p, _ = line3d.point_projection(self.interior)
                    u = self.interior - interior_p

            u.normalize()
            v = axis.cross(u)
            arc2d = self.to_2d(self.center, u, axis)

            surface = volmdlr.faces.SphericalSurface3D(
                volmdlr.Frame3D(self.center, u, v, axis), self.radius)

            return [surface.rectangular_cut(0, angle,
                                            arc2d.angle1, arc2d.angle2)]

        # Toroidal
        u = self.center - tore_center
        u.normalize()
        v = axis.cross(u)
        if not math.isclose(self.normal.dot(u), 0., abs_tol=1e-6):
            raise NotImplementedError(
                'Outside of plane revolution not supported')

        radius = tore_center.point_distance(self.center)
        surface = volmdlr.faces.ToroidalSurface3D(
            volmdlr.Frame3D(tore_center, u, v, axis), radius,
            self.radius)
        arc2d = self.to_2d(tore_center, u, axis)
        return [surface.rectangular_cut(0, angle,
                                        arc2d.angle1, arc2d.angle2)]

    def to_step(self, current_id, surface_id=None):
        """Exports to STEP format."""
        if self.angle >= math.pi:
            length = self.length()
            arc1, arc2 = self.split(self.point_at_abscissa(0.33 * length))
            arc2, arc3 = arc2.split(self.point_at_abscissa(0.66 * length))
            content, arcs1_id = arc1.to_step_without_splitting(current_id)
            arc2_content, arcs2_id = arc2.to_step_without_splitting(
                arcs1_id[0] + 1)
            arc3_content, arcs3_id = arc3.to_step_without_splitting(
                arcs2_id[0] + 1)
            content += arc2_content + arc3_content
            return content, [arcs1_id[0], arcs2_id[0], arcs3_id[0]]
        return self.to_step_without_splitting(current_id)

    def to_step_without_splitting(self, current_id, surface_id=None):
        u = self.start - self.center
        u.normalize()
        v = self.normal.cross(u)
        frame = volmdlr.Frame3D(self.center, self.normal, u, v)

        content, frame_id = frame.to_step(current_id)
        curve_id = frame_id + 1
        content += f"#{curve_id} = CIRCLE('{self.name}', #{frame_id}, {self.radius * 1000});\n"

        if surface_id:
            content += f"#{curve_id + 1} = SURFACE_CURVE('',#{curve_id},(#{surface_id}),.PCURVE_S1.);\n"
            curve_id += 1

        current_id = curve_id + 1
        start_content, start_id = self.start.to_step(current_id, vertex=True)
        end_content, end_id = self.end.to_step(start_id + 1, vertex=True)
        content += start_content + end_content
        current_id = end_id + 1
        content += f"#{current_id} = EDGE_CURVE('{self.name}',#{start_id},#{end_id},#{curve_id},.T.);\n"
        return content, [current_id]

    def point_belongs(self, point3d, abs_tol: float = 1e-6):
        """
        Check if a point 3d belongs to the arc_3d or not.

        :param point3d: point to be verified is on arc
        :return: True if point is on Arc, False otherwise.
        """
        if not math.isclose(point3d.point_distance(self.center), self.radius, abs_tol=abs_tol):
            return False
        # vector1 = self.start - self.center
        # vector2 = self.interior - self.center
        vector = point3d - self.center
        if not math.isclose(vector.dot(self.frame.w), 0.0, abs_tol=abs_tol):
            return False
        point_abscissa = self.abscissa(point3d)
        abscissa_start = self.abscissa(self.start)
        abscissa_end = self.abscissa(self.end)
        if abscissa_start <= point_abscissa <= abscissa_end:
            return True
        return False

    def triangulation(self):
        """
        Triangulation for an Arc3D.

        """
        return None

    def middle_point(self):
        return self.point_at_abscissa(self.length() / 2)

    def line_intersections(self, line3d: Line3D):
        """
        Calculates intersections between an Arc3D and a Line3D.

        :param linesegment3d: linesegment to verify intersections.
        :return: list with intersections points between line and Arc3D.
        """
        circle3d_lineseg_inters = vm_utils_intersections.circle_3d_line_intersections(self, line3d)
        linesegment_intersections = []
        for intersection in circle3d_lineseg_inters:
            if self.point_belongs(intersection, 1e-6):
                linesegment_intersections.append(intersection)
        return linesegment_intersections

    def linesegment_intersections(self, linesegment3d: LineSegment3D):
        """
        Calculates intersections between an Arc3D and a LineSegment3D.

        :param linesegment3d: linesegment to verify intersections.
        :return: list with intersections points between linesegment and Arc3D.
        """
        linesegment_intersections = []
        intersections = self.line_intersections(linesegment3d.to_line())
        for intersection in intersections:
            if linesegment3d.point_belongs(intersection):
                linesegment_intersections.append(intersection)
        return linesegment_intersections


class FullArc3D(Arc3D):
    """
    An edge that starts at start_end, ends at the same point after having described a circle.

    """

    def __init__(self, center: volmdlr.Point3D, start_end: volmdlr.Point3D,
                 normal: volmdlr.Vector3D,
                 name: str = ''):
        self.__center = center
        self.__normal = normal
        self.start_end = start_end
        interior = start_end.rotation(center, normal, math.pi)
        Arc3D.__init__(self, start=start_end, end=start_end,
                       interior=interior, name=name)  # !!! this is dangerous

    def __hash__(self):
        return hash(self.center) + 5 * hash(self.start_end)

    def __eq__(self, other_arc):
        return (self.center == other_arc.center) \
            and (self.start == other_arc.start)

    @property
    def center(self):
        return self.__center

    @property
    def angle(self):
        return volmdlr.TWO_PI

    @property
    def normal(self):
        return self.__normal

    @property
    def is_trigo(self):
        return True

    def copy(self, *args, **kwargs):
        return FullArc3D(self._center.copy(), self.end.copy(), self._normal.copy())

    def to_dict(self, use_pointers: bool = False, memo=None, path: str = '#'):
        dict_ = self.base_dict()
        dict_['center'] = self.center.to_dict(use_pointers=use_pointers, memo=memo, path=path + '/center')
        dict_['radius'] = self.radius
        dict_['angle'] = self.angle
        dict_['is_trigo'] = self.is_trigo
        dict_['start_end'] = self.start.to_dict(use_pointers=use_pointers, memo=memo, path=path + '/start_end')
        dict_['normal'] = self.normal.to_dict(use_pointers=use_pointers, memo=memo, path=path + '/normal')
        dict_['name'] = self.name
        return dict_

    def to_2d(self, plane_origin, x, y):
        """
        Transforms a FullArc3D into an FullArc2D, given a plane origin and an u and v plane vector.

        :param plane_origin: plane origin.
        :param x: plane u vector.
        :param y: plane v vector.
        :return: FullArc2D.
        """
        center = self.center.to_2d(plane_origin, x, y)
        start_end = self.start.to_2d(plane_origin, x, y)
        return FullArc2D(center, start_end)

    def to_step(self, current_id, surface_id=None):
        """Exports to STEP format."""
        # Not calling Circle3D.to_step because of circular imports
        u = self.start - self.center
        u.normalize()
        v = self.normal.cross(u)
        frame = volmdlr.Frame3D(self.center, self.normal, u, v)
        content, frame_id = frame.to_step(current_id)
        curve_id = frame_id + 1
        # Not calling Circle3D.to_step because of circular imports
        content += f"#{curve_id} = CIRCLE('{self.name}',#{frame_id},{self.radius * 1000});\n"

        if surface_id:
            content += f"#{curve_id + 1} = SURFACE_CURVE('',#{curve_id},(#{surface_id}),.PCURVE_S1.);\n"
            curve_id += 1

        point1 = (self.center + u * self.radius).to_point()

        p1_content, p1_id = point1.to_step(curve_id + 1, vertex=True)
        content += p1_content

        edge_curve = p1_id + 1
        content += f"#{edge_curve} = EDGE_CURVE('{self.name}',#{p1_id},#{p1_id},#{curve_id},.T.);\n"
        curve_id += 1

        return content, [edge_curve]

    def plot(self, ax=None, edge_style: EdgeStyle = EdgeStyle()):
        if ax is None:
            ax = Axes3D(plt.figure())

        x = []
        y = []
        z = []
        for px, py, pz in self.discretization_points(number_points=20):
            x.append(px)
            y.append(py)
            z.append(pz)
        x.append(x[0])
        y.append(y[0])
        z.append(z[0])
        ax.plot(x, y, z, color=edge_style.color, alpha=edge_style.alpha)

        if edge_style.edge_ends:
            self.start.plot(ax=ax)
            self.end.plot(ax=ax)
        if edge_style.edge_direction:
            half_length = 0.5 * self.length()
            x, y, z = self.point_at_abscissa(half_length)
            tangent = self.unit_direction_vector(half_length)
            arrow_length = 0.15 * half_length
            ax.quiver(x, y, z, *arrow_length * tangent, pivot='tip')

        return ax

    def rotation(self, center: volmdlr.Point3D, axis: volmdlr.Vector3D, angle: float):
        new_start_end = self.start.rotation(center, axis, angle)
        new_center = self._center.rotation(center, axis, angle)
        new_normal = self._normal.rotation(center, axis, angle)
        return FullArc3D(new_center, new_start_end,
                         new_normal, name=self.name)

    def rotation_inplace(self, center: volmdlr.Point3D, axis: volmdlr.Vector3D, angle: float):
        warnings.warn("'inplace' methods are deprecated. Use a not inplace method instead.", DeprecationWarning)

        self.start.rotation(center, axis, angle, False)
        self.end.rotation(center, axis, angle, False)
        self._center.rotation(center, axis, angle, False)
        self.interior.rotation(center, axis, angle, False)
        self._bbox = None

    def translation(self, offset: volmdlr.Vector3D):
        new_start_end = self.start.translation(offset, True)
        new_center = self._center.translation(offset, True)
        new_normal = self._normal.translation(offset, True)
        return FullArc3D(new_center, new_start_end,
                         new_normal, name=self.name)

    def translation_inplace(self, offset: volmdlr.Vector3D):
        warnings.warn("'inplace' methods are deprecated. Use a not inplace method instead.", DeprecationWarning)

        self.start.translation(offset, False)
        self.end.translation(offset, False)
        self._center.translation(offset, False)
        self.interior.translation(offset, False)
        self._bbox = None

    def linesegment_intersections(self, linesegment3d: LineSegment3D):
        """
        Calculates the intersections between a fullarc 3d and a linesegment3d.

        :param linesegment: linesegment3d to verify intersections.
        :return: list of points 3d, if there are any intersections, an empty list if otherwise.
        """
        distance_center_lineseg = linesegment3d.point_distance(self.frame.origin)
        if distance_center_lineseg > self.radius:
            return []
        direction_vector = linesegment3d.direction_vector()
        if math.isclose(self.frame.w.dot(direction_vector), 0, abs_tol=1e-6) and \
                not math.isclose(linesegment3d.start.z - self.frame.origin.z, 0, abs_tol=1e-6):
            return []

        if linesegment3d.start.z == linesegment3d.end.z == self.frame.origin.z:
            quadratic_equation_a = 1 + (direction_vector.y ** 2 / direction_vector.x ** 2)
            quadratic_equation_b = (-2 * (direction_vector.y ** 2 / direction_vector.x ** 2) * linesegment3d.start.x +
                                    2 * (direction_vector.y / direction_vector.x) * linesegment3d.start.y)
            quadratic_equation_c = (linesegment3d.start.y - (direction_vector.y / direction_vector.x) *
                                    linesegment3d.start.x) ** 2 - self.radius ** 2
            delta = quadratic_equation_b ** 2 - 4 * quadratic_equation_a * quadratic_equation_c
            x1 = (- quadratic_equation_b + math.sqrt(delta)) / (2 * quadratic_equation_a)
            x2 = (- quadratic_equation_b - math.sqrt(delta)) / (2 * quadratic_equation_a)
            y1 = (direction_vector.y / direction_vector.x) * (x1 - linesegment3d.start.x) + linesegment3d.start.y
            y2 = (direction_vector.y / direction_vector.x) * (x2 - linesegment3d.start.x) + linesegment3d.start.y
            return [volmdlr.Point3D(x1, y1, self.frame.origin.z), volmdlr.Point3D(x2, y2, self.frame.origin.z)]
        if math.isclose(direction_vector.z, 0, abs_tol=1e-6):
            print(True)
        constant = (self.frame.origin.z - linesegment3d.start.z) / direction_vector.z
        x_coordinate = constant * direction_vector.x + linesegment3d.start.x
        y_coordinate = constant * direction_vector.y + linesegment3d.start.y
        if math.isclose((x_coordinate - self.frame.origin.x) ** 2 + (y_coordinate - self.frame.origin.y) ** 2,
                        self.radius ** 2, abs_tol=1e-6):
            return [volmdlr.Point3D(x_coordinate, y_coordinate, self.frame.origin.z)]
        return []

    def reverse(self):
        """
        Defines a new FullArc3D, identical to self, but in the opposite direction.

        """
        return self


class ArcEllipse3D(Edge):
    """
    An arc is defined by a starting point, an end point and an interior point.

    """

    def __init__(self, start, interior, end, center, major_dir,
                 name=''):  # , extra=None):
        Edge.__init__(self, start=start, end=end, name=name)
        self.interior = interior
        self.center = center
        major_dir.normalize()
        self.major_dir = major_dir  # Vector for Gradius
        # self.extra = extra

        vector_start_interior = self.interior - self.start
        vector_end_interior = self.interior - self.end
        vector_start_interior.normalize()
        vector_end_interior.normalize()
        if vector_start_interior.is_close(vector_end_interior):
            u2 = self.interior - self.interior
            u2.normalize()

        normal = vector_end_interior.cross(vector_start_interior)
        normal.normalize()
        self.normal = normal

        self.minor_dir = self.normal.cross(self.major_dir)

        frame = volmdlr.Frame3D(self.center, self.major_dir, self.minor_dir, self.normal)
        self.frame = frame
        start_new, end_new = frame.global_to_local_coordinates(
            self.start), frame.global_to_local_coordinates(self.end)
        interior_new, center_new = frame.global_to_local_coordinates(
            self.interior), frame.global_to_local_coordinates(self.center)
        self._bbox = None

        # from :
        # https://math.stackexchange.com/questions/339126/how-to-draw-an-ellipse-if-a-center-and-3-arbitrary-points-on-it-are-given

        def theta_a_b(start_, iterior_, end_, center_):
            """
            center-and-3-arbitrary-points-on-it-are-given.

            theta= ellipse's inclination angle related to the horizontal
            (clockwise),A=semi major axis, B=semi minor axis.

            """
            x_start, y_start, x_interior, y_interior, x_end, y_end = start_[0] - center_[0], start_[1] - center_[1], \
                iterior_[0] - center_[0], iterior_[1] - center_[1], end_[0] - center_[0], end_[1] - center_[1]
            matrix_a = npy.array(([x_start ** 2, y_start ** 2, 2 * x_start * y_start],
                                  [x_interior ** 2, y_interior ** 2, 2 * x_interior * y_interior],
                                  [x_end ** 2, y_end ** 2, 2 * x_end * y_end]))
            inv_matrix_a = npy.linalg.inv(matrix_a)
            identity = npy.array(([1], [1], [1]))
            r1, r2, r3 = npy.dot(inv_matrix_a, identity)  # 3 item column matrix
            theta = 0.5 * math.atan(2 * r3 / (r2 - r1))
            c1 = r1 + r2
            c2 = (r2 - r1) / math.cos(2 * theta)
            gdaxe = math.sqrt((2 / (c1 - c2)))
            ptax = math.sqrt((2 / (c1 + c2)))
            return theta, gdaxe, ptax

        if start.is_close(end):
            extra_new = frame.global_to_local_coordinates(self.interior)
            theta, major_axis, minor_axis = theta_a_b(start_new, extra_new, interior_new, center_new)
        else:
            theta, major_axis, minor_axis = theta_a_b(start_new, interior_new, end_new, center_new)

        self.Gradius = major_axis
        self.Sradius = minor_axis
        self.theta = theta

        # Angle pour start
        start_u1, start_u2 = start_new.x / self.Gradius, start_new.y / self.Sradius
        angle1 = volmdlr.geometry.sin_cos_angle(start_u1, start_u2)
        self.angle_start = angle1
        # Angle pour end
        end_u3, end_u4 = end_new.x / self.Gradius, end_new.y / self.Sradius
        angle2 = volmdlr.geometry.sin_cos_angle(end_u3, end_u4)
        self.angle_end = angle2
        # Angle pour interior
        interior_u5, interior_u6 = interior_new.x / self.Gradius, interior_new.y / self.Sradius
        anglei = volmdlr.geometry.sin_cos_angle(interior_u5, interior_u6)
        self.angle_interior = anglei
        # Going trigo/clock wise from start to interior
        if anglei < angle1:
            trigowise_path = (anglei + volmdlr.TWO_PI) - angle1
            clockwise_path = angle1 - anglei
        else:
            trigowise_path = anglei - angle1
            clockwise_path = angle1 - anglei + volmdlr.TWO_PI

        # Going trigo wise from interior to interior
        if angle2 < anglei:
            trigowise_path += (angle2 + volmdlr.TWO_PI) - anglei
            clockwise_path += anglei - angle2
        else:
            trigowise_path += angle2 - anglei
            clockwise_path += anglei - angle2 + volmdlr.TWO_PI

        if clockwise_path > trigowise_path:
            self.is_trigo = True
            self.angle = trigowise_path
        else:
            # Clock wise
            self.is_trigo = False
            self.angle = clockwise_path

        if self.start.is_close(self.end):
            self.angle = volmdlr.TWO_PI

        if self.is_trigo:
            self.offset_angle = angle1
        else:
            self.offset_angle = angle2

        volmdlr.core.CompositePrimitive3D.__init__(self,
                                                   primitives=self.discretization_points(number_points=20),
                                                   name=name)

    def discretization_points(self, *, number_points: int = None, angle_resolution: int = 20):
        """
        Discretization of a Contour to have "n" points.

        :param number_points: the number of points (including start and end points)
             if unset, only start and end will be returned
        :param angle_resolution: if set, the sampling will be adapted to have a controlled angular distance. Useful
            to mesh an arc
        :return: a list of sampled points
        """
        if not number_points:
            if not angle_resolution:
                number_points = 2
            else:
                number_points = math.ceil(angle_resolution * abs(0.5 * self.angle / math.pi)) + 1
        if self.angle_start > self.angle_end:
            if self.angle_start >= self.angle_interior >= self.angle_end:
                angle_start = self.angle_end
                angle_end = self.angle_start
            else:
                angle_end = self.angle_end + volmdlr.TWO_PI
                angle_start = self.angle_start
        elif self.angle_start == self.angle_end:
            angle_start = 0
            angle_end = 2 * math.pi
        else:
            angle_end = self.angle_end
            angle_start = self.angle_start
        discretization_points = [self.frame.local_to_global_coordinates(
            volmdlr.Point3D(self.Gradius * math.cos(angle), self.Sradius * math.sin(angle), 0))
            for angle in npy.linspace(angle_start, angle_end, number_points)]
        return discretization_points

    def polygon_points(self, discretization_resolution: int):
        warnings.warn('polygon_points is deprecated,\
        please use discretization_points instead',
                      DeprecationWarning)
        return self.discretization_points(angle_resolution=discretization_resolution)

    def _get_points(self):
        return self.discretization_points(number_points=20)

    points = property(_get_points)

    def to_2d(self, plane_origin, x, y):
        """
        Transforms an Arc Ellipse 3D into an Arc Ellipse 2D, given a plane origin and an u and v plane vector.

        :param plane_origin: plane origin.
        :param x: plane u vector.
        :param y: plane v vector.
        :return: ArcEllipse2D.
        """
        point_start2d = self.start.to_2d(plane_origin, x, y)
        point_interior2d = self.interior.to_2d(plane_origin, x, y)
        point_end2d = self.end.to_2d(plane_origin, x, y)
        center = self.center.to_2d(plane_origin, x, y)
        point_major_dir = self.center + self.Gradius * self.major_dir
        point_major_dir_2d = point_major_dir.to_2d(plane_origin, x, y)
        vector_major_dir_2d = point_major_dir_2d - center
        vector_major_dir_2d.normalize()
        return ArcEllipse2D(point_start2d, point_interior2d, point_end2d, center, vector_major_dir_2d, name=self.name)

    def length(self):
        """Computes the length."""
        return self.angle * math.sqrt(
            (self.Gradius ** 2 + self.Sradius ** 2) / 2)

    def normal_vector(self, abscissa):
        raise NotImplementedError

    def direction_vector(self, abscissa):
        raise NotImplementedError

    def reverse(self):
        """
        Reverse the Arc Ellipse 3D.

        :return:
        """
        return self.__class__(self.end.copy(),
                              self.interior.copy(),
                              self.start.copy(),
                              self.center.copy(),
                              self.major_dir.copy(),
                              self.name)

    def plot(self, ax=None, edge_style: EdgeStyle = EdgeStyle()):
        """Plot the arc ellipse."""
        if ax is None:
            fig = plt.figure()
            ax = Axes3D(fig)
        else:
            fig = None

        ax.plot([self.interior[0]], [self.interior[1]], [self.interior[2]],
                color='b')
        ax.plot([self.start[0]], [self.start[1]], [self.start[2]], c='r')
        ax.plot([self.end[0]], [self.end[1]], [self.end[2]], c='r')
        ax.plot([self.interior[0]], [self.interior[1]], [self.interior[2]],
                c='g')
        x = []
        y = []
        z = []
        for px, py, pz in self.discretization_points(number_points=20):
            x.append(px)
            y.append(py)
            z.append(pz)

        ax.plot(x, y, z, edge_style.color, alpha=edge_style.alpha)
        if edge_style.edge_ends:
            self.start.plot(ax)
            self.end.plot(ax)
        return ax

    def plot2d(self, x3d: volmdlr.Vector3D = volmdlr.X3D, y3d: volmdlr.Vector3D = volmdlr.Y3D,
               ax=None, color='k'):
        """
        Plot 2d for an arc ellipse 3d.

        """
        if ax is None:
            fig = plt.figure()
            ax = fig.add_subplot(111, projection='3d')
        else:
            fig = ax.figure

        # TODO: Enhance this plot
        length = self.length()
        x = []
        y = []
        number_points = 30
        for i in range(number_points):
            point = self.point_at_abscissa(i / (number_points - 1) * length)
            xi, yi = point.plane_projection2d(x3d, y3d)
            x.append(xi)
            y.append(yi)
        ax.plot(x, y, color=color)
        return ax

    def triangulation(self):
        """
        Triangulation for an ArcEllipse3D.

        """
        return None

    @property
    def bounding_box(self):
        """
        Getter Bounding Box for an arc ellipse 3d.

        :return: bounding box.
        """
        if not self._bbox:
            self._bbox = self.get_bounding_box()
        return self._bbox

    @bounding_box.setter
    def bounding_box(self, new_bounding_box):
        """
        Bounding Box setter.

        :param new_bounding_box: new bounding box.
        """
        self._bbox = new_bounding_box

    def get_bounding_box(self):
        """
        Calculates the bounding box of the Arc3D.

        :return: a volmdlr.core.BoundingBox object.
        """
        # TODO: implement exact calculation

        points = self.discretization_points(angle_resolution=10)
        xmin = min(point.x for point in points)
        xmax = max(point.x for point in points)
        ymin = min(point.y for point in points)
        ymax = max(point.y for point in points)
        zmin = min(point.z for point in points)
        zmax = max(point.z for point in points)
        return volmdlr.core.BoundingBox(xmin, xmax, ymin, ymax, zmin, zmax)<|MERGE_RESOLUTION|>--- conflicted
+++ resolved
@@ -1189,7 +1189,6 @@
         point_name = 'Point' + self.__class__.__name__[-2:]
         return getattr(volmdlr, point_name)(*self.curve.evaluate_single(adim_abs))
 
-<<<<<<< HEAD
     def get_shared_section(self, bspline2):
         """
         Gets the shared section between two BSpline curves.
@@ -1245,7 +1244,7 @@
             if arc and not arc.point_belongs(shared_section_middle_point, abs_tol=1e-6):
                 new_arcs.append(arc)
         return new_arcs
-=======
+ 
     def straight_line_point_belongs(self, point):
         """
         Verifies if a point belongs to the surface created by closing the edge.
@@ -1256,7 +1255,6 @@
         """
         raise NotImplementedError(f'the straight_line_point_belongs method must be'
                                   f' overloaded by {self.__class__.__name__}')
->>>>>>> a55a1bc5
 
 
 class Line2D(Line):
