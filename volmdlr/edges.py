#!/usr/bin/env python3
# -*- coding: utf-8 -*-
"""
Edges related classes.
"""

import math
import sys
import warnings
from itertools import product
from typing import Any, Dict, List, Union

import dessia_common.core as dc
import matplotlib.patches
import matplotlib.pyplot as plt
import numpy as npy
import plot_data.core as plot_data
import scipy.integrate as scipy_integrate
from scipy.optimize import least_squares
from geomdl import NURBS, BSpline, fitting, operations, utilities
from geomdl.operations import length_curve, split_curve
from matplotlib import __version__ as _mpl_version
from mpl_toolkits.mplot3d import Axes3D
from packaging import version

<<<<<<< HEAD
import dessia_common.core as dc
import plot_data.core as plot_data
import volmdlr.core_compiled
=======
>>>>>>> 40171b14
import volmdlr.core
import volmdlr.core_compiled
import volmdlr.geometry
import volmdlr.utils.common_operations as vm_common_operations
import volmdlr.utils.intersections as vm_utils_intersections
from volmdlr import bspline_fitting
from volmdlr.core import EdgeStyle


def standardize_knot_vector(knot_vector):
    """
    Standardize a knot vector to range from 0 to 1.
    """
    first_knot = knot_vector[0]
    last_knot = knot_vector[-1]
    standard_u_knots = []
    if first_knot != 0 or last_knot != 1:
        x = 1 / (last_knot - first_knot)
        y = first_knot / (first_knot - last_knot)
        for u in knot_vector:
            standard_u_knots.append(u * x + y)
        return standard_u_knots
    return knot_vector


def insert_knots_and_mutiplicity(knots, knot_mutiplicities, knot_to_add, num):
    """
    Compute knot-elements and multiplicities based on the global knot vector.

    """
    new_knots = []
    new_knot_mutiplicities = []
    i = 0
    for i, knot in enumerate(knots):
        if knot > knot_to_add:
            new_knots.extend([knot_to_add])
            new_knot_mutiplicities.append(num)
            new_knots.extend(knots[i:])
            new_knot_mutiplicities.extend(knot_mutiplicities[i:])
            break
        new_knots.append(knot)
        new_knot_mutiplicities.append(knot_mutiplicities[i])
    return new_knots, new_knot_mutiplicities, i


class Edge(dc.DessiaObject):
    """
    Defines a simple edge Object.
    """

    def __init__(self, start, end, name=''):
        self.start = start
        self.end = end
        self._length = None
        self._direction_vector = None

        # Disabling super init call for performance
        # dc.DessiaObject.__init__(self, name=name)
        self.name = name

    def __getitem__(self, key):
        if key == 0:
            return self.start
        if key == 1:
            return self.end
        raise IndexError

    def length(self):
        """
        Calculates the edge's length.
        """
        raise NotImplementedError(f'length method not implemented by {self.__class__.__name__}')

    def point_at_abscissa(self, abscissa):
        """
        Calculates the point at given abscissa.

        """
        raise NotImplementedError(f'point_at_abscissa method not implemented by {self.__class__.__name__}')

    def middle_point(self):
        """
        Gets the middle point for an edge.

        :return:
        """
        half_length = self.length() / 2
        middle_point = self.point_at_abscissa(abscissa=half_length)
        return middle_point

    def discretization_points(self, *, number_points: int = None, angle_resolution: int = None):
        """
        Discretize an Edge to have "n" points.

        :param number_points: the number of points (including start and end
            points) if unset, only start and end will be returned
        :param angle_resolution: if set, the sampling will be adapted to have
            a controlled angular distance. Useful to mesh an arc
        :return: a list of sampled points
        """
        if number_points is None or number_points == 1:
            number_points = 2
        if angle_resolution:
            number_points = int(math.pi * angle_resolution)
        step = self.length() / (number_points - 1)
        return [self.point_at_abscissa(i * step) for i in range(number_points)]

    def polygon_points(self, discretization_resolution: int):
        """
        Deprecated method of discretization_points.
        """
        warnings.warn('polygon_points is deprecated,\
        please use discretization_points instead',
                      DeprecationWarning)
        return self.discretization_points(discretization_resolution)

    @classmethod
    def from_step(cls, arguments, object_dict, **kwargs):
        """
        Converts a step primitive to an Edge type object.

        :param arguments: The arguments of the step primitive.
        :type arguments: list
        :param object_dict: The dictionary containing all the step primitives
            that have already been instantiated
        :type object_dict: dict
        :return: The corresponding Edge object
        :rtype: :class:`volmdlr.edges.Edge`
        """
        # obj can be an instance of wires or edges.
        obj = object_dict[arguments[3]]
        point1 = object_dict[arguments[1]]
        point2 = object_dict[arguments[2]]
        orientation = arguments[4]
        if orientation == '.F.':
            point1, point2 = point2, point1
        if obj.__class__.__name__ == 'LineSegment3D':
            return object_dict[arguments[3]]
        if obj.__class__.__name__ == 'Line3D':
            if not point1.is_close(point2):
                return LineSegment3D(point1, point2, arguments[0][1:-1])
            return None
        if hasattr(obj, 'trim'):
            if obj.__class__.__name__ == 'Circle3D':
                point1, point2 = point2, point1
            return obj.trim(point1, point2)

        raise NotImplementedError(f'Unsupported: {object_dict[arguments[3]]}')

    def normal_vector(self, abscissa):
        """
        Calculates the normal vector the edge at given abscissa.

        :return: the normal vector
        """
        raise NotImplementedError('the normal_vector method must be'
                                  'overloaded by subclassing class')

    def unit_normal_vector(self, abscissa: float = 0.0):
        """
        Calculates the unit normal vector the edge at given abscissa.

        :param abscissa: edge abscissa
        :return: unit normal vector
        """
        vector = self.normal_vector(abscissa).copy(deep=True)
        vector.normalize()
        return vector

    def direction_vector(self, abscissa):
        """
        Calculates the direction vector the edge at given abscissa.

        :param abscissa: edge abscissa
        :return: direction vector
        """
        raise NotImplementedError('the direction_vector method must be'
                                  'overloaded by subclassing class')

    def unit_direction_vector(self, abscissa: float = 0.0):
        """
        Calculates the unit direction vector the edge at given abscissa.

        :param abscissa: edge abscissa
        :return: unit direction vector
        """
        vector = self.direction_vector(abscissa).copy(deep=True)
        vector.normalize()
        return vector

    def straight_line_point_belongs(self, point):
        """
        Verifies if a point belongs to the surface created by closing the edge.

        :param point: Point to be verified
        :return: Return True if the point belongs to this surface,
            or False otherwise
        """
        raise NotImplementedError(f'the straight_line_point_belongs method must be'
                                  f' overloaded by {self.__class__.__name__}')

    def touching_points(self, edge2):
        """
        Verifies if two edges are touching each other.

        In case these two edges are touching each other, return these touching points.

        :param edge2: edge2 to verify touching points.
        :return: list of touching points.
        """
        point1, point2 = edge2.start, edge2.end
        point3, point4 = self.start, self.end
        touching_points = []
        for primitive, points in zip([self, edge2], [[point1, point2], [point3, point4]]):
            for point in points:
                if point not in touching_points and primitive.point_belongs(point):
                    touching_points.append(point)
        return touching_points

    def intersections(self, edge2: 'Edge', abs_tol: float = 1e-6):
        """
        Gets the intersections between two edges.

        :param edge2: other edge.
        :param abs_tol: tolerance.
        :return: list of intersection points.
        """
        # if self.bounding_rectangle.distance_to_b_rectangle(edge2.bounding_rectangle) > abs_tol:
        #     return []
        method_name = f'{edge2.__class__.__name__.lower()[:-2]}_intersections'
        if hasattr(self, method_name):
            intersections = getattr(self, method_name)(edge2, abs_tol)
            return intersections
        method_name = f'{self.__class__.__name__.lower()[:-2]}_intersections'
        if hasattr(edge2, method_name):
            intersections = getattr(edge2, method_name)(self, abs_tol)
            return intersections
        raise NotImplementedError(f'There is no method to calculate the intersectios between'
                                  f' a {self.__class__.__name__} and a {edge2.__class__.__name__}')

    def validate_crossings(self, edge, intersection):
        """Validates the intersections as crossings: edge not touching the other at one end, or in a tangent point."""
        if not volmdlr.core.point_in_list(intersection, [self.start, self.end, edge.start, edge.end]):
            tangent1 = self.unit_direction_vector(self.abscissa(intersection))
            tangent2 = edge.unit_direction_vector(edge.abscissa(intersection))
            if math.isclose(abs(tangent1.dot(tangent2)), 1, abs_tol=1e-6):
                return None
        else:
            return None
        return intersection

    def crossings(self, edge):
        """
        Gets the crossings between two edges.

        """
        valid_crossings = []
        intersections = self.intersections(edge)
        for intersection in intersections:
            crossing = self.validate_crossings(edge, intersection)
            if crossing:
                valid_crossings.append(crossing)
        return valid_crossings

    def abscissa(self, point, tol: float = 1e-6):
        """
        Computes the abscissa of an Edge.

        :param point: The point located on the edge.
        :type point: Union[:class:`volmdlr.Point2D`, :class:`volmdlr.Point3D`].
        :param tol: The precision in terms of distance. Default value is 1e-4.
        :type tol: float, optional.
        :return: The abscissa of the point.
        :rtype: float
        """
        raise NotImplementedError(f'the abscissa method must be overloaded by {self.__class__.__name__}')

    def local_discretization(self, point1, point2, number_points: int = 10):
        """
        Gets n discretization points between two given points of the edge.

        :param point1: point 1 on edge.
        :param point2: point 2 on edge.
        :param number_points: number of points to discretize locally.
        :return: list of locally discretized points.
        """
        abscissa1 = self.abscissa(point1)
        abscissa2 = self.abscissa(point2)
        discretized_points_between_1_2 = []
        for abscissa in npy.linspace(abscissa1, abscissa2, num=number_points):
            abscissa_point = self.point_at_abscissa(abscissa)
            if not volmdlr.core.point_in_list(abscissa_point, discretized_points_between_1_2):
                discretized_points_between_1_2.append(abscissa_point)
        return discretized_points_between_1_2

    def split_between_two_points(self, point1, point2):
        """
        Split edge between two points.

        :param point1: point 1.
        :param point2: point 2.
        :return: edge split.
        """
        split1 = self.split(point1)
        if split1[0] and split1[0].point_belongs(point2, abs_tol=1e-6):
            split2 = split1[0].split(point2)
        else:
            split2 = split1[1].split(point2)
        new_split_edge = None
        for split_edge in split2:
            if split_edge.point_belongs(point1, 1e-4) and split_edge.point_belongs(point2, 1e-4):
                new_split_edge = split_edge
                break
        return new_split_edge

    def point_distance_to_edge(self, point):
        """
        Calculates the distance from a given point to an edge.

        :param point: point.
        :return: distance to edge.
        """
        best_distance = math.inf
        abscissa1 = 0
        abscissa2 = self.abscissa(self.end)
        distance = best_distance
        point1_ = self.start
        point2_ = self.end
        linesegment_class_ = getattr(sys.modules[__name__], 'LineSegment' + self.__class__.__name__[-2:])
        while True:
            discretized_points_between_1_2 = self.local_discretization(point1_, point2_)
            if not discretized_points_between_1_2:
                break
            distance = point.point_distance(discretized_points_between_1_2[0])
            for point1, point2 in zip(discretized_points_between_1_2[:-1], discretized_points_between_1_2[1:]):
                line = linesegment_class_(point1, point2)
                dist = line.point_distance(point)
                if dist < distance:
                    point1_ = point1
                    point2_ = point2
                    distance = dist
            if not point1_ or math.isclose(distance, best_distance, abs_tol=1e-6):
                break
            best_distance = distance
            if math.isclose(abscissa1, abscissa2, abs_tol=1e-6):
                break
        return distance

    @property
    def simplify(self):
        """Search another simplified edge that can represent the edge."""
        return self

    def is_point_edge_extremity(self, other_point, abs_tol: float = 1e-6):
        """
        Verifies if a point is the start or the end of the edge.

        :param other_point: other point to verify if it is any end of the edge.
        :param abs_tol: tolerance.
        :return: True of False.
        """
        if self.start.is_close(other_point, abs_tol):
            return True
        if self.end.is_close(other_point, abs_tol):
            return True
        return False


class Line(dc.DessiaObject):
    """
    Abstract class representing a line.

    :param point1: The first point defining the line
    :type point1: Union[:class:`volmdlr.Point2D`, :class:`volmdlr.Point3D`]
    :param point2: The second point defining the line
    :type point2: Union[:class:`volmdlr.Point2D`, :class:`volmdlr.Point3D`]
    :param name: Name of the line. Default value is an empty string
    :type name: str, optional
    """

    def __init__(self, point1, point2, name=''):
        self.point1 = point1
        self.point2 = point2
        self._direction_vector = None
        dc.DessiaObject.__init__(self, name=name)

    def __getitem__(self, key):
        """
        Get a point of the line by its index.
        """
        if key == 0:
            return self.point1
        if key == 1:
            return self.point2
        raise IndexError

    def unit_direction_vector(self, *args, **kwargs):
        """
        Get the unit direction vector of the line.

        :return: The unit direction vector of the line
        :rtype:  Union[:class:`volmdlr.Vector2D`, :class:`volmdlr.Vector3D`]
        """
        vector = self.direction_vector()
        vector.normalize()
        return vector

    def direction_vector(self, *args, **kwargs):
        """
        Get the direction vector of the line.

        :return: The direction vector of the line
        :rtype: Union[:class:`volmdlr.Vector2D`, :class:`volmdlr.Vector3D`]
        """
        if not self._direction_vector:
            self._direction_vector = self.point2 - self.point1
        return self._direction_vector

    def normal_vector(self, *args, **kwargs):
        """
        Get the normal vector of the line.

        :return: The normal vector of the line
        :rtype: Union[:class:`volmdlr.Vector2D`, :class:`volmdlr.Vector3D`]
        """
        return self.direction_vector().normal_vector()

    def unit_normal_vector(self, *args, **kwargs):
        """
        Get the unit normal vector of the line.

        :return: The unit normal vector of the line
        :rtype: Union[:class:`volmdlr.Vector2D`, :class:`volmdlr.Vector3D`]
        """
        return self.unit_direction_vector().normal_vector()

    def point_projection(self, point):
        """
        Calculate the projection of a point onto the line.

        :param point: The point to project
        :type point: Union[:class:`volmdlr.Point2D`, :class:`volmdlr.Point3D`]
        :return: The projection of the point onto the line and the distance
            between the point and the projection
        :rtype: Tuple(Union[:class:`volmdlr.Point2D`,
            :class:`volmdlr.Point3D`], float)
        """
        vector = self.point2 - self.point1
        norm_u = vector.norm()
        t = (point - self.point1).dot(vector) / norm_u ** 2
        projection = self.point1 + t * vector
        projection = projection.to_point()
        return projection, t * norm_u

    def abscissa(self, point):
        """
        Calculate the abscissa of a point on the line.

        :param point: The point for which to calculate the abscissa
        :type point: Union[:class:`volmdlr.Point2D`, :class:`volmdlr.Point3D`]
        :return: The abscissa of the point
        :rtype: float
        """
        vector = self.point2 - self.point1
        norm_u = vector.norm()
        t_param = (point - self.point1).dot(vector) / norm_u
        return t_param

    def point_at_abscissa(self, abscissa):
        """
        Returns the point that corresponds to the given abscissa.

        :param abscissa: The abscissa
        :type abscissa: float
        :return: The point that corresponds to the given abscissa.
        :rtype: Union[:class:`volmdlr.Point2D`, :class:`volmdlr.Point3D`]
        """
        return self.point1 + (self.point2 - self.point1) * abscissa

    def sort_points_along_line(self, points):
        """
        Sort point along a line.

        :param points: list of points to be sorted.
        :return: sorted points.
        """
        return sorted(points, key=self.abscissa)

    def split(self, split_point):
        """
        Split a line into two lines.

        :param split_point: The point where to split the line
        :type split_point: Union[:class:`volmdlr.Point2D`,
            :class:`volmdlr.Point3D`]
        :return: A list containing two lines
        """
        return [self.__class__(self.point1, split_point),
                self.__class__(split_point, self.point2)]

    def is_between_points(self, point1: Union[volmdlr.Point2D, volmdlr.Point3D],
                          point2: Union[volmdlr.Point2D, volmdlr.Point3D]):
        """
        Verifies if a line is between two points.

        :param point1: The first point
        :type point1: Union[:class:`volmdlr.Point2D`, :class:`volmdlr.Point3D`]
        :param point2: The second point
        :type point2: Union[:class:`volmdlr.Point2D`, :class:`volmdlr.Point3D`]
        :return: True if the line is between the two points, False otherwise
        :rtype: bool
        """

        if point1.is_close(point2):
            return False

        line_segment = LineSegment2D(point1, point2)
        if line_segment.line_intersections(self):
            return True
        return False

    def to_step(self, current_id, *args, **kwargs):
        """Exports to STEP format."""
        p1_content, p1_id = self.point1.to_step(current_id)
        # p2_content, p2_id = self.point2.to_step(current_id+1)
        current_id = p1_id + 1
        u_content, u_id = self.unit_direction_vector().to_step(current_id)
        current_id = u_id + 1
        content = p1_content + u_content
        content += f"#{current_id} = LINE('{self.name}',#{p1_id},#{u_id});\n"
        return content, [current_id]


class LineSegment(Edge):
    """
    Abstract class.

    """

    def direction_independent_eq(self, linesegment2):
        """
        Verifies if two line segments are the same, not considering its direction.

        """
        if self.start.is_close(linesegment2.start) and self.end.is_close(linesegment2.end):
            return True
        return self.start.is_close(linesegment2.end) and self.end.is_close(linesegment2.start)

    def length(self):
        if not self._length:
            self._length = self.end.point_distance(self.start)
        return self._length

    def abscissa(self, point, tol=1e-6):
        """
        Calculates the abscissa parameter of a Line Segment, at a point.

        :param point: point to verify abscissa.
        :param tol: tolerance.
        :return: abscissa parameter.
        """
        if point.point_distance(self.start) < tol:
            return 0
        if point.point_distance(self.end) < tol:
            return self.length()

        vector = self.end - self.start
        length = vector.norm()
        t_param = (point - self.start).dot(vector) / length
        if t_param < -1e-9 or t_param > length + 1e-9:
            raise ValueError(f'Point is not on linesegment: abscissa={t_param}')
        return t_param

    def direction_vector(self, abscissa=0.):
        """
        Returns a direction vector at a given abscissa, it is not normalized.

        :param abscissa: defines where in the line segment
            direction vector is to be calculated.
        :return: The direction vector of the LineSegment.
        """
        if not self._direction_vector:
            self._direction_vector = self.end - self.start
        return self._direction_vector

    def normal_vector(self, abscissa=0.):
        """
        Returns a normal vector at a given abscissa, it is not normalized.

        :param abscissa: defines where in the line_segment
        normal vector is to be calculated.
        :return: The normal vector of the LineSegment.
        """
        return self.direction_vector(abscissa).normal_vector()

    def point_projection(self, point):
        """
        Calculates the projection of a point on a Line Segment.

        :param point: point to be verified.
        :return: point projection.
        """
        point1, point2 = self.start, self.end
        vector = point2 - point1
        norm_u = vector.norm()
        t_param = (point - point1).dot(vector) / norm_u ** 2
        projection = point1 + t_param * vector

        return projection, t_param * norm_u

    def split(self, split_point):
        """
        Split a Line Segment at a given point into two Line Segments.

        :param split_point: splitting point.
        :return: list with the two split line segments.
        """
        if split_point.is_close(self.start):
            return [None, self.copy()]
        if split_point.is_close(self.end):
            return [self.copy(), None]
        return [self.__class__(self.start, split_point),
                self.__class__(split_point, self.end)]

    def middle_point(self):
        """
        Calculates the middle point of a Line Segment.

        :return:
        """
        return 0.5 * (self.start + self.end)

    def point_at_abscissa(self, abscissa):
        """
        Calculates a point in the LineSegment at a given abscissa.

        :param abscissa: abscissa where in the curve the point should be calculated.
        :return: Corresponding point.
        """
        return self.start + self.unit_direction_vector() * abscissa

    def get_geo_lines(self, tag: int, start_point_tag: int, end_point_tag: int):
        """
        Gets the lines that define a LineSegment in a .geo file.

        :param tag: The linesegment index
        :type tag: int
        :param start_point_tag: The linesegment' start point index
        :type start_point_tag: int
        :param end_point_tag: The linesegment' end point index
        :type end_point_tag: int

        :return: A line
        :rtype: str
        """

        return 'Line(' + str(tag) + ') = {' + str(start_point_tag) + ', ' + str(end_point_tag) + '};'

    def get_geo_points(self):
        return [self.start, self.end]

    def get_shared_section(self, other_linesegment, abs_tol: float = 1e-6):
        """
        Gets the shared section between two line segments.

        :param other_linesegment: other line segment to verify for shared section.
        :param abs_tol: tolerance.
        :return: shared line segment section.
        """
        if self.__class__ != other_linesegment.__class__:
            if self.__class__ == other_linesegment.simplify.__class__:
                return self.get_shared_section(other_linesegment.simplify)
            return []
        if not self.direction_vector().is_colinear_to(other_linesegment.direction_vector()) or \
                (not any(self.point_belongs(point, abs_tol)
                         for point in [other_linesegment.start, other_linesegment.end]) and
                 not any(other_linesegment.point_belongs(point, abs_tol) for point in [self.start, self.end])):
            return []
        if all(self.point_belongs(point) for point in other_linesegment.discretization_points(number_points=5)):
            return [other_linesegment]
        if all(other_linesegment.point_belongs(point) for point in self.discretization_points(number_points=5)):
            return [self]
        new_linesegment_points = []
        for point in [self.start, self.end]:
            if other_linesegment.point_belongs(point, abs_tol=abs_tol) and\
                    not volmdlr.core.point_in_list(point, new_linesegment_points):
                new_linesegment_points.append(point)
        for point in [other_linesegment.start, other_linesegment.end]:
            if self.point_belongs(point, abs_tol=abs_tol) and\
                    not volmdlr.core.point_in_list(point, new_linesegment_points):
                new_linesegment_points.append(point)
        if len(new_linesegment_points) == 1:
            return []
        if len(new_linesegment_points) != 2:
            raise ValueError
        class_ = self.__class__
        return [class_(new_linesegment_points[0], new_linesegment_points[1])]

    def delete_shared_section(self, other_linesegment, abs_tol: float = 1e-6):
        """
        Deletes from self, the section shared with the other line segment.

        :param other_linesegment:
        :param abs_tol: tolerance.
        :return:
        """
        shared_section = self.get_shared_section(other_linesegment, abs_tol)
        if not shared_section:
            return [self]
        points = []
        for point in [self.start, self.end, shared_section[0].start, shared_section[0].end]:
            if not volmdlr.core.point_in_list(point, points):
                points.append(point)
        points = sorted(points, key=self.start.point_distance)
        new_line_segments = []
        class_ = self.__class__
        for point1, point2 in zip(points[:-1], points[1:]):
            lineseg = class_(point1, point2)
            if not lineseg.direction_independent_eq(shared_section[0]):
                new_line_segments.append(lineseg)
        return new_line_segments

    def straight_line_point_belongs(self, point):
        """
        Closing straight line point belongs verification.

        Verifies if a point belongs to the surface created by closing the edge with a
        line between its start and end points.

        :param point: Point to be verified.
        :return: Return True if the point belongs to this surface, or False otherwise.
        """
        return self.point_belongs(point)

    def point_belongs(self, point: Union[volmdlr.Point2D, volmdlr.Point3D], abs_tol: float = 1e-6):
        """
        Checks if a point belongs to the line segment. It uses the point_distance.

        :param point: The point to be checked
        :type point: Union[:class:`volmdlr.Point2D`, :class:`volmdlr.Point3D`]
        :param abs_tol: The precision in terms of distance.
            Default value is 1e-6
        :type abs_tol: float, optional
        :return: `True` if the point belongs to the B-spline curve, `False`
            otherwise
        :rtype: bool
        """
        point_distance = self.point_distance(point)
        if math.isclose(point_distance, 0, abs_tol=abs_tol):
            return True
        return False

    def point_distance(self, point):
        """
        Abstract method.
        """
        raise NotImplementedError('the point_distance method must be'
                                  'overloaded by subclassing class')

    def to_step(self, current_id, *args, **kwargs):
        """Exports to STEP format."""
        line = self.to_line()
        content, (line_id,) = line.to_step(current_id)
        current_id = line_id + 1
        start_content, start_id = self.start.to_step(current_id, vertex=True)
        current_id = start_id + 1
        end_content, end_id = self.end.to_step(current_id + 1, vertex=True)
        content += start_content + end_content
        current_id = end_id + 1
        content += f"#{current_id} = EDGE_CURVE('{self.name}',#{start_id},#{end_id},#{line_id},.T.);\n"
        return content, [current_id]


class BSplineCurve(Edge):
    """
    An abstract class for B-spline curves.

    The following rule must be
    respected : `number of knots = number of control points + degree + 1`.

    :param degree: The degree of the B-spline curve.
    :type degree: int
    :param control_points: A list of 2 or 3-dimensional points
    :type control_points: Union[List[:class:`volmdlr.Point2D`],
        List[:class:`volmdlr.Point3D`]]
    :param knot_multiplicities: The vector of multiplicities for each knot
    :type knot_multiplicities: List[int]
    :param knots: The knot vector composed of values between 0 and 1
    :type knots: List[float]
    :param weights: The weight vector applied to the knot vector. Default
        value is None
    :type weights: List[float], optional
    :param periodic: If `True` the B-spline curve is periodic. Default value
        is False
    :type periodic: bool, optional
    :param name: The name of the B-spline curve. Default value is ''
    :type name: str, optional
    """
    _non_serializable_attributes = ['curve']

    def __init__(self,
                 degree: int,
                 control_points: Union[List[volmdlr.Point2D], List[volmdlr.Point3D]],
                 knot_multiplicities: List[int],
                 knots: List[float],
                 weights: List[float] = None,
                 periodic: bool = False,
                 name: str = ''):
        self.control_points = control_points
        self.degree = degree
        knots = standardize_knot_vector(knots)
        self.knots = knots
        self.knot_multiplicities = knot_multiplicities
        self.weights = weights
        self.periodic = periodic
        self._simplified = None

        points = [[*point] for point in control_points]
        if weights is None:
            curve = BSpline.Curve()
            curve.degree = degree
            curve.ctrlpts = points
        else:
            curve = NURBS.Curve()
            curve.degree = degree
            curve.ctrlpts = points
            curve.weights = weights

        knot_vector = []
        for i, knot in enumerate(knots):
            knot_vector.extend([knot] * knot_multiplicities[i])
        curve.knotvector = knot_vector
        curve.delta = 0.01
        curve_points = curve.evalpts
        self.curve = curve

        self._length = None
        self.points = [getattr(volmdlr,
                               f'Point{self.__class__.__name__[-2::]}')(*point)
                       for point in curve_points]

        Edge.__init__(self, self.points[0], self.points[-1], name=name)

    def to_dict(self, *args, **kwargs):
        """Avoids storing points in memo that makes serialization slow."""
        dict_ = self.base_dict()
        dict_['degree'] = self.degree
        dict_['control_points'] = [point.to_dict() for point in self.control_points]
        dict_['knot_multiplicities'] = self.knot_multiplicities
        dict_['knots'] = self.knots
        dict_['weights'] = self.weights
        dict_['periodic'] = self.periodic
        return dict_

    def __hash__(self):
        """
        Return a hash value for the B-spline curve.
        """
        return hash((tuple(self.control_points), self.degree, tuple(self.knots)))

    def __eq__(self, other):
        """
        Return True if the other B-spline curve has the same control points, degree, and knot vector, False otherwise.
        """
        if isinstance(other, self.__class__):
            return (self.control_points == other.control_points
                    and self.degree == other.degree
                    and self.knots == other.knots)
        return False

    def reverse(self):
        """
        Reverses the B-spline's direction by reversing its control points.

        :return: A reversed B-spline curve.
        :rtype: :class:`volmdlr.edges.BSplineCurve`.
        """
        return self.__class__(
            degree=self.degree,
            control_points=self.control_points[::-1],
            knot_multiplicities=self.knot_multiplicities[::-1],
            knots=self.knots[::-1],
            weights=self.weights,
            periodic=self.periodic)

    @property
    def simplify(self):
        """Search another simplified edge that can represent the bspline."""
        if self.length() < 1e-6:
            return self
        class_sufix = self.__class__.__name__[-2:]
        if self._simplified is None:
            if self.periodic:
                fullarc_class_ = getattr(sys.modules[__name__], 'FullArc' + class_sufix)
                n = len(self.points)
                try_fullarc = fullarc_class_.from_3_points(self.points[0], self.points[int(0.5 * n)],
                                                           self.points[int(0.75 * n)])

                if all(try_fullarc.point_belongs(point, 1e-5) for point in self.points):
                    self._simplified = try_fullarc
                    return try_fullarc
            else:
                lineseg_class = getattr(sys.modules[__name__], 'LineSegment' + class_sufix)
                lineseg = lineseg_class(self.points[0], self.points[-1])
                if all(lineseg.point_belongs(pt) for pt in self.points):
                    self._simplified = lineseg
                    return lineseg

                arc_class_ = getattr(sys.modules[__name__], 'Arc' + class_sufix)
                try_arc = arc_class_(self.points[0], self.points[int(len(self.points) / 2)], self.points[-1])
                if all(try_arc.point_belongs(point, 1e-6) for point in self.points):
                    self._simplified = try_arc
                    return try_arc
            self._simplified = self
        return self._simplified

    @classmethod
    def from_geomdl_curve(cls, curve, name: str = ""):
        """
        # TODO: to be completed.

        :param curve:
        :type curve:
        :return: A reversed B-spline curve
        :rtype: :class:`volmdlr.edges.BSplineCurve`
        """
        point_dimension = f'Point{cls.__name__[-2::]}'

        knots = list(sorted(set(curve.knotvector)))
        knot_multiplicities = [curve.knotvector.count(k) for k in knots]
        start = curve.ctrlpts[0]
        end = curve.ctrlpts[-1]
        periodic = False
        if npy.linalg.norm(npy.array(start) - npy.array(end)) < 1e-6:
            periodic = True
        return cls(degree=curve.degree,
                   control_points=[getattr(volmdlr, point_dimension)(*point)
                                   for point in curve.ctrlpts],
                   knots=knots,
                   knot_multiplicities=knot_multiplicities,
                   weights= curve.weights ,periodic=periodic, name=name)

    def length(self):
        """
        Returns the length of the B-spline curve.

        :return: The length of the B-spline curve.
        :rtype: float
        """
        if not self._length:
            self._length = length_curve(self.curve)
        return self._length

    def normal_vector(self, abscissa):
        """
        Calculates the normal vector to the BSpline curve at given abscissa.

        :return: the normal vector
        """
        return self.direction_vector(abscissa).deterministic_unit_normal_vector()

    def direction_vector(self, abscissa):
        """
        Calculates the direction vector on the BSpline curve at given abscissa.

        :param abscissa: edge abscissa
        :return: direction vector
        """
        u = abscissa / self.length()
        derivatives = self.derivatives(u, 1)
        return derivatives[1]

    def middle_point(self):
        """
        Computes the 2D or 3D middle point of the B-spline curve.

        :return: The middle point
        :rtype: Union[:class:`volmdlr.Point2D`, :class:`volmdlr.Point3D`]
        """
        return self.point_at_abscissa(self.length() * 0.5)

    def abscissa(self, point: Union[volmdlr.Point2D, volmdlr.Point3D],
                 tol: float = 1e-6):
        """
        Computes the abscissa of a 2D or 3D point using the least square method.

        :param point: The point located on the B-spline curve.
        :type point: Union[:class:`volmdlr.Point2D`, :class:`volmdlr.Point3D`].
        :param tol: The precision in terms of distance. Default value is 1e-6.
        :type tol: float, optional.
        :return: The abscissa of the point.
        :rtype: float
        """
        if point.is_close(self.start):
            return 0
        if point.is_close(self.end):
            return self.length()
        length = self.length()
        initial_condition_list = [0, 0.25, 0.5, 0.75, 1]

        def evaluate_point_distance(u):
            return (point - self.evaluate_single(u)).norm()
        results = []
        initial_condition_list.sort(key=evaluate_point_distance)
        for u0 in initial_condition_list:
            u, convergence_sucess = self.point_invertion(u0, point)
            abscissa = u * length
            if convergence_sucess:  # sometimes we don't achieve convergence with a given initial guess
                return abscissa
            dist = evaluate_point_distance(u)
            if dist < tol:
                return abscissa
            results.append((abscissa, dist))
        result = min(results, key=lambda r: r[1])[0]
        return result

    def _point_inversion_funcs(self, u, point):
        """
        Helper function to evaluate Newton-Rapshon terms.
        """
        curve_derivatives = self.derivatives(u, 2)
        distance_vector = curve_derivatives[0] - point
        func = curve_derivatives[1].dot(distance_vector)
        func_first_derivative = curve_derivatives[2].dot(distance_vector) + curve_derivatives[1].norm() ** 2
        return func, func_first_derivative, curve_derivatives, distance_vector

    def point_invertion(self, u0: float, point, maxiter: int = 50, tol1: float = 1e-6, tol2: float = 1e-8):
        """
        Finds the equivalent B-Spline curve parameter u to a given a point 3D or 2D using an initial guess u0.

        :param u0: An initial guess between 0 and 1.
        :type u0: float
        :param point: Point to evaluation.
        :type point: Union[volmdlr.Point2D, volmdlr.Point3D]
        :param maxiter: Maximum number of iterations.
        :type maxiter: int
        :param tol1: Distance tolerance to stop.
        :type tol1: float
        :param tol2: Zero cos tolerance to stop.
        :type tol2: float
        :return: u parameter and convergence check
        :rtype: int, bool
        """
        if maxiter == 0:
            return u0, False
        func, func_first_derivative, curve_derivatives, distance_vector = self._point_inversion_funcs(u0, point)
        if self._check_convergence(curve_derivatives, distance_vector, tol1=tol1, tol2=tol2):
            return u0, True
        new_u = u0 - func / func_first_derivative
        new_u = self._check_bounds(new_u)
        residual = (new_u - u0) * curve_derivatives[1]
        if residual.norm() <= 1e-6:
            return u0, False
        u0 = new_u
        return self.point_invertion(u0, point, maxiter=maxiter - 1)

    @staticmethod
    def _check_convergence(curve_derivatives, distance_vector, tol1: float = 1e-6, tol2: float = 1e-8):
        """
        Helper function to check convergence of point_invertion method.
        """
        distance = distance_vector.norm()
        if distance <= tol1:
            return True
        zero_cos = abs(curve_derivatives[1].dot(distance_vector)) / curve_derivatives[1].norm() * distance
        if distance <= tol1 and zero_cos <= tol2:
            return True
        return False

    def _check_bounds(self, u):
        """
        Helper function to check if evaluated parameters in point_invertion method are contained in the bspline domain.
        """
        a, b = self.curve.domain
        if self.periodic:
            if u < a:
                u = b - (a - u)
            elif u > b:
                u = a + (u - b)
        else:
            if u < a:
                u = a

            elif u > b:
                u = b
        return u

    def split(self, point: Union[volmdlr.Point2D, volmdlr.Point3D],
              tol: float = 1e-5):
        """
        Splits of B-spline curve in two pieces using a 2D or 3D point.

        :param point: The point where the B-spline curve is split
        :type point: Union[:class:`volmdlr.Point2D`, :class:`volmdlr.Point3D`]
        :param tol: The precision in terms of distance. Default value is 1e-4
        :type tol: float, optional
        :return: A list containing the first and second split of the B-spline
            curve
        :rtype: List[:class:`volmdlr.edges.BSplineCurve`]
        """
        if point.point_distance(self.start) < tol:
            return [None, self.copy()]
        if point.point_distance(self.end) < tol:
            return [self.copy(), None]
        adim_abscissa = min(max(0, self.abscissa(point) / self.length()), 1)
        curve1, curve2 = split_curve(self.curve, adim_abscissa)

        return [self.__class__.from_geomdl_curve(curve1),
                self.__class__.from_geomdl_curve(curve2)]

    def translation(self, offset: Union[volmdlr.Vector2D, volmdlr.Vector3D]):
        """
        Translates the B-spline curve.

        :param offset: The translation vector
        :type offset: Union[:class:`volmdlr.Vector2D`,
            :class:`volmdlr.Vector3D`]
        :return: A new translated BSplineCurve
        :rtype: :class:`volmdlr.edges.BSplineCurve`
        """
        control_points = [point.translation(offset)
                          for point in self.control_points]
        return self.__class__(self.degree, control_points,
                              self.knot_multiplicities, self.knots,
                              self.weights, self.periodic)

    def translation_inplace(self, offset: Union[volmdlr.Vector2D, volmdlr.Vector3D]):
        """
        Translates the B-spline curve and its parameters are modified inplace.

        :param offset: The translation vector
        :type offset: Union[:class:`volmdlr.Vector2D`,
            :class:`volmdlr.Vector3D`]
        :return: None
        :rtype: None
        """
        warnings.warn("'inplace' methods are deprecated. Use a not inplace method instead.", DeprecationWarning)

        for point in self.control_points:
            point.translation_inplace(offset)

    def point_belongs(self, point: Union[volmdlr.Point2D, volmdlr.Point3D], abs_tol: float = 1e-6):
        """
        Checks if a 2D or 3D point belongs to the B-spline curve or not. It uses the point_distance.

        :param point: The point to be checked.
        :type point: Union[:class:`volmdlr.Point2D`, :class:`volmdlr.Point3D`]
        :param abs_tol: The precision in terms of distance.
            Default value is 1e-6
        :type abs_tol: float, optional.
        :return: `True` if the point belongs to the B-spline curve, `False`
            otherwise
        :rtype: bool
        """

        if self.point_distance(point) < abs_tol:
            return True
        return False

    def point_distance(self, point: Union[volmdlr.Point2D, volmdlr.Point3D]):
        """
        Calculates the distance from a given point to a BSplineCurve2D or 3D.

        :param point: The point to be checked.
        :type point: Union[:class:`volmdlr.Point2D`, :class:`volmdlr.Point3D`]
        :return: distance.
        """

        return self.point_distance_to_edge(point)

    def merge_with(self, bspline_curve: 'BSplineCurve'):
        """
        Merges consecutive B-spline curves to define a new merged one.

        :param bspline_curve: Another B-spline curve
        :type bspline_curve: :class:`volmdlr.edges.BSplineCurve`
        :return: A merged B-spline curve
        :rtype: :class:`volmdlr.edges.BSplineCurve`
        """
        point_dimension = f'Wire{self.__class__.__name__[-2::]}'
        wire = getattr(volmdlr.wires, point_dimension)(bspline_curve)
        ordered_wire = wire.order_wire()

        points, n = [], 10
        for primitive in ordered_wire.primitives:
            points.extend(primitive.discretization_points(n))
        points.pop(n + 1)

        return self.__class__.from_points_interpolation(
            points, min(self.degree, bspline_curve.degree))

    @classmethod
    def from_bsplines(cls, bsplines: List['BSplineCurve'],
                      discretization_points: int = 10):
        """
        Creates a B-spline curve from a list of B-spline curves.

        :param bsplines: A list of B-spline curve
        :type bsplines: List[:class:`volmdlr.edges.BSplineCurve`]
        :param discretization_points: The number of points for the
            discretization. Default value is 10
        :type discretization_points: int, optional
        :return: A merged B-spline curve
        :rtype: :class:`volmdlr.edges.BSplineCurve`
        """
        point_dimension = f'Wire{cls.__name__[-2::]}'
        wire = getattr(volmdlr.wires, point_dimension)(bsplines)
        ordered_wire = wire.order_wire()

        points, degree = [], []
        for i, primitive in enumerate(ordered_wire.primitives):
            degree.append(primitive.degree)
            if i == 0:
                points.extend(primitive.discretization_points(number_points=discretization_points))
            else:
                points.extend(
                    primitive.discretization_points(number_points=discretization_points)[1::])

        return cls.from_points_interpolation(points, min(degree))

    @classmethod
    def from_points_approximation(cls, points: Union[List[volmdlr.Point2D], List[volmdlr.Point3D]],
                                  degree: int, **kwargs):
        """
        Creates a B-spline curve approximation using least squares method with fixed number of control points.

        It is recommended to specify the
        number of control points.
        Please refer to The NURBS Book (2nd Edition), pp.410-413 for details.

        :param points: The data points
        :type points: Union[List[:class:`volmdlr.Point2D`],
            List[:class:`volmdlr.Point3D`]]
        :param degree: The degree of the output parametric curve
        :type degree: int
        :param kwargs: See below
        :return: A B-spline curve from points approximation
        :rtype: :class:`volmdlr.edges.BSplineCurve`
        :keyword centripetal: Activates centripetal parametrization method.
            Default value is False
        :keyword ctrlpts_size: Number of control points. Default value is
            len(points) - 1
        """
        curve = fitting.approximate_curve([[*point] for point in points],
                                          degree, **kwargs)
        return cls.from_geomdl_curve(curve)

    def tangent(self, position: float = 0.0):
        """
        Evaluates the tangent vector of the B-spline curve at the input parameter value.

        :param position: Value of the parameter, between 0 and 1
        :type position: float
        :return: The tangent vector
        :rtype: Union[:class:`volmdlr.Point2D`, :class:`volmdlr.Point3D`]
        """
        _, tangent = operations.tangent(self.curve, position, normalize=True)

        dimension = f'Vector{self.__class__.__name__[-2::]}'
        tangent = getattr(volmdlr, dimension)(*tangent)

        return tangent

    @classmethod
    def from_points_interpolation(cls, points: Union[List[volmdlr.Point2D], List[volmdlr.Point3D]],
                                  degree: int, periodic: bool = False, name: str = ""):
        """
        Creates a B-spline curve interpolation through the data points.

        Please refer to Algorithm A9.1 on The NURBS Book (2nd Edition),
        pp.369-370 for details.

        :param points: The data points
        :type points: Union[List[:class:`volmdlr.Point2D`],
            List[:class:`volmdlr.Point3D`]]
        :param degree: The degree of the output parametric curve
        :type degree: int
        :param periodic: `True` if the curve should be periodic. Default value
            is `False`
        :type periodic: bool, optional
        :return: A B-spline curve from points interpolation
        :rtype: :class:`volmdlr.edges.BSplineCurve`
        """
        curve = bspline_fitting.interpolate_curve([[*point] for point in points], degree, centripetal=True)

        bsplinecurve = cls.from_geomdl_curve(curve, name=name)
        if not periodic:
            return bsplinecurve
        bsplinecurve.periodic = True
        return bsplinecurve

    def discretization_points(self, *, number_points: int = None, angle_resolution: int = None):
        """
        Linear spaced discretization of the curve.

        :param number_points: The number of points to include in the discretization.
        :type number_points: int
        :param angle_resolution: The resolution of the angle to use when calculating the number of points.
        :type angle_resolution: int
        :return: A list of discretized points on the B-spline curve.
        :rtype: List[`volmdlr.Point2D] or List[`volmdlr.Point3D]
        """

        if angle_resolution:
            number_points = int(math.pi * angle_resolution)

        if len(self.points) == number_points or (not number_points and not angle_resolution):
            return self.points
        curve = self.curve
        curve.delta = 1 / number_points
        curve_points = curve.evalpts

        point_dimension = f'Point{self.__class__.__name__[-2::]}'
        return [getattr(volmdlr, point_dimension)(*point) for point in curve_points]

    def derivatives(self, u, order):
        """
        Evaluates n-th order curve derivatives at the given parameter value.

        The output of this method is list of n-th order derivatives. If ``order`` is ``0``, then it will only output
        the evaluated point. Similarly, if ``order`` is ``2``, then it will output the evaluated point, 1st derivative
        and the 2nd derivative.

        :Example:

        Assuming a curve self is defined on a parametric domain [0.0, 1.0].
        Let's take the curve derivative at the parametric position u = 0.35.

        >>> derivatives = self.derivatives(u=0.35, order=2)
        >>> derivatives[0]  # evaluated point, equal to crv.evaluate_single(0.35)
        >>> derivatives[1]  # 1st derivative at u = 0.35
        >>> derivatives[2]  # 2nd derivative at u = 0.35

        :param u: parameter value
        :type u: float
        :param order: derivative order
        :type order: int
        :return: a list containing up to {order}-th derivative of the curve
        :rtype: Union[List[`volmdlr.Vector2D`], List[`volmdlr.Vector3D`]]
        """

        return [getattr(volmdlr, f'Vector{self.__class__.__name__[-2::]}')(*point)
                for point in self.curve.derivatives(u, order)]

    def get_geo_lines(self, tag: int, control_points_tags: List[int]):
        """
        Gets the lines that define a BsplineCurve in a .geo file.

        :param tag: The BsplineCurve index
        :type tag: int
        :param start_point_tag: The linesegment' start point index
        :type start_point_tag: int
        :param end_point_tag: The linesegment' end point index
        :type end_point_tag: int

        :return: A line
        :rtype: str
        """

        return 'BSpline(' + str(tag) + ') = {' + str(control_points_tags)[1:-1] + '};'

    def get_geo_points(self):
        """Gets the points that define a BsplineCurve in a .geo file."""
        return list(self.discretization_points())

    def line_intersections(self, line):
        """
        Calculates the intersections of a BSplineCurve (2D or 3D) with a Line (2D or 3D).

        :param line: line to verify intersections
        :return: list of intersections
        """
        polygon_points = []
        for point in self.points:
            if not volmdlr.core.point_in_list(point, polygon_points):
                polygon_points.append(point)
        list_intersections = []
        initial_abscissa = 0
        linesegment_name = 'LineSegment' + self.__class__.__name__[-2:]
        for points in zip(polygon_points[:-1], polygon_points[1:]):
            linesegment = getattr(sys.modules[__name__], linesegment_name)(points[0], points[1])
            intersections = linesegment.line_intersections(line)

            if not intersections and linesegment.direction_vector().is_colinear_to(line.direction_vector()):
                if line.point_distance(linesegment.middle_point()) < 1e-8:
                    list_intersections.append(linesegment.middle_point())
            if intersections and intersections[0] not in list_intersections:
                if self.point_belongs(intersections[0], 1e-6):
                    list_intersections.append(intersections[0])
                    continue
                abs1 = self.abscissa(linesegment.start)
                abs2 = self.abscissa(linesegment.end)
                list_abscissas = list(new_abscissa for new_abscissa in npy.linspace(abs1, abs2, 1000))
                intersection = self.select_intersection_point(list_abscissas, intersections, line)
                list_intersections.append(intersection)
            initial_abscissa += linesegment.length()
        return list_intersections

    def select_intersection_point(self, list_abscissas, intersections, line, abs_tol: float = 1e-7):
        """
        Select closest point in curve to intersection point obtained with discretized linesegment.

        :param list_abscissas: list of abscissas to verify the closest point.
        :param intersections: intersection with discretised line.
        :return:
        """
        distance = npy.inf
        intersection = None
        for i_abscissa in list_abscissas:
            point_in_curve = BSplineCurve.point_at_abscissa(self, i_abscissa)
            if line.point_distance(point_in_curve) <= abs_tol:
                return point_in_curve
            dist = point_in_curve.point_distance(intersections[0])
            if dist < distance:
                distance = dist
                intersection = point_in_curve
            else:
                break
        return intersection

    def get_linesegment_intersections(self, linesegment):
        """
        Calculates intersections between a BSplineCurve and a LineSegment.

        :param linesegment: linesegment to verify intersections.
        :return: list with the intersections points.
        """
        results = self.line_intersections(linesegment.to_line())
        intersections_points = []
        for result in results:
            if linesegment.point_belongs(result, 1e-5):
                intersections_points.append(result)
        return intersections_points

    def point_at_abscissa(self, abscissa):
        """
        Calculates a point in the BSplineCurve at a given abscissa.

        :param abscissa: abscissa where in the curve the point should be calculated.
        :return: Corresponding point.
        """
        length = self.length()
        adim_abs = max(min(abscissa / length, 1.), 0.)
        point_name = 'Point' + self.__class__.__name__[-2:]
        return getattr(volmdlr, point_name)(*self.curve.evaluate_single(adim_abs))

    def get_shared_section(self, other_bspline2, abs_tol: float = 1e-6):
        """
        Gets the shared section between two BSpline curves.

        :param other_bspline2: other arc to verify for shared section.
        :param abs_tol: tolerance.
        :return: shared arc section.
        """
        if self.__class__ != other_bspline2.__class__:
            if self.simplify.__class__ == other_bspline2.__class__:
                return self.simplify.get_shared_section(other_bspline2, abs_tol)
            return []
        if self.__class__.__name__[-2:] == '3D':
            if self.bounding_box.distance_to_bbox(other_bspline2.bounding_box) > 1e-7:
                return []
        elif self.bounding_rectangle.distance_to_b_rectangle(other_bspline2.bounding_rectangle) > 1e-7:
            return []
        if not any(self.point_belongs(point, abs_tol=abs_tol)
                   for point in other_bspline2.discretization_points(number_points=10)):
            return []
        if all(self.point_belongs(point, abs_tol=abs_tol) for point in other_bspline2.points):
            return [other_bspline2]
        if all(other_bspline2.point_belongs(point, abs_tol=abs_tol) for point in self.points):
            return [self]
        if self.point_belongs(other_bspline2.start, abs_tol=abs_tol):
            bspline1_, bspline2_ = self.split(other_bspline2.start)
        elif self.point_belongs(other_bspline2.end, abs_tol=abs_tol):
            bspline1_, bspline2_ = self.split(other_bspline2.end)
        else:
            raise NotImplementedError
        shared_bspline_section = []
        for bspline in [bspline1_, bspline2_]:
            if bspline and all(other_bspline2.point_belongs(point)
                               for point in bspline.discretization_points(number_points=10)):
                shared_bspline_section.append(bspline)
                break
        return shared_bspline_section

    def delete_shared_section(self, other_bspline2, abs_tol: float = 1e-6):
        """
        Deletes from self, the section shared with the other arc.

        :param other_bspline2:
        :param abs_tol: tolerance.
        :return:
        """
        shared_section = self.get_shared_section(other_bspline2, abs_tol)
        if not shared_section:
            return [self]
        if shared_section == self:
            return []
        split_bspline1 = self.split(shared_section[0].start)
        split_bspline2 = self.split(shared_section[0].end)
        new_arcs = []
        shared_section_middle_point = shared_section[0].point_at_abscissa(0.5 * shared_section[0].length())
        for arc in split_bspline1 + split_bspline2:
            if arc and not arc.point_belongs(shared_section_middle_point, abs_tol=abs_tol):
                new_arcs.append(arc)
        return new_arcs

    def evaluate_single(self, u):
        """
        Calculates a point in the BSplineCurve at a given parameter u.

        :param u: Curve parameter. Must be a value between 0 and 1.
        :type u: float
        :return: Corresponding point.
        :rtype: Union[volmdlr.Point2D, Union[volmdlr.Point3D]
        """
        point_name = 'Point' + self.__class__.__name__[-2:]
        return getattr(volmdlr, point_name)(*self.curve.evaluate_single(u))

    def straight_line_point_belongs(self, point):
        """
        Verifies if a point belongs to the surface created by closing the edge.

        :param point: Point to be verified
        :return: Return True if the point belongs to this surface,
            or False otherwise
        """
        raise NotImplementedError(f'the straight_line_point_belongs method must be'
                                  f' overloaded by {self.__class__.__name__}')

    def get_intersection_sections(self, edge2):
        """
        Identify the sections where there may exist intersection between a bspline and another edge.

        :param edge2: other edge.
        :return: list containing the sections pairs to further search for intersections.
        """
        lineseg_class_ = getattr(sys.modules[__name__], 'LineSegment' + self.__class__.__name__[-2:])
        bspline_discretized_points1 = []
        for point in self.discretization_points(number_points=30):
            if not volmdlr.core.point_in_list(point, bspline_discretized_points1):
                bspline_discretized_points1.append(point)
        line_segments1 = [lineseg_class_(point1, point2) for point1, point2 in
                          zip(bspline_discretized_points1[:-1], bspline_discretized_points1[1:])]
        edge_discretized_points2 = []
        for point in edge2.discretization_points(number_points=30):
            if not volmdlr.core.point_in_list(point, edge_discretized_points2):
                edge_discretized_points2.append(point)
        line_segments2 = [lineseg_class_(point1, point2) for point1, point2 in
                          zip(edge_discretized_points2[:-1], edge_discretized_points2[1:])]
        intersection_section_pairs = []
        for lineseg1, lineseg2 in product(line_segments1, line_segments2):
            lineseg_inter = lineseg1.linesegment_intersections(lineseg2)
            if lineseg_inter:
                intersection_section_pairs.append((self.split_between_two_points(lineseg1.start, lineseg1.end),
                                                   edge2.split_between_two_points(lineseg2.start, lineseg2.end)))
        return intersection_section_pairs

    def point_projection(self, point):
        """
        Calculates the projection of a point on the B-Spline.

        :param point: point to be verified.
        :return: point projection.
        """
        return self.point_at_abscissa(self.abscissa(point))

    def local_discretization(self, point1, point2, number_points: int = 10):
        """
        Gets n discretization points between two given points of the edge.

        :param point1: point 1 on edge.
        :param point2: point 2 on edge.
        :param number_points: number of points to discretize locally.
        :return: list of locally discretized points.
        """
        abscissa1 = self.abscissa(point1)
        abscissa2 = self.abscissa(point2)
        # special case periodical bsplinecurve
        if self.periodic and abscissa2 == 0.0:
            abscissa2 = self.length()
        discretized_points_between_1_2 = []
        for abscissa in npy.linspace(abscissa1, abscissa2, num=number_points):
            abscissa_point = self.point_at_abscissa(abscissa)
            if not volmdlr.core.point_in_list(abscissa_point, discretized_points_between_1_2):
                discretized_points_between_1_2.append(abscissa_point)
        return discretized_points_between_1_2


class Line2D(Line):
    """
    Define an infinite line given by two points.

    """

    def __init__(self, point1: volmdlr.Point2D,
                 point2: volmdlr.Point2D, *, name=''):
        # self.points = [point1, point2]
        Line.__init__(self, point1, point2, name=name)

    def to_3d(self, plane_origin, x1, x2):
        """
        Convert the line to a 3D line.

        :param plane_origin: Origin of the plane in which the line is.
        :type plane_origin: :class:`volmdlr.Point3D`
        :param x1: First direction of the plane in which the line is.
        :type x1: :class:`volmdlr.Vector3D`
        :param x2: Second direction of the plane in which the line is.
        :type x2: :class:`volmdlr.Vector3D`
        :return: The 3D line.
        :rtype: :class:`volmdlr.edges.Line3D`
        """
        points_3d = [point.to_3d(plane_origin, x1, x2) for point in [self.point1, self.point2]]
        return Line3D(*points_3d, self.name)

    def rotation(self, center: volmdlr.Point2D, angle: float):
        """
        Line2D rotation.

        :param center: rotation center.
        :param angle: angle rotation.
        :return: a new rotated Line2D.
        """
        return Line2D(*[point.rotation(center, angle)
                        for point in [self.point1, self.point2]])

    def rotation_inplace(self, center: volmdlr.Point2D, angle: float):
        """
        Line2D rotation. Object is updated inplace.

        :param center: rotation center.
        :param angle: rotation angle.
        """
        warnings.warn("'inplace' methods are deprecated. Use a not inplace method instead.", DeprecationWarning)

        for point in [self.point1, self.point2]:
            point.rotation_inplace(center, angle)

    def translation(self, offset: volmdlr.Vector2D):
        """
        Line2D translation.

        :param offset: translation vector.
        :return: A new translated Line2D.
        """
        return Line2D(*[point.translation(offset) for point in [self.point1, self.point2]])

    def translation_inplace(self, offset: volmdlr.Vector2D):
        """
        Line2D translation. Object is updated inplace.

        :param offset: translation vector.
        """
        warnings.warn("'inplace' methods are deprecated. Use a not inplace method instead.", DeprecationWarning)

        for point in [self.point1, self.point2]:
            point.translation_inplace(offset)

    def frame_mapping(self, frame: volmdlr.Frame2D, side: str):
        """
        Map the line to a new coordinate frame.

        :param frame: The new coordinate frame.
        :type frame: :class:`volmdlr.Frame2D`
        :param side: The side to which the mapping is made. 'old' for the
            original coordinate frame, 'new' for the new one.
        :type side: str
        :return: The mapped line.
        :rtype: :class:`volmdlr.edges.Line2D`
        """
        return Line2D(*[point.frame_mapping(frame, side) for point in [self.point1, self.point2]])

    def plot(self, ax=None, edge_style: EdgeStyle = EdgeStyle()):
        """
        Plot the line.

        :param ax: Matplotlib axis on which to plot the line. If none,
            a new figure is created.
        :type ax: matplotlib.axes._subplots.AxesSubplot, optional
        :param edge_style: data class instance, containing all parameters needed to plot Line 2D.
        :return: The Matplotlib axis.
        :rtype: matplotlib.axes._subplots.AxesSubplot
        """
        if ax is None:
            _, ax = plt.subplots()

        if version.parse(_mpl_version) >= version.parse('3.3.2'):
            if edge_style.dashed:
                ax.axline((self.point1.x, self.point1.y),
                          (self.point2.x, self.point2.y),
                          dashes=[30, 5, 10, 5],
                          color=edge_style.color)
            else:
                ax.axline((self.point1.x, self.point1.y),
                          (self.point2.x, self.point2.y),
                          color=edge_style.color)
        else:
            direction_vector = self.direction_vector()
            point3 = self.point1 - 3 * direction_vector
            point4 = self.point2 + 4 * direction_vector
            if edge_style.dashed:
                ax.plot([point3[0], point4[0]], [point3[1], point4[1]], color=edge_style.color,
                        dashes=[30, 5, 10, 5])
            else:
                ax.plot([point3[0], point4[0]], [point3[1], point4[1]], color=edge_style.color)

        return ax

    def plot_data(self, edge_style=None):
        """
        Get plot data for the line.

        :param edge_style: Plotting style for the line.
        :type edge_style: :class:`plot_data.EdgeStyle`, optional
        :return: Plot data for the line.
        :rtype: :class:`plot_data.Line2D`
        """
        return plot_data.Line2D([self.point1.x, self.point1.y],
                                [self.point2.x, self.point2.y],
                                edge_style=edge_style)

    def line_intersections(self, line):
        """
        Calculate the intersection between the two lines.

        :param line: The line to calculate intersections with.
        :type line: :class:`volmdlr.Line2D`
        :return: A list of at most one intersection point between
            the two lines.
        :rtype: List[:class:`volmdlr.Point2D`]
        """

        point = volmdlr.Point2D.line_intersection(self, line)
        if point is not None:
            point_projection1, _ = self.point_projection(point)
            if point_projection1 is None:
                return []

            if line.__class__.__name__ == 'Line2D':
                point_projection2, _ = line.point_projection(point)
                if point_projection2 is None:
                    return []

            return [point_projection1]
        return []

    def linesegment_intersections(self, linesegment):
        return linesegment.line_intersections(self)

    @staticmethod
    def _compute_data_create_tangent_circle(line, point, other_line):
        """
        Static helper method to compute some data used in create_tangent_circle method.
        """
        if math.isclose(line.point_distance(point), 0, abs_tol=1e-10):
            vector_i = volmdlr.Vector2D(point.x, point.y)
            vector_a = volmdlr.Vector2D(line.point1.x, line.point1.y)
            vector_b = volmdlr.Vector2D(line.point2.x, line.point2.y)
            vector_c = volmdlr.Vector2D(other_line.point1.x, other_line.point1.y)
            vector_d = volmdlr.Vector2D(other_line.point2.x, other_line.point2.y)
        elif math.isclose(other_line.point_distance(point), 0, abs_tol=1e-10):
            vector_i = volmdlr.Vector2D(line.x, point.y)
            vector_c = volmdlr.Vector2D(line.point1.x, line.point1.y)
            vector_d = volmdlr.Vector2D(line.point2.x, line.point2.y)
            vector_a = volmdlr.Vector2D(other_line.point1.x, other_line.point1.y)
            vector_b = volmdlr.Vector2D(other_line.point2.x, other_line.point2.y)
        else:
            raise AttributeError("The point isn't on any of the two lines")
        return vector_i, vector_a, vector_b, vector_c, vector_d

    @staticmethod
    def _change_reference_frame(vector_i, vector_a, vector_b, vector_c, vector_d):
        new_u = volmdlr.Vector2D((vector_b - vector_a))
        new_u.normalize()
        new_v = new_u.unit_normal_vector()
        new_basis = volmdlr.Frame2D(vector_i, new_u, new_v)

        new_a = new_basis.global_to_local_coordinates(vector_a)
        new_b = new_basis.global_to_local_coordinates(vector_b)
        new_c = new_basis.global_to_local_coordinates(vector_c)
        new_d = new_basis.global_to_local_coordinates(vector_d)

        return new_basis, new_a, new_b, new_c, new_d

    @staticmethod
    def compute_tangent_circle_for_parallel_segments(new_basis, new_a, new_c):
        """
        Compute tangent circle betwen parallel segments.

        """
        segments_distance = abs(new_c[1] - new_a[1])
        radius = segments_distance / 2
        new_circle_center = volmdlr.Point2D((0, npy.sign(new_c[1] - new_a[1]) * radius))
        circle_center = new_basis.local_to_global_coordinates(new_circle_center)
        circle = volmdlr.wires.Circle2D(circle_center, radius)
        return circle, None

    @staticmethod
    def compute_tangent_circles_for_perpendicular_segments(new_basis, new_a, new_b, new_c, new_d):
        """
        Compute tangent circle betwen perpendicular segments.

        """
        line_ab = Line2D(volmdlr.Point2D(new_a), volmdlr.Point2D(new_b))
        line_cd = Line2D(volmdlr.Point2D(new_c), volmdlr.Point2D(new_d))
        new_pt_k = volmdlr.Point2D.line_intersection(line_ab, line_cd)

        radius = abs(new_pt_k[0])
        new_circle_center1 = volmdlr.Point2D((0, radius))
        new_circle_center2 = volmdlr.Point2D((0, -radius))
        circle_center1 = new_basis.local_to_global_coordinates(new_circle_center1)
        circle_center2 = new_basis.local_to_global_coordinates(new_circle_center2)
        circle1 = volmdlr.wires.Circle2D(circle_center1, radius)
        circle2 = volmdlr.wires.Circle2D(circle_center2, radius)

        return circle1, circle2

    def create_tangent_circle(self, point, other_line):
        """
        Computes the two circles that are tangent to 2 lines and intersect a point located on one of the two lines.
        """
        # point will be called I(x_I, y_I)
        # self will be (AB)
        # line will be (CD)
        vector_i, vector_a, vector_b, vector_c, vector_d = self._compute_data_create_tangent_circle(
            self, point, other_line)
        # Basis change
        new_basis, new_a, new_b, new_c, new_d = self._change_reference_frame(vector_i, vector_a, vector_b,
                                                                             vector_c, vector_d)

        if new_c[1] == 0 and new_d[1] == 0:
            # Segments are on the same line: no solution
            return None, None

        if math.isclose(self.unit_direction_vector().dot(
                other_line.unit_normal_vector()), 0, abs_tol=1e-06):
            # Parallel segments: one solution
            return self.compute_tangent_circle_for_parallel_segments(new_basis, new_a, new_c)

        if math.isclose(self.unit_direction_vector().dot(
                other_line.unit_direction_vector()), 0, abs_tol=1e-06):
            # Perpendicular segments: 2 solution
            return self.compute_tangent_circles_for_perpendicular_segments(new_basis, new_a, new_b, new_c, new_d)

        # =============================================================================
        # LES SEGMENTS SONT QUELCONQUES
        #   => 2 SOLUTIONS
        # =============================================================================

        line_ab = Line2D(volmdlr.Point2D(new_a), volmdlr.Point2D(new_b))
        line_cd = Line2D(volmdlr.Point2D(new_c), volmdlr.Point2D(new_d))
        new_pt_k = volmdlr.Point2D.line_intersection(line_ab, line_cd)
        pt_k = volmdlr.Point2D(new_basis.local_to_global_coordinates(new_pt_k))

        if pt_k.is_close(vector_i):
            return None, None

        # CHANGEMENT DE REPERE:
        new_u2 = volmdlr.Vector2D(pt_k - vector_i)
        new_u2.normalize()
        new_v2 = new_u2.normal_vector(unit=True)
        new_basis2 = volmdlr.Frame2D(vector_i, new_u2, new_v2)

        new_c = new_basis2.global_to_local_coordinates(vector_c)
        new_d = new_basis2.global_to_local_coordinates(vector_d)
        new_pt_k = new_basis2.global_to_local_coordinates(pt_k)

        teta1 = math.atan2(new_c[1], new_c[0] - new_pt_k[0])
        teta2 = math.atan2(new_d[1], new_d[0] - new_pt_k[0])

        if teta1 < 0:
            teta1 += math.pi
        if teta2 < 0:
            teta2 += math.pi

        if not math.isclose(teta1, teta2, abs_tol=1e-08):
            if math.isclose(teta1, math.pi, abs_tol=1e-08) or math.isclose(
                    teta1, 0., abs_tol=1e-08):
                teta = teta2
            elif math.isclose(teta2, math.pi,
                              abs_tol=1e-08) or math.isclose(teta2, 0.,
                                                             abs_tol=1e-08):
                teta = teta1
        else:
            teta = teta1

        radius1 = new_pt_k[0] * math.sin(teta) / (1 + math.cos(teta))
        radius2 = new_pt_k[0] * math.sin(teta) / (1 - math.cos(teta))

        new_circle_center1 = volmdlr.Point2D(0, -radius1)
        new_circle_center2 = volmdlr.Point2D(0, radius2)

        circle_center1 = new_basis2.local_to_global_coordinates(new_circle_center1)
        circle_center2 = new_basis2.local_to_global_coordinates(new_circle_center2)

        if new_basis.global_to_local_coordinates(circle_center1)[1] > 0:
            circle1 = volmdlr.wires.Circle2D(circle_center1, radius1)
            circle2 = volmdlr.wires.Circle2D(circle_center2, radius2)
        else:
            circle1 = volmdlr.wires.Circle2D(circle_center2, radius2)
            circle2 = volmdlr.wires.Circle2D(circle_center1, radius1)

        return circle1, circle2

    def cut_between_two_points(self, point1: volmdlr.Point2D,
                               point2: volmdlr.Point2D):
        """
        Cut the line between two points to create a linesegment.

        :param point1: The first point defining the linesegment
        :type point1: :class:`volmdlr.Point2D`
        :param point2: The second point defining the linesegment
        :type point2: :class:`volmdlr.Point2D`
        :return: The created linesegment
        :rtype: :class:`volmdlr.edges.LineSegment2D`
        """
        return LineSegment2D(point1, point2)

    def point_belongs(self, point2d, abs_tol: float = 1e-6):
        """
        Verifies if the point 2D belongs to the line.

        :param point2d: point to be verified.
        :param abs_tol: absolute tolerance to consider in calculus.
        :return: True if point belongs to line, False otherwise.
        """
        return math.isclose(self.point_distance(point2d), 0, abs_tol=abs_tol)

    def point_distance(self, point2d):
        """
        Calculate the shortest distance between a line and a point.

        :param point2d: Point to calculate distance.
        :type point2d: :class:`volmdlr.Point2D`.
        :return: Distance to point.
        :rtype: float.
        """
        vector_r = self.point1 - point2d
        vector_v = self.normal_vector()
        return abs(vector_v.dot(vector_r)) / vector_v.norm()


class BSplineCurve2D(BSplineCurve):
    """
    A class for 2 dimensional B-spline curves.

    The following rule must be
    respected : `number of knots = number of control points + degree + 1`.

    :param degree: The degree of the 2 dimensional B-spline curve
    :type degree: int
    :param control_points: A list of 2 dimensional points
    :type control_points: List[:class:`volmdlr.Point2D`]
    :param knot_multiplicities: The vector of multiplicities for each knot
    :type knot_multiplicities: List[int]
    :param knots: The knot vector composed of values between 0 and 1
    :type knots: List[float]
    :param weights: The weight vector applied to the knot vector. Default
        value is None
    :type weights: List[float], optional
    :param periodic: If `True` the B-spline curve is periodic. Default value
        is False
    :type periodic: bool, optional
    :param name: The name of the B-spline curve. Default value is ''
    :type name: str, optional
    """

    _non_serializable_attributes = ['curve']

    def __init__(self,
                 degree: int,
                 control_points: List[volmdlr.Point2D],
                 knot_multiplicities: List[int],
                 knots: List[float],
                 weights: List[float] = None,
                 periodic: bool = False,
                 name: str = ''):
        self._bounding_rectangle = None

        BSplineCurve.__init__(self, degree,
                              control_points,
                              knot_multiplicities,
                              knots,
                              weights,
                              periodic,
                              name)
        self._bounding_rectangle = None
        self._length = None

    @property
    def bounding_rectangle(self):
        """
        Computes the bounding rectangle of the 2 dimensional B-spline curve.

        :return: The bounding rectangle.
        :rtype: :class:`volmdlr.core.BoundingRectangle`
        """
        if not self._bounding_rectangle:
            self._bounding_rectangle = volmdlr.core.BoundingRectangle.from_points(self.points)
        return self._bounding_rectangle

    def tangent(self, position: float = 0.0):
        """
        Computes the tangent at a given parameter between 0 and 1.

        :param position: The parameter at which the tangent is computed.
        :type position: float
        :return: A 2 dimensional point representing the tangent
        :rtype: :class:`volmdlr.Point2D`
        """
        _, tangent = operations.tangent(self.curve, position,
                                        normalize=True)
        tangent = volmdlr.Point2D(tangent[0], tangent[1])
        return tangent

    def straight_line_area(self):
        """
        Uses shoelace algorithm for evaluating the area.
        """
        points = self.discretization_points(number_points=100)
        x = [point.x for point in points]
        y = [point.y for point in points]
        x1 = [x[-1]] + x[0:-1]
        y1 = [y[-1]] + y[0:-1]
        return 0.5 * abs(sum(i * j for i, j in zip(x, y1))
                         - sum(i * j for i, j in zip(y, x1)))

    def straight_line_center_of_mass(self):
        """Straight line center of mass."""
        polygon_points = self.discretization_points(number_points=100)
        cog = volmdlr.O2D
        for point in polygon_points:
            cog += point
        cog = cog / len(polygon_points)
        return cog

    def plot(self, ax=None, edge_style: EdgeStyle = EdgeStyle()):
        """Plot a B-Spline curve 2D."""
        if ax is None:
            _, ax = plt.subplots()

        points = self.points

        x_points = [point.x for point in points]
        y_points = [point.y for point in points]
        ax.plot(x_points, y_points, color=edge_style.color, alpha=edge_style.alpha)
        if edge_style.plot_points:
            for point in points:
                point.plot(ax, color=edge_style.color)
        return ax

    def to_3d(self, plane_origin, x1, x2):
        """Transforms a B-Spline Curve 2D in 3D."""
        control_points3d = [point.to_3d(plane_origin, x1, x2) for point in
                            self.control_points]
        return BSplineCurve3D(self.degree, control_points3d,
                              self.knot_multiplicities, self.knots,
                              self.weights, self.periodic)


    def to_step(self, current_id, surface_id=None):
        """Exports to STEP format."""
        points_ids = []
        content = ''
        point_id = current_id
        for point in self.control_points:
            point_content, point_id = point.to_step(point_id,
                                                    vertex=False)
            content += point_content
            points_ids.append(point_id)
            point_id += 1

        content += f"#{point_id} = B_SPLINE_CURVE_WITH_KNOTS('{self.name}',{self.degree}," \
                   f"({volmdlr.core.step_ids_to_str(points_ids)})," \
                   f".UNSPECIFIED.,.F.,.F.,{tuple(self.knot_multiplicities)},{tuple(self.knots)},.UNSPECIFIED.);\n"
        return content, [point_id + 1]

    def rotation(self, center: volmdlr.Point2D, angle: float):
        """
        BSplineCurve2D rotation.

        :param center: rotation center
        :param angle: angle rotation
        :return: a new rotated Line2D
        """
        control_points = [point.rotation(center, angle)
                          for point in self.control_points]
        return BSplineCurve2D(self.degree, control_points,
                              self.knot_multiplicities, self.knots,
                              self.weights, self.periodic)

    def rotation_inplace(self, center: volmdlr.Point2D, angle: float):
        """
        BSplineCurve2D rotation. Object is updated inplace.

        :param center: rotation center
        :param angle: rotation angle
        """
        warnings.warn("'inplace' methods are deprecated. Use a not inplace method instead.", DeprecationWarning)

        for point in self.control_points:
            point.rotation_inplace(center, angle)

    def line_crossings(self, line2d: Line2D):
        polygon_points = self.discretization_points(number_points=50)
        crossings = []
        for p1, p2 in zip(polygon_points[:-1], polygon_points[1:]):
            linesegment = LineSegment2D(p1, p2)
            crossings.extend(linesegment.line_crossings(line2d))
        return crossings

    def reverse(self):
        """
        Reverse the Bspline's direction by reversing its start and end points.

        """

        return self.__class__(degree=self.degree,
                              control_points=self.control_points[::-1],
                              knot_multiplicities=self.knot_multiplicities[::-1],
                              knots=self.knots[::-1],
                              weights=self.weights,
                              periodic=self.periodic)

    def nearest_point_to(self, point):
        """
        Find out the nearest point on the linesegment to point.

        """

        points = self.discretization_points(number_points=500)
        return point.nearest_point(points)

    def edge_intersections(self, edge, abs_tol=1e-6):
        """
        General method to calculate the intersection of a bspline curve and another edge.

        :param edge: other edge
        :param abs_tol: tolerance.
        :return: intersections between the two edges.
        """
        intersection_section_pairs = self.get_intersection_sections(edge)
        intersections = []
        for bspline, edge2 in intersection_section_pairs:
            intersections_points = vm_utils_intersections.get_bsplinecurve_intersections(
                edge2, bspline, abs_tol=abs_tol)
            intersections.extend(intersections_points)
        return intersections

    def linesegment_intersections(self, linesegment2d, abs_tol: float = 1e-6):
        """
        Calculates intersections between a BSpline Curve 2D and a Line Segment 2D.

        :param linesegment2d: line segment to verify intersections.
        :param abs_tol: tolerance.
        :return: list with the intersections points.
        """
        if self.bounding_rectangle.distance_to_b_rectangle(linesegment2d.bounding_rectangle) > abs_tol:
            return []
        intersections_points = vm_utils_intersections.get_bsplinecurve_intersections(
            linesegment2d, self, abs_tol=abs_tol)
        return intersections_points

    def arc_intersections(self, arc, abs_tol=1e-6):
        """
        Calculates intersections between a BSpline Curve 2D and an arc 2D.

        :param arc: arc to verify intersections.
        :param abs_tol: tolerance.
        :return: list with the intersections points.
        """
        if self.bounding_rectangle.distance_to_b_rectangle(arc.bounding_rectangle) > abs_tol:
            return []
        return self.edge_intersections(arc, abs_tol)

    def bsplinecurve_intersections(self, bspline, abs_tol=1e-6):
        """
        Calculates intersections between a two BSpline Curve 2D.

        :param bspline: bspline to verify intersections.
        :param abs_tol: tolerance.
        :return: list with the intersections points.
        """
        if self.bounding_rectangle.distance_to_b_rectangle(bspline.bounding_rectangle) > abs_tol:
            return []
        return self.edge_intersections(bspline, abs_tol)

    def axial_symmetry(self, line):
        """
        Finds out the symmetric bsplinecurve2d according to a line.

        """

        points_symmetry = [point.axial_symmetry(line) for point in self.control_points]

        return self.__class__(degree=self.degree,
                              control_points=points_symmetry,
                              knot_multiplicities=self.knot_multiplicities[::-1],
                              knots=self.knots[::-1],
                              weights=self.weights,
                              periodic=self.periodic)

    def offset(self, offset_length: float):
        """
        Offsets a BSplineCurve2D in one of its normal direction.

        :param offset_length: the length taken to offset the BSpline. if positive, the offset is in the normal
            direction of the curve. if negative, in the opposite direction of the normal.
        :return: returns an offset bsplinecurve2D, created with from_points_interpolation.
        """
        unit_normal_vectors = [self.unit_normal_vector(
            self.abscissa(point)) for point in self.points]
        offseted_points = [point.translation(normal_vector * offset_length) for point, normal_vector
                           in zip(self.points, unit_normal_vectors)]
        offseted_bspline = BSplineCurve2D.from_points_interpolation(offseted_points, self.degree,
                                                                    self.periodic)
        return offseted_bspline


class BezierCurve2D(BSplineCurve2D):
    """
    A class for 2 dimensional Bezier curves.

    :param degree: The degree of the Bezier curve.
    :type degree: int
    :param control_points: A list of 2 dimensional points
    :type control_points: List[:class:`volmdlr.Point2D`]
    :param name: The name of the B-spline curve. Default value is ''
    :type name: str, optional
    """

    def __init__(self, degree: int, control_points: List[volmdlr.Point2D],
                 name: str = ''):
        knotvector = utilities.generate_knot_vector(degree,
                                                    len(control_points))
        knot_multiplicity = [1] * len(knotvector)

        BSplineCurve2D.__init__(self, degree, control_points,
                                knot_multiplicity, knotvector,
                                None, False, name)


class LineSegment2D(LineSegment):
    """
    Define a line segment limited by two points.

    """

    def __init__(self, start: volmdlr.Point2D, end: volmdlr.Point2D, *, name: str = ''):
        if start.is_close(end):
            raise NotImplementedError
        self._bounding_rectangle = None
        LineSegment.__init__(self, start, end, name=name)

    def copy(self):
        return self.__class__(start=self.start.copy(),
                              end=self.end.copy(),
                              name=self.name)

    def __hash__(self):
        # return self._data_hash()
        # tolerance = 1e-6
        # factor = 1 / tolerance
        # return hash(math.floor(component * factor) / factor for point in [self.start, self.end]
        #             for component in [point.x, point.y])
        return hash(('linesegment2d', self.start, self.end))

    def _data_hash(self):
        return self.start._data_hash() + self.end._data_hash()

    def _data_eq(self, other_object):
        if self.__class__.__name__ != other_object.__class__.__name__:
            return False
        return self.start == other_object.start and self.end == other_object.end

    def __eq__(self, other_object):
        if self.__class__.__name__ != other_object.__class__.__name__:
            return False
        return self.start == other_object.start and self.end == other_object.end

    def to_dict(self, *args, **kwargs):
        return {'object_class': 'volmdlr.edges.LineSegment2D',
                'name': self.name,
                'start': self.start.to_dict(),
                'end': self.end.to_dict()
                }

    # def middle_point(self):
    #     return 0.5 * (self.start + self.end)
    #
    # def point_at_abscissa(self, abscissa):
    #     return self.start + self.unit_direction_vector() * abscissa

    @property
    def bounding_rectangle(self):
        """
        Evaluates the bounding rectangle of the Line segment.
        """
        if not self._bounding_rectangle:
            self._bounding_rectangle = volmdlr.core.BoundingRectangle(
                min(self.start.x, self.end.x), max(self.start.x, self.end.x),
                min(self.start.y, self.end.y), max(self.start.y, self.end.y))
        return self._bounding_rectangle

    def straight_line_area(self):
        """
        Calculates the area of the LineSegment2D, with line drawn from start to end.

        :return: straight_line_area.
        """
        return 0.

    def straight_line_second_moment_area(self, point: volmdlr.Point2D):
        return 0, 0, 0

    def straight_line_center_of_mass(self):
        """Straight line center of mass."""
        return 0.5 * (self.start + self.end)

    def point_distance(self, point, return_other_point=False):
        """
        Computes the distance of a point to segment of line.

        :param point: point to calculate distance.
        :param return_other_points: Boolean variable to return line segment's corresponding point or not.
        """
        distance, point = volmdlr.LineSegment2DPointDistance(
            [(self.start.x, self.start.y), (self.end.x, self.end.y)],
            (point.x, point.y))
        if return_other_point:
            return distance, volmdlr.Point2D(*point)
        return distance

    def point_projection(self, point):
        """
        If the projection falls outside the LineSegment2D, returns None.
        """
        point, curv_abs = Line2D.point_projection(Line2D(self.start, self.end),
                                                  point)
        # print('curv_abs :', curv_abs, 'length :', self.length())
        if curv_abs < 0 or curv_abs > self.length():
            if abs(curv_abs) < 1e-6 or math.isclose(curv_abs, self.length(),
                                                    abs_tol=1e-6):
                return point, curv_abs
            return None, curv_abs
        return point, curv_abs

    def line_intersections(self, line: Line2D):
        if self.direction_vector().is_colinear_to(line.direction_vector()):
            return []
        point = volmdlr.Point2D.line_intersection(self, line)
        if point is not None:
            point_projection1, _ = self.point_projection(point)
            intersections = [point_projection1]
            if point_projection1 is None:
                intersections = []

            elif line.__class__.__name__ == 'LineSegment2D':
                point_projection2, _ = line.point_projection(point)
                if point_projection2 is None:
                    intersections = []

            return intersections
        if line.point_belongs(self.start):
            return [self.start]
        if line.point_belongs(self.end):
            return [self.end]
        return []

    def linesegment_intersections(self, linesegment2d: 'LineSegment2D', abs_tol=1e-6):
        """
        Touching line segments does not intersect.
        """
        if self.bounding_rectangle.distance_to_b_rectangle(linesegment2d.bounding_rectangle) > abs_tol:
            return []
        if self.direction_vector().is_colinear_to(linesegment2d.direction_vector(), abs_tol=abs_tol):
            return []
        point = volmdlr.Point2D.line_intersection(self, linesegment2d)
        # TODO: May be these commented conditions should be used for linesegment_crossings
        if point:  # and (point != self.start) and (point != self.end):
            point_projection1, _ = self.point_projection(point)
            if point_projection1 is None:
                return []

            point_projection2, _ = linesegment2d.point_projection(point)
            if point_projection2 is None:
                return []

            return [point_projection1]
        return []

    def line_crossings(self, line: 'Line2D'):
        if self.direction_vector().is_colinear_to(line.direction_vector()):
            return []
        line_intersection = self.line_intersections(line)
        if line_intersection and (line_intersection[0].is_close(self.end) or
                                  line_intersection[0].is_close(self.start)):
            return []
        return line_intersection

    def plot(self, ax=None, edge_style: EdgeStyle = EdgeStyle()):
        """
        Plots the Linesegment2D.
        """
        width = edge_style.width

        if ax is None:
            _, ax = plt.subplots()

        p1, p2 = self.start, self.end
        if edge_style.arrow:
            if edge_style.plot_points:
                ax.plot([p1[0], p2[0]], [p1[1], p2[1]], color=edge_style.color,
                        alpha=edge_style.alpha, style='o-')
            else:
                ax.plot([p1[0], p2[0]], [p1[1], p2[1]], color=edge_style.color,
                        alpha=edge_style.alpha)

            length = ((p1[0] - p2[0]) ** 2 + (p1[1] - p2[1]) ** 2) ** 0.5
            if width is None:
                width = length / 1000.
                head_length = length / 20.
                head_width = head_length / 2.
            else:
                head_width = 2 * width
                head_length = head_width
            ax.arrow(p1[0], p1[1],
                     (p2[0] - p1[0]) / length * (length - head_length),
                     (p2[1] - p1[1]) / length * (length - head_length),
                     head_width=head_width, fc='b', linewidth=0,
                     head_length=head_length, width=width, alpha=0.3)
        else:
            if width is None:
                width = 1
            if edge_style.plot_points:
                ax.plot([p1[0], p2[0]], [p1[1], p2[1]], color=edge_style.color,
                        marker='o', linewidth=width, alpha=edge_style.alpha)
            else:
                ax.plot([p1[0], p2[0]], [p1[1], p2[1]], color=edge_style.color,
                        linewidth=width, alpha=edge_style.alpha)
        return ax

    def to_3d(self, plane_origin, x1, x2):
        """
        Transforms the Line segment 2D into a 3D line segment.

        :param plane_origin: The origin of plane to draw the Line segment 3D.
        :type plane_origin: volmdlr.Point3D
        :param x1: First direction of the plane
        :type x1: volmdlr.Vector3D
        :param x2: Second direction of the plane.
        :type x2: volmdlr.Vector3D
        :return: A 3D line segment.
        :rtype: LineSegment3D
        """
        start = self.start.to_3d(plane_origin, x1, x2)
        end = self.end.to_3d(plane_origin, x1, x2)
        return LineSegment3D(start, end, name=self.name)

    def reverse(self):
        """
        Invert the sense of the line segment.
        """
        return LineSegment2D(self.end.copy(), self.start.copy())

    def to_line(self):
        return Line2D(self.start, self.end)

    def rotation(self, center: volmdlr.Point2D, angle: float):
        """
        LineSegment2D rotation.

        :param center: rotation center
        :param angle: angle rotation
        :return: a new rotated LineSegment2D
        """
        return LineSegment2D(self.start.rotation(center, angle),
                             self.end.rotation(center, angle))

    def rotation_inplace(self, center: volmdlr.Point2D, angle: float):
        """
        LineSegment2D rotation. Object is updated inplace.

        :param center: rotation center.
        :param angle: rotation angle.
        """
        warnings.warn("'inplace' methods are deprecated. Use a not inplace method instead.", DeprecationWarning)

        for point in [self.start, self.end]:
            point.rotation_inplace(center, angle)

    def translation(self, offset: volmdlr.Vector2D):
        """
        LineSegment2D translation.

        :param offset: translation vector.
        :return: A new translated LineSegment2D.
        """
        return LineSegment2D(self.start.translation(offset),
                             self.end.translation(offset))

    def translation_inplace(self, offset: volmdlr.Vector2D):
        """
        LineSegment2D translation. Object is updated inplace.

        :param offset: translation vector.
        """
        warnings.warn("'inplace' methods are deprecated. Use a not inplace method instead.", DeprecationWarning)

        for point in [self.start, self.end]:
            point.translation_inplace(offset)

    def frame_mapping(self, frame: volmdlr.Frame2D, side: str):
        """
        Changes vector frame_mapping and return a new LineSegment2D.

        side = 'old' or 'new'.
        """
        if side == 'old':
            new_start = frame.local_to_global_coordinates(self.start)
            new_end = frame.local_to_global_coordinates(self.end)
        elif side == 'new':
            new_start = frame.global_to_local_coordinates(self.start)
            new_end = frame.global_to_local_coordinates(self.end)
        else:
            raise ValueError('Please Enter a valid side: old or new')
        return LineSegment2D(new_start, new_end)

    def frame_mapping_inplace(self, frame: volmdlr.Frame2D, side: str):
        """
        Changes vector frame_mapping and the object is updated inplace.

        :param frame: frame to execute the frame mapping.
        :param side: 'old' or 'new'.
        """
        warnings.warn("'inplace' methods are deprecated. Use a not inplace method instead.", DeprecationWarning)

        if side == 'old':
            new_start = frame.local_to_global_coordinates(self.start)
            new_end = frame.local_to_global_coordinates(self.end)
        elif side == 'new':
            new_start = frame.global_to_local_coordinates(self.start)
            new_end = frame.global_to_local_coordinates(self.end)
        else:
            raise ValueError('Please Enter a valid side: old or new')
        self.start = new_start
        self.end = new_end

    def plot_data(self, edge_style: plot_data.EdgeStyle = None):
        """
        Plot data method for a LineSegment2D.

        :param edge_style: edge style.
        :return: plot_data.LineSegment2D object.
        """
        return plot_data.LineSegment2D([self.start.x, self.start.y],
                                       [self.end.x, self.end.y],
                                       edge_style=edge_style)

    def create_tangent_circle(self, point, other_line):
        circle1, circle2 = Line2D.create_tangent_circle(other_line, point, self)
        if circle1 is not None:
            _, curv_abs1 = Line2D.point_projection(self, circle1.center)
            if curv_abs1 < 0. or curv_abs1 > self.length():
                circle1 = None
        if circle2 is not None:
            _, curv_abs2 = Line2D.point_projection(self, circle2.center)
            if curv_abs2 < 0. or curv_abs2 > self.length():
                circle2 = None
        return circle1, circle2

    def infinite_primitive(self, offset):
        n = -self.unit_normal_vector()
        offset_point_1 = self.start + offset * n
        offset_point_2 = self.end + offset * n

        return Line2D(offset_point_1, offset_point_2)

    def to_wire(self, n: int):
        """
        Convert a linesegment2d to a wire 2D defined with 'n' line_segments.

        """
        warnings.warn('To avoid Circular imports, a new method was created in Wire2D called from_edge.'
                      'You can use it instead of to_wire.')
        raise AttributeError

    def nearest_point_to(self, point):
        """
        Find out the nearest point on the linesegment to point.

        """

        points = self.discretization_points(number_points=500)
        return point.nearest_point(points)

    def axial_symmetry(self, line):
        """
        Finds out the symmetric linesegment2d according to a line.
        """

        points_symmetry = [point.axial_symmetry(line) for point in [self.start, self.end]]

        return self.__class__(points_symmetry[0], points_symmetry[1])


class Arc(Edge):
    """
    Abstract class representing an arc.

    :param start: The starting point
    :type start: Union[:class:`volmdlr.Point2D`, :class:`volmdlr.Point3D`]
    :param end: The finish point
    :type end: Union[:class:`volmdlr.Point2D`, :class:`volmdlr.Point3D`]
    :param interior: An interior point
    :type interior: Union[:class:`volmdlr.Point2D`, :class:`volmdlr.Point3D`]
    :param name: The name of the arc. Default value is an empty string
    :type name: str, optional
    """

    def __init__(self, start,
                 end,
                 interior,
                 name: str = ''):
        Edge.__init__(self, start=start, end=end, name=name)
        self.interior = interior
        self._utd_clockwise_and_trigowise_paths = False
        self._clockwise_and_trigowise_paths = None
        self._radius = None
        self._length = None

    @property
    def center(self):
        """
        Gets the arc's center.

        :return: The center of the arc.
        """
        raise NotImplementedError(
            'the property method center must be overloaded by subclassing'
            'class if not a given parameter')

    @property
    def angle(self):
        """
        Gets the angle of the arc.

        :return: The angle of the arc.
        """
        return NotImplementedError(
            'the property method angle must be overloaded by subclassing'
            'class if not a given parameter')

    @property
    def is_trigo(self):
        """
        Verifies if arc is trigonometric wise or clockwise.

        :return: True if trigonometric wise or False otherwise.
        """
        return NotImplementedError(
            'the property method is_trigo must be overloaded by subclassing'
            'class if not a given parameter')

    @property
    def radius(self):
        if not self._radius:
            self._radius = (self.start - self.center).norm()
        return self._radius

    def length(self):
        """
        Calculates the length of the Arc, with its radius, and its arc angle.

        :return: the length of the Arc.
        """
        if not self._length:
            self._length = self.radius * abs(self.angle)
        return self._length

    def point_at_abscissa(self, abscissa):
        """
        Calculates a point in the Arc at a given abscissa.

        :param abscissa: abscissa where in the curve the point should be calculated.
        :return: Corresponding point.
        """
        if self.is_trigo:
            return self.start.rotation(self.center, abscissa / self.radius)
        return self.start.rotation(self.center, -abscissa / self.radius)

    def normal_vector(self, abscissa: float):
        """
        Get the normal vector of the Arc2D.

        :param abscissa: defines where in the Arc2D the
        normal vector is to be calculated
        :return: The normal vector of the Arc2D
        """
        point = self.point_at_abscissa(abscissa)
        normal_vector = self.center - point
        return normal_vector

    def direction_vector(self, abscissa: float):
        """
        Get direction vector of the Arc2D.

        :param abscissa: defines where in the Arc2D the
        direction vector is to be calculated
        :return: The direction vector of the Arc2D
        """
        return -self.normal_vector(abscissa=abscissa).normal_vector()

    @staticmethod
    def get_clockwise_and_trigowise_paths(radius_1, radius_2, radius_i):
        """
        Get arc paths from radius.

        :param radius_1: radius from center to start point.
        :param radius_2: radius form center to end point.
        :param radius_i: radius from center to interior point.
        :return: the clockwise and trigowise paths.
        """
        angle1 = math.atan2(radius_1.y, radius_1.x)
        anglei = math.atan2(radius_i.y, radius_i.x)
        angle2 = math.atan2(radius_2.y, radius_2.x)

        # Going trigo/clock wise from start to interior
        if anglei < angle1:
            trigowise_path = (anglei + volmdlr.TWO_PI) - angle1
            clockwise_path = angle1 - anglei
        else:
            trigowise_path = anglei - angle1
            clockwise_path = angle1 - anglei + volmdlr.TWO_PI

        # Going trigo wise from interior to interior
        if angle2 < anglei:
            trigowise_path += (angle2 + volmdlr.TWO_PI) - anglei
            clockwise_path += anglei - angle2
        else:
            trigowise_path += angle2 - anglei
            clockwise_path += anglei - angle2 + volmdlr.TWO_PI
        return clockwise_path, trigowise_path

    def middle_point(self):
        """
        Get point in the middle of Arc.
        """
        return self.point_at_abscissa(0.5 * self.length())

    def point_distance(self, point):
        """Returns the minimal distance to a point."""
        points = self.discretization_points(angle_resolution=100)
        return point.point_distance(point.nearest_point(points))

    def discretization_points(self, *, number_points: int = None, angle_resolution: int = None):
        """
        Discretize an Edge to have "n" points.

        :param number_points: the number of points (including start and end points)
             if unset, only start and end will be returned
        :param angle_resolution: if set, the sampling will be adapted to have a controlled angular distance. Useful
            to mesh an arc
        :return: a list of sampled points
        """
        if not number_points:
            if not angle_resolution:
                number_points = 2
            else:
                number_points = math.ceil(self.angle * angle_resolution) + 2

        step = self.length() / (number_points - 1)
        return [self.point_at_abscissa(i * step)
                for i in range(number_points)]

    def polygon_points(self, discretization_resolution: int):
        warnings.warn('polygon_points is deprecated,\
        please use discretization_points instead',
                      DeprecationWarning)
        return self.discretization_points(number_points=discretization_resolution)

    def get_geo_lines(self, tag: int, start_point_tag: int, center_point_tag: int, end_point_tag: int):
        """
        Gets the lines that define an Arc in a .geo file.

        :param tag: The linesegment index
        :type tag: int
        :param start_point_tag: The linesegment' start point index
        :type start_point_tag: int
        :param center_point_tag: The linesegment' center point index
        :type center_point_tag: int
        :param end_point_tag: The line segment's end point index
        :type end_point_tag: int

        :return: A line
        :rtype: str
        """

        return 'Circle(' + str(tag) + ') = {' + str(start_point_tag) + ', ' + \
            str(center_point_tag) + ', ' + str(end_point_tag) + '};'

    def get_geo_points(self):
        """
        Gets the points that define an Arc to use them in a .geo file.

        :return: A list of characteristic arc points
        :rtype: List

        """
        return [self.start, self.center, self.end]

    def reverse(self):
        """
        Gets the reverse version of an arc.

        :return: An arc
        :rtype: Arc
        """

        return self.__class__(start=self.end, interior=self.interior, end=self.start)

    def split(self, split_point):
        """
        Splits arc at a given point.

        :param split_point: splitting point.
        :return: list of two Arc.
        """
        if split_point.is_close(self.start, 1e-6):
            return [None, self.copy()]
        if split_point.is_close(self.end, 1e-6):
            return [self.copy(), None]
        abscissa = self.abscissa(split_point)
        return [self.__class__(self.start, self.point_at_abscissa(0.5 * abscissa), split_point),
                self.__class__(split_point, self.point_at_abscissa((self.abscissa(self.end) -
                                                                    abscissa) * 0.5 + abscissa), self.end)]

    def get_shared_section(self, other_arc2, abs_tol: float = 1e-6):
        """
        Gets the shared section between two arcs.

        :param other_arc2: other arc to verify for shared section.
        :param abs_tol: tolerance.
        :return: shared arc section.
        """
        if self.__class__ != other_arc2.__class__:
            if self.__class__ == other_arc2.simplify.__class__:
                return self.get_shared_section(other_arc2.simplify, abs_tol)
            return []
        if not self.center.is_close(other_arc2.center) or self.radius != self.radius or \
                not any(self.point_belongs(point) for point in [other_arc2.start,
                                                                other_arc2.interior, other_arc2.end]):
            return []
        if all(self.point_belongs(point, abs_tol) for point in [other_arc2.start, other_arc2.interior, other_arc2.end]):
            return [other_arc2]
        if all(other_arc2.point_belongs(point, abs_tol) for point in [self.start, self.interior, self.end]):
            return [self]
        if self.point_belongs(other_arc2.start, abs_tol):
            arc1_, arc2_ = self.split(other_arc2.start)
        elif self.point_belongs(other_arc2.end, abs_tol):
            arc1_, arc2_ = self.split(other_arc2.end)
        else:
            raise NotImplementedError
        shared_arc_section = []
        for arc in [arc1_, arc2_]:
            if arc and all(other_arc2.point_belongs(point, abs_tol) for point in [arc.start, arc.interior, arc.end]):
                shared_arc_section.append(arc)
                break
        return shared_arc_section

    def delete_shared_section(self, other_arc2, abs_tol: float = 1e-6):
        """
        Deletes from self, the section shared with the other arc.

        :param other_arc2:
        :param abs_tol: tolerance.
        :return:
        """
        shared_section = self.get_shared_section(other_arc2, abs_tol)
        if not shared_section:
            return [self]
        if shared_section == self:
            return []
        split_arcs1 = self.split(shared_section[0].start)
        split_arcs2 = self.split(shared_section[0].end)
        new_arcs = []
        for arc in split_arcs1 + split_arcs2:
            if arc and not arc.point_belongs(shared_section[0].interior, abs_tol):
                new_arcs.append(arc)
        return new_arcs

class FullArc(Arc):
    """
    Abstract class for representing a circle with a start and end points that are the same.
    """
    def __init__(self, center: Union[volmdlr.Point2D, volmdlr.Point3D],
                 start_end: Union[volmdlr.Point2D, volmdlr.Point3D], name: str = ''):
        self.__center = center
        self.start_end = start_end
        Arc.__init__(self, start=start_end, interior=self.interior, end=start_end, name=name)  # !!! this is dangerous

    @property
    def is_trigo(self):
        return True

    @property
    def center(self):
        return self.__center

    @property
    def angle(self):
        return volmdlr.TWO_PI


class Arc2D(Arc):
    """
    Class to draw Arc2D.

    angle: the angle measure always >= 0
    """

    def __init__(self,
                 start: volmdlr.Point2D,
                 interior: volmdlr.Point2D,
                 end: volmdlr.Point2D,
                 name: str = ''):
        self._center = None
        self._is_trigo = None
        self._angle = None
        self._bounding_rectangle = None
        Arc.__init__(self, start=start, end=end, interior=interior, name=name)
        start_to_center = start - self.center
        end_to_center = end - self.center
        angle1 = math.atan2(start_to_center.y, start_to_center.x)
        angle2 = math.atan2(end_to_center.y, end_to_center.x)
        if self.is_trigo:
            self.angle1 = angle1
            self.angle2 = angle2
        else:
            self.angle1 = angle2
            self.angle2 = angle1

    def __hash__(self):
        return hash(('arc2d', self.start, self.interior, self.end))

    def __eq__(self, other_arc):
        if self.__class__.__name__ != other_arc.__class__.__name__:
            return False
        return (self.center == other_arc.center
                and self.start == other_arc.start
                and self.end == other_arc.end
                and self.interior == other_arc.interior)

    @property
    def center(self):
        if not self._center:
            self._center = self.get_center()
        return self._center

    def get_center(self):
        """
        Calculates the center of the Arc.

        :return: arc's center.
        """
        x_interior, y_interior = self.interior.x, self.interior.y
        x_end, y_end = self.end.x, self.end.y
        x_start, y_start = self.start.x, self.start.y
        try:
            matrix_a = volmdlr.Matrix22(2 * (x_start - x_interior), 2 * (y_start - y_interior),
                                        2 * (x_start - x_end), 2 * (y_start - y_end))
            b_vector = - volmdlr.Vector2D(x_interior ** 2 + y_interior ** 2 - x_start ** 2 - y_start ** 2,
                                          x_end ** 2 + y_end ** 2 - x_start ** 2 - y_start ** 2)
            inv_matrix_a = matrix_a.inverse()
            x = inv_matrix_a.vector_multiplication(b_vector)
            center = volmdlr.Point2D(x.x, x.y)
        except ValueError:
            matrix_a = npy.array([[2 * (x_start - x_interior), 2 * (y_start - y_interior)],
                                  [2 * (x_start - x_end), 2 * (y_start - y_end)]])
            b_vector = - npy.array([x_interior ** 2 + y_interior ** 2 - x_start ** 2 - y_start ** 2,
                                    x_end ** 2 + y_end ** 2 - x_start ** 2 - y_start ** 2])
            center = volmdlr.Point2D(*npy.linalg.solve(matrix_a, b_vector))
        return center

    @property
    def is_trigo(self):
        """
        Gives if the edge goes in the trigo direction.
        """
        if not self._is_trigo:
            self._is_trigo = self.get_arc_direction()
        return self._is_trigo

    @property
    def clockwise_and_trigowise_paths(self):
        if not self._clockwise_and_trigowise_paths:
            radius_1 = self.start - self.center
            radius_2 = self.end - self.center
            radius_i = self.interior - self.center
            self._clockwise_and_trigowise_paths = \
                self.get_clockwise_and_trigowise_paths(radius_1,
                                                       radius_2,
                                                       radius_i)
            self._utd_clockwise_and_trigowise_paths = True
        return self._clockwise_and_trigowise_paths

    def get_arc_direction(self):
        """
        Gets arc direction: clockwise or trigonometric.

        :return: True if clockwise. False if counterclockwise.
        """
        clockwise_path, trigowise_path = \
            self.clockwise_and_trigowise_paths
        if clockwise_path > trigowise_path:
            return True
        return False

    @property
    def angle(self):
        """
        Returns the angle in radians of the arc.
        """
        if not self._angle:
            self._angle = self.get_angle()
        return self._angle

    def get_angle(self):
        """
        Gets arc angle.

        """
        clockwise_path, trigowise_path = self.clockwise_and_trigowise_paths
        if self.is_trigo:
            return trigowise_path
        return clockwise_path

    def _get_points(self):
        return [self.start, self.interior, self.end]

    points = property(_get_points)

    def point_distance(self, point):
        """
        Returns the distance between a point and the edge.
        """
        vector_start = self.start - self.center
        vector_point = point - self.center
        vector_end = self.end - self.center
        if self.is_trigo:
            vector_start, vector_end = vector_end, vector_start
        arc_angle = volmdlr.geometry.clockwise_angle(vector_start, vector_end)
        point_angle = volmdlr.geometry.clockwise_angle(vector_start, vector_point)
        if point_angle <= arc_angle:
            return abs(
                LineSegment2D(point, self.center).length() - self.radius)
        return min(point.point_distance(self.start), point.point_distance(self.end))

    def point_belongs(self, point, abs_tol=1e-6):
        """
        Check if a Point2D belongs to the Arc2D.

        """
        distance_point_to_center = point.point_distance(self.center)
        if not math.isclose(distance_point_to_center, self.radius, abs_tol=abs_tol):
            return False
        if point.is_close(self.start) or point.is_close(self.end):
            return True
        clockwise_arc = self.reverse() if self.is_trigo else self
        vector_start = clockwise_arc.start - clockwise_arc.center
        vector_end = clockwise_arc.end - clockwise_arc.center
        vector_point = point - clockwise_arc.center
        arc_angle = volmdlr.geometry.clockwise_angle(vector_start, vector_end)
        point_start_angle = volmdlr.geometry.clockwise_angle(vector_start, vector_point)
        point_end_angle = volmdlr.geometry.clockwise_angle(vector_point, vector_end)
        if math.isclose(arc_angle, point_start_angle + point_end_angle, abs_tol=abs_tol):
            return True
        return False

    def to_full_arc_2d(self):
        """
        Convert to a full arc2d.
        """
        return FullArc2D(center=self.center,
                         start_end=self.point_at_abscissa(0),
                         name=self.name)

    def line_intersections(self, line2d: Line2D):
        """
        Calculates the intersection between a line and an Arc2D.

        :param line2d: Line2D to verify intersections.
        :return: a list with intersections points.
        """
        # circle = self.to_circle()
        # circle_intersection_points = circle.line_intersections(line2d)
        full_arc_2d = self.to_full_arc_2d()
        fa2d_intersection_points = full_arc_2d.line_intersections(line2d)
        intersection_points = []
        for point in fa2d_intersection_points:
            if self.point_belongs(point):
                intersection_points.append(point)
        return intersection_points

    def linesegment_intersections(self, linesegment2d: LineSegment2D, abs_tol=1e-6):
        """
        Calculates the intersection between a LineSegment2D and an Arc2D.

        :param linesegment2d: LineSegment2D to verify intersections.
        :param abs_tol: tolerance.
        :return: a list with intersections points.
        """
        if self.bounding_rectangle.distance_to_b_rectangle(linesegment2d.bounding_rectangle) > abs_tol:
            return []
        full_arc_2d = self.to_full_arc_2d()
        fa2d_intersection_points = full_arc_2d.linesegment_intersections(linesegment2d, abs_tol)
        intersection_points = []
        for point in fa2d_intersection_points:
            if self.point_belongs(point, abs_tol):
                intersection_points.append(point)
        return intersection_points

    def bsplinecurve_intersections(self, bspline, abs_tol: float = 1e-6):
        """
        Intersections between an arc 2d and bspline curve 2d.

        :param bspline: bspline curve 2d.
        :param abs_tol: tolerance.
        :return: list of intersection points.
        """
        intersections = bspline.arc_intersections(self, abs_tol)
        return intersections

    def arc_intersections(self, arc, abs_tol: float = 1e-6):
        """Intersections between two arc 2d."""
        circle_intersections = vm_utils_intersections.get_circle_intersections(self, arc)
        arc_intersections = [inter for inter in circle_intersections if self.point_belongs(inter, abs_tol)]
        return arc_intersections

    def arcellipse_intersections(self, arcellipse, abs_tol: float = 1e-6):
        """
        Intersections between an arc 2d and arc-ellipse 2d.

        :param arcellipse: arc ellipse 2d.
        :param abs_tol: tolerance
        :return: list of intersection points.
        """
        if self.bounding_rectangle.distance_to_b_rectangle(arcellipse.bounding_rectangle) > abs_tol:
            return []
        intersections = vm_utils_intersections.get_bsplinecurve_intersections(arcellipse, self, abs_tol)
        return intersections

    def abscissa(self, point: volmdlr.Point2D, tol=1e-6):
        """
        Returns the abscissa of a given point 2d.

        """
        if not math.isclose(point.point_distance(self.center), self.radius, abs_tol=tol):
            raise ValueError('Point not in arc')
        if point.point_distance(self.start) < tol:
            return 0
        if point.point_distance(self.end) < tol:
            return self.length()
        clockwise_arc = self.reverse() if self.is_trigo else self
        vector_start = clockwise_arc.start - clockwise_arc.center
        vector_end = clockwise_arc.end - clockwise_arc.center
        vector_point = point - clockwise_arc.center
        arc_angle = volmdlr.geometry.clockwise_angle(vector_start, vector_end)
        point_start_angle = volmdlr.geometry.clockwise_angle(vector_start, vector_point)
        point_end_angle = volmdlr.geometry.clockwise_angle(vector_point, vector_end)
        if math.isclose(arc_angle, point_start_angle + point_end_angle, abs_tol=tol):
            if self.is_trigo:
                return self.length() - self.radius * point_start_angle
            return self.radius * point_start_angle
        raise ValueError('Point not in arc')

    def area(self):
        """
        Calculates the area of the Arc2D.

        :return: the area of the Arc2D.
        """
        return self.radius ** 2 * self.angle / 2

    def center_of_mass(self):
        """
        Calculates the center of mass of the Arc2D.

        :return: center of mass point.
        """
        #        u=self.middle.vector-self.center.vector
        u = self.middle_point() - self.center
        u.normalize()
        # alpha = abs(self.angle)
        return self.center + 4 / (3 * self.angle) * self.radius * math.sin(
            self.angle * 0.5) * u

    @property
    def bounding_rectangle(self):
        if not self._bounding_rectangle:
            discretization_points = self.discretization_points(number_points=20)
            x_values, y_values = [], []
            for point in discretization_points:
                x_values.append(point.x)
                y_values.append(point.y)
            self._bounding_rectangle = volmdlr.core.BoundingRectangle(min(x_values), max(x_values),
                                                                      min(y_values), max(y_values))
        return self._bounding_rectangle

    def straight_line_area(self):
        """
        Calculates the area of the arc 2D, with line drawn from start to end.

        :return: straight_line_area.
        """
        if self.angle >= math.pi:
            angle = volmdlr.TWO_PI - self.angle
            area = math.pi * self.radius ** 2 - 0.5 * self.radius ** 2 * (
                    angle - math.sin(angle))
        else:
            angle = self.angle
            area = 0.5 * self.radius ** 2 * (angle - math.sin(angle))

        if self.is_trigo:
            return area
        return -area

    def straight_line_second_moment_area(self, point: volmdlr.Point2D):

        if self.angle2 < self.angle1:
            angle2 = self.angle2 + volmdlr.TWO_PI

        else:
            angle2 = self.angle2
        angle1 = self.angle1

        # Full arc section
        moment_area_x1 = self.radius ** 4 / 8 * (angle2 - angle1 + 0.5 * (
                math.sin(2 * angle1) - math.sin(2 * angle2)))
        moment_area_y1 = self.radius ** 4 / 8 * (angle2 - angle1 + 0.5 * (
                math.sin(2 * angle2) - math.sin(2 * angle1)))
        moment_area_xy1 = self.radius ** 4 / 8 * (
                math.cos(angle1) ** 2 - math.cos(angle2) ** 2)

        # Triangle
        moment_area_x2, moment_area_y2, moment_area_xy2 = self._triangle_moment_inertia()
        if moment_area_x2 < 0.:
            moment_area_x2, moment_area_y2, moment_area_xy2 = -moment_area_x2, -moment_area_y2, -moment_area_xy2
        if self.angle < math.pi:
            if self.is_trigo:
                moment_area_x = moment_area_x1 - moment_area_x2
                moment_area_y = moment_area_y1 - moment_area_y2
                moment_area_xy = moment_area_xy1 - moment_area_xy2
            else:
                moment_area_x = moment_area_x2 - moment_area_x1
                moment_area_y = moment_area_y2 - moment_area_y1
                moment_area_xy = moment_area_xy2 - moment_area_xy1
        else:
            if self.is_trigo:
                moment_area_x = moment_area_x1 + moment_area_x2
                moment_area_y = moment_area_y1 + moment_area_y2
                moment_area_xy = moment_area_xy1 + moment_area_xy2
            else:
                moment_area_x = -moment_area_x2 - moment_area_x1
                moment_area_y = -moment_area_y2 - moment_area_y1
                moment_area_xy = -moment_area_xy2 - moment_area_xy1

        return volmdlr.geometry.huygens2d(moment_area_x, moment_area_y, moment_area_xy,
                                          self.straight_line_area(),
                                          self.center,
                                          point)

    def _full_arc_moment_inertia(self, angle1, angle2):
        moment_inertia_x1 = self.radius ** 4 / 8 * (angle2 - angle1 + 0.5 * (
                math.sin(2 * angle1) - math.sin(2 * angle2)))
        moment_inertia_y1 = self.radius ** 4 / 8 * (angle2 - angle1 + 0.5 * (
                math.sin(2 * angle2) - math.sin(2 * angle1)))
        moment_inertia_xy1 = self.radius ** 4 / 8 * (
                math.cos(angle1) ** 2 - math.cos(angle2) ** 2)
        return moment_inertia_x1, moment_inertia_y1, moment_inertia_xy1

    def _triangle_moment_inertia(self):
        xi, yi = self.start - self.center
        xj, yj = self.end - self.center
        moment_inertia_x2 = (yi ** 2 + yi * yj + yj ** 2) * (xi * yj - xj * yi) / 12.
        moment_inertia_y2 = (xi ** 2 + xi * xj + xj ** 2) * (xi * yj - xj * yi) / 12.
        moment_inertia_xy2 = (xi * yj + 2 * xi * yi + 2 * xj * yj + xj * yi) * (
                xi * yj - xj * yi) / 24.
        return moment_inertia_x2, moment_inertia_y2, moment_inertia_xy2

    def straight_line_center_of_mass(self):
        """Straight line center of mass."""
        if self.angle == math.pi:
            return self.center_of_mass()

        u = self.middle_point() - self.center
        u.normalize()
        if self.angle >= math.pi:
            u = -u
        bissec = Line2D(self.center, self.center + u)
        string = Line2D(self.start, self.end)
        point = volmdlr.Point2D.line_intersection(bissec, string)
        a = point.point_distance(self.start)
        height = point.point_distance(self.center)
        triangle_area = height * a
        # alpha = abs(self.angle)
        triangle_cog = self.center + 2 / 3. * height * u
        if self.angle < math.pi:
            cog = (
                          self.center_of_mass() * self.area() - triangle_area * triangle_cog) / abs(
                self.straight_line_area())
        else:
            cog = (
                          self.center_of_mass() * self.area() + triangle_area * triangle_cog) / abs(
                self.straight_line_area())

        return cog

    def straight_line_point_belongs(self, point):
        """
        Verifies if a point belongs to the surface created by closing the edge.

        :param point_2d: Point to be verified.
        :return: Return True if the point belongs to this surface, or False otherwise.
        """
        if self.point_belongs(point):
            return True
        if self.start == self.end:
            if point.point_distance(self.center) <= self.radius:
                return True
        center_distance_point = self.center.point_distance(point)
        straight_line = LineSegment2D(self.start, self.end)
        for edge in [self, straight_line]:
            line_passing_trough_point = Line2D(self.center, point)
            straight_line_intersections = edge.line_intersections(line_passing_trough_point)
            if straight_line_intersections:
                if self.center.point_distance(straight_line_intersections[0]) > center_distance_point:
                    return True
        return False

    def plot(self, ax=None, edge_style: EdgeStyle = EdgeStyle()):
        if ax is None:
            _, ax = plt.subplots()

        if edge_style.plot_points:
            for point in [self.center, self.start, self.interior, self.end]:
                point.plot(ax=ax, color=edge_style.color, alpha=edge_style.alpha)

        ax.add_patch(matplotlib.patches.Arc((self.center.x, self.center.y), 2 * self.radius,
                                            2 * self.radius, angle=0,
                                            theta1=self.angle1 * 0.5 / math.pi * 360,
                                            theta2=self.angle2 * 0.5 / math.pi * 360,
                                            color=edge_style.color,
                                            alpha=edge_style.alpha))
        return ax

    def to_3d(self, plane_origin, x, y):
        """
        Transforms the arc 2D into a 3D arc.

        :param plane_origin: The origin of plane to draw the arc 3D.
        :type plane_origin: volmdlr.Point3D
        :param x: First direction of the plane
        :type x: volmdlr.Vector3D
        :param y: Second direction of the plane.
        :type y: volmdlr.Vector3D
        :return: A 3D arc.
        :type: Arc3D.
        """
        point_start = self.start.to_3d(plane_origin, x, y)
        point_interior = self.interior.to_3d(plane_origin, x, y)
        point_end = self.end.to_3d(plane_origin, x, y)

        return Arc3D(point_start, point_interior, point_end, name=self.name)

    def rotation(self, center: volmdlr.Point2D, angle: float):
        """
        Arc2D rotation.

        :param center: rotation center
        :param angle: angle rotation.
        :return: a new rotated Arc2D.
        """
        return Arc2D(*[point.rotation(center, angle, ) for point in
                       [self.start, self.interior, self.end]])

    def rotation_inplace(self, center: volmdlr.Point2D, angle: float):
        """
        Arc2D rotation. Object is updated inplace.

        :param center: rotation center.
        :param angle: rotation angle.
        """
        warnings.warn("'inplace' methods are deprecated. Use a not inplace method instead.", DeprecationWarning)

        self.start.rotation_inplace(center, angle)
        self.interior.rotation_inplace(center, angle)
        self.end.rotation_inplace(center, angle)
        self._angle = None
        self._is_trigo = None
        self._center = None
        self._clockwise_and_trigowise_paths = None

    def translation(self, offset: volmdlr.Vector2D):
        """
        Arc2D translation.

        :param offset: translation vector.
        :return: A new translated Arc2D.
        """
        return Arc2D(*[point.translation(offset) for point in
                       [self.start, self.interior, self.end]])

    def translation_inplace(self, offset: volmdlr.Vector2D):
        """
        Arc2D translation. Object is updated inplace.

        :param offset: translation vector.
        """
        warnings.warn("'inplace' methods are deprecated. Use a not inplace method instead.", DeprecationWarning)

        self.start.translation_inplace(offset)
        self.interior.translation_inplace(offset)
        self.end.translation_inplace(offset)
        self._angle = None
        self._is_trigo = None
        self._center = None
        self._clockwise_and_trigowise_paths = None

    def frame_mapping(self, frame: volmdlr.Frame2D, side: str):
        """
        Changes vector frame_mapping and return a new Arc2D.

        side = 'old' or 'new'
        """
        return Arc2D(*[point.frame_mapping(frame, side) for point in
                       [self.start, self.interior, self.end]])

    def frame_mapping_inplace(self, frame: volmdlr.Frame2D, side: str):
        """
        Changes vector frame_mapping and the object is updated inplace.

        side = 'old' or 'new'
        """
        warnings.warn("'inplace' methods are deprecated. Use a not inplace method instead.", DeprecationWarning)

        self.__init__(*[point.frame_mapping(frame, side) for point in
                        [self.start, self.interior, self.end]])

    def second_moment_area(self, point):
        """
        Second moment area of part of disk.

        """
        if self.angle2 < self.angle1:
            angle2 = self.angle2 + volmdlr.TWO_PI

        else:
            angle2 = self.angle2
        angle1 = self.angle1
        moment_area_x = self.radius ** 4 / 8 * (angle2 - angle1 + 0.5 * (
                math.sin(2 * angle1) - math.sin(2 * angle2)))
        moment_area_y = self.radius ** 4 / 8 * (angle2 - angle1 + 0.5 * (
                math.sin(2 * angle2) - math.sin(2 * angle1)))
        moment_area_xy = self.radius ** 4 / 8 * (
                math.cos(angle1) ** 2 - math.cos(angle2) ** 2)

        # Must be computed at center, so huygens related to center
        return volmdlr.geometry.huygens2d(moment_area_x, moment_area_y, moment_area_xy, self.area(),
                                          self.center, point)

    def plot_data(self, edge_style: plot_data.EdgeStyle = None,
                  anticlockwise: bool = None):
        """
        Plot data method for a Arc2D.

        :param edge_style: edge style.
        :return: plot_data.Arc2D object.
        """
        list_node = self.discretization_points(number_points=20)
        data = []
        for node in list_node:
            data.append({'x': node.x, 'y': node.y})
        return plot_data.Arc2D(cx=self.center.x,
                               cy=self.center.y,
                               r=self.radius,
                               start_angle=self.angle1,
                               end_angle=self.angle2,
                               edge_style=edge_style,
                               data=data,
                               anticlockwise=anticlockwise,
                               name=self.name)

    def copy(self, *args, **kwargs):
        return Arc2D(self.start.copy(),
                     self.interior.copy(),
                     self.end.copy())

    def cut_between_two_points(self, point1, point2):
        """
        Cuts Arc between two points, and return a new arc between these two points.
        """
        if (point1.is_close(self.start) and point2.is_close(self.end)) or \
                (point2.is_close(self.start) and point1.is_close(self.end)):
            return self
        raise NotImplementedError

    def infinite_primitive(self, offset):
        vector_start_center = self.start - self.center
        vector_start_center.normalize()
        vector_end_center = self.end - self.center
        vector_end_center.normalize()
        vector_interior_center = self.interior - self.center
        vector_interior_center.normalize()
        if self.is_trigo:
            radius = self.radius + offset
            center = self.center

        else:
            radius = self.radius - offset
            if radius < 0:
                return None
            center = self.center
            # mid_point = self.middle_point()
            # vec1 = self.center - mid_point
            # vec1.normalize()
            # vec1 = 2 * offset * math.sqrt(2) * vec1
            # center = self.center.translation(vec1)
        start = center + radius * vector_start_center
        end = center + radius * vector_end_center
        interior = center + radius * vector_interior_center
        return Arc2D(start, interior, end)

    def complementary(self):

        interior = self.middle_point().rotation(self.center, math.pi)
        return Arc2D(self.start, interior, self.end)

    def axial_symmetry(self, line):
        """ Finds out the symmetric arc 2D according to a line. """
        points_symmetry = [point.axial_symmetry(line) for point in [self.start, self.interior, self.end]]

        return self.__class__(start=points_symmetry[0],
                              interior=points_symmetry[1],
                              end=points_symmetry[2])


class FullArc2D(FullArc, Arc2D):
    """ An edge that starts at start_end, ends at the same point after having described a circle. """

    def __init__(self, center: volmdlr.Point2D, start_end: volmdlr.Point2D,
                 name: str = ''):
        self.interior = start_end.rotation(center, math.pi)
        self._bounding_rectangle = None
        FullArc.__init__(self, center=center, start_end=start_end, name=name)
        Arc2D.__init__(self, start=start_end, interior=self.interior, end=start_end)
        self.angle1 = 0.0
        self.angle2 = volmdlr.TWO_PI

    def to_dict(self, use_pointers: bool = False, memo=None, path: str = '#'):
        dict_ = self.base_dict()
        dict_['center'] = self.center.to_dict(use_pointers=use_pointers, memo=memo, path=path + '/center')
        dict_['radius'] = self.radius
        dict_['angle'] = self.angle
        dict_['is_trigo'] = self.is_trigo
        dict_['start_end'] = self.start.to_dict(use_pointers=use_pointers, memo=memo, path=path + '/start_end')
        return dict_

    def copy(self, *args, **kwargs):
        return FullArc2D(self.center.copy(), self.start.copy())

    @classmethod
    def dict_to_object(cls, dict_, global_dict=None, pointers_memo: Dict[str, Any] = None, path: str = '#'):
        center = volmdlr.Point2D.dict_to_object(dict_['center'])
        start_end = volmdlr.Point2D.dict_to_object(dict_['start_end'])

        return cls(center, start_end, name=dict_['name'])

    def __hash__(self):
        return hash((self.__class__.__name__, self.center, self.radius, self.start_end))

    def __eq__(self, other_arc):
        if self.__class__.__name__ != other_arc.__class__.__name__:
            return False
        return (self.center == other_arc.center) \
            and (self.start_end == other_arc.start_end)

    @property
    def bounding_rectangle(self):
        if not self._bounding_rectangle:
            self._bounding_rectangle = volmdlr.core.BoundingRectangle(
                self.center.x - self.radius, self.center.x + self.radius,
                self.center.y - self.radius, self.center.y + self.radius)
        return self._bounding_rectangle

    def straight_line_area(self):
        """
        Calculates the area of the fullarc, with line drawn from start to end.

        :return: straight_line_area.
        """
        area = self.area()
        return area

    def center_of_mass(self):
        return self.center

    def straight_line_center_of_mass(self):
        """Straight line center of mass."""
        return self.center_of_mass()

    def straight_line_point_belongs(self, point):
        """
        Verifies if a point belongs to the surface created by closing the edge.

        :param point2d: Point to be verified.
        :return: Return True if the point belongs to this surface, or False otherwise.
        """
        if point.point_distance(self.center) <= self.radius:
            return True
        return False

    def to_3d(self, plane_origin, x, y):
        """
        Transforms the full arc 2D into a 3D full arc.

        :param plane_origin: The origin of plane to draw the full arc 3D.
        :type plane_origin: volmdlr.Point3D
        :param x: First direction of the plane
        :type x: volmdlr.Vector3D
        :param y: Second direction of the plane.
        :type y: volmdlr.Vector3D
        :return: A 3D full arc.
        :type: Full Arc 3D.
        """
        center = self.center.to_3d(plane_origin, x, y)
        start = self.start.to_3d(plane_origin, x, y)
        z = x.cross(y)
        z.normalize()

        return FullArc3D(center, start, z)

    def rotation(self, center: volmdlr.Point2D, angle: float):
        new_center = self._center.rotation(center, angle, True)
        new_start_end = self.start.rotation(center, angle, True)
        return FullArc2D(new_center, new_start_end)

    def rotation_inplace(self, center: volmdlr.Point2D, angle: float):
        warnings.warn("'inplace' methods are deprecated. Use a not inplace method instead.", DeprecationWarning)

        self._center.rotation(center, angle, False)
        self.start.rotation(center, angle, False)
        self.interior.rotation(center, angle, False)
        self.end.rotation(center, angle, False)

    def translation(self, offset: volmdlr.Vector2D):
        new_center = self._center.translation(offset)
        new_start_end = self.start.translation(offset)
        return FullArc2D(new_center, new_start_end)

    def translation_inplace(self, offset: volmdlr.Vector2D):
        warnings.warn("'inplace' methods are deprecated. Use a not inplace method instead.", DeprecationWarning)

        self._center.translation_inplace(offset)
        self.start.translation_inplace(offset)
        self.end.translation_inplace(offset)
        self.interior.translation_inplace(offset)

    def frame_mapping(self, frame: volmdlr.Frame2D, side: str):
        """
        Map the 2D full arc to a new frame or its original frame.

        :param frame: The target frame for the mapping.
        :type frame: :class:`volmdlr.Frame2D`
        :param side: Specify whether to map the arc to the new frame ('new')
            or its original frame ('old').
        :type side: str
        :return: The full arc in the specified frame.
        :rtype: :class:`volmdlr.edges.FullArc2D`
        """
        return FullArc2D(*[point.frame_mapping(frame, side) for point in
                           [self._center, self.start]])

    def frame_mapping_inplace(self, frame: volmdlr.Frame2D, side: str):
        warnings.warn("'inplace' methods are deprecated. Use a not inplace method instead.", DeprecationWarning)

        for point in [self._center, self.start, self.end, self.interior]:
            point.frame_mapping_inplace(frame, side)

    def polygonization(self):
        return volmdlr.wires.ClosedPolygon2D(self.discretization_points(angle_resolution=15))

    def plot(self, ax=None, edge_style: EdgeStyle = EdgeStyle()):
        return vm_common_operations.plot_circle(self, ax, edge_style)

    def cut_between_two_points(self, point1, point2):

        x1, y1 = point1 - self.center
        x2, y2 = point2 - self.center

        angle1 = math.atan2(y1, x1)
        angle2 = math.atan2(y2, x2)
        if angle2 < angle1:
            angle2 += volmdlr.TWO_PI
        angle_i = 0.5 * (angle1 + angle2)
        interior = point1.rotation(self.center, angle_i)
        arc = Arc2D(point1, interior, point2)
        if self.is_trigo != arc.is_trigo:
            arc = arc.complementary()

        return arc

    def line_intersections(self, line2d: Line2D, tol=1e-9):
        try:
            if line2d.start.is_close(self.center):
                pt1 = line2d.end
                vec = line2d.start - line2d.end
            else:
                pt1 = line2d.start
                vec = line2d.end - line2d.start
        except AttributeError:
            if line2d.point1.is_close(self.center):
                pt1 = line2d.point2
                vec = line2d.point1 - line2d.point2
            else:
                pt1 = line2d.point1
                vec = line2d.point2 - line2d.point1
        vector1 = vec.dot(vec)
        vector2 = 2 * vec.dot(pt1 - self.center)
        vector3 = pt1.dot(pt1) + self.center.dot(self.center) \
            - 2 * pt1.dot(self.center) - self.radius ** 2

        disc = vector2 ** 2 - 4 * vector1 * vector3
        if math.isclose(disc, 0., abs_tol=tol):
            t_param = -vector2 / (2 * vector1)
            return [pt1 + t_param * vec]

        if disc > 0:
            sqrt_disc = math.sqrt(disc)
            t_param = (-vector2 + sqrt_disc) / (2 * vector1)
            s_param = (-vector2 - sqrt_disc) / (2 * vector1)
            return [pt1 + t_param * vec,
                    pt1 + s_param * vec]

        return []

    def linesegment_intersections(self, linesegment2d: LineSegment2D, abs_tol=1e-9):
        if self.bounding_rectangle.distance_to_b_rectangle(linesegment2d.bounding_rectangle) > abs_tol:
            return []
        try:
            if linesegment2d.start.is_close(self.center):
                pt1 = linesegment2d.end
                vec = linesegment2d.start - linesegment2d.end
            else:
                pt1 = linesegment2d.start
                vec = linesegment2d.end - linesegment2d.start
        except AttributeError:
            if linesegment2d.point1.is_close(self.center):
                pt1 = linesegment2d.point2
                vec = linesegment2d.point1 - linesegment2d.point2
            else:
                pt1 = linesegment2d.point1
                vec = linesegment2d.point2 - linesegment2d.point1
        vector1 = vec.dot(vec)
        vector2 = 2 * vec.dot(pt1 - self.center)
        vector3 = pt1.dot(pt1) + self.center.dot(self.center) \
            - 2 * pt1.dot(self.center) - self.radius ** 2

        disc = vector2 ** 2 - 4 * vector1 * vector3
        if math.isclose(disc, 0., abs_tol=abs_tol):
            t_param = -vector2 / (2 * vector1)
            points = [pt1 + t_param * vec]
            if linesegment2d.point_belongs(points[0]):
                return points
            return []

        if disc > 0:
            sqrt_disc = math.sqrt(disc)
            t_param = (-vector2 + sqrt_disc) / (2 * vector1)
            s_param = (-vector2 - sqrt_disc) / (2 * vector1)
            points = [pt1 + t_param * vec, pt1 + s_param * vec]
            valid_points = [pt for pt in points if
                            linesegment2d.point_belongs(pt)]
            return valid_points

        return []

    def reverse(self):
        return self

    def point_belongs(self, point: volmdlr.Point2D, abs_tol: float = 1e-6):
        """
        Returns if given point belongs to the FullArc2D.
        """
        distance = point.point_distance(self.center)
        return math.isclose(distance, self.radius, abs_tol=abs_tol)


class ArcEllipse2D(Edge):
    """
    An 2-dimensional elliptical arc.

    :param start: The starting point of the elliptical arc
    :type start: :class:`volmdlr.Point2D`
    :param interior: An interior point of the elliptical arc
    :type interior: :class:`volmdlr.Point2D`
    :param end: The end point of the elliptical arc
    :type end: :class:`volmdlr.Point2D`
    :param center: The center of the ellipse
    :type center: :class:`volmdlr.Point2D`
    :param major_dir: The major direction of the ellipse
    :type major_dir: :class:`volmdlr.Vector2D`
    :param name: The name of the elliptical arc. Default value is ''
    :type name: str, optional
    :param extra: An extra interior point if start is equal to end. Default
        value is None
    :type extra: :class:`volmdlr.Point2D`, optional
    """

    def __init__(self, start: volmdlr.Point2D, interior: volmdlr.Point2D,
                 end: volmdlr.Point2D, center: volmdlr.Point2D,
                 major_dir: volmdlr.Vector2D, extra: volmdlr.Point2D = None, name: str = '',
                 ):
        Edge.__init__(self, start, end, name)
        self.interior = interior
        self.center = center
        self.extra = extra
        self.major_dir = major_dir
        self.minor_dir = self.major_dir.deterministic_unit_normal_vector()
        frame = volmdlr.Frame2D(self.center, self.major_dir, self.minor_dir)
        self.frame = frame
        start_new = frame.global_to_local_coordinates(self.start)
        end_new = frame.global_to_local_coordinates(self.end)
        interior_new = frame.global_to_local_coordinates(self.interior)
        center_new = frame.global_to_local_coordinates(self.center)
        self._bounding_rectangle = None
        self._reverse = None

        if abs(self.end.x) == abs(self.interior.x) == abs(self.start.x):
            raise ValueError(f"Interior point{self.interior} is not valid. Try specifying another interior point.")
        major_axis, minor_axis = self.get_major_minor_axis_with_formula(
            start_new, end_new, interior_new, center_new)
        self.major_axis = major_axis
        self.minor_axis = minor_axis

        # Angle pour start
        u1, u2 = start_new.x / self.major_axis, start_new.y / self.minor_axis
        angle1 = volmdlr.geometry.sin_cos_angle(u1, u2)
        self.angle_start = angle1
        # Angle pour end
        u3, u4 = end_new.x / self.major_axis, end_new.y / self.minor_axis
        angle2 = volmdlr.geometry.sin_cos_angle(u3, u4)
        self.angle_end = angle2
        # Angle pour interior
        u5, u6 = interior_new.x / self.major_axis, interior_new.y / self.minor_axis
        anglei = volmdlr.geometry.sin_cos_angle(u5, u6)
        self.angle_interior = anglei
        # Going trigo/clock wise from start to interior
        if anglei < angle1:
            trigowise_path = (anglei + volmdlr.TWO_PI) - angle1
            clockwise_path = angle1 - anglei
        else:
            trigowise_path = anglei - angle1
            clockwise_path = angle1 - anglei + volmdlr.TWO_PI

        # Going trigo wise from interior to interior
        if angle2 < anglei:
            trigowise_path += (angle2 + volmdlr.TWO_PI) - anglei
            clockwise_path += anglei - angle2
        else:
            trigowise_path += angle2 - anglei
            clockwise_path += anglei - angle2 + volmdlr.TWO_PI

        if clockwise_path > trigowise_path:
            self.is_trigo = True
            self.angle = trigowise_path
        else:
            # Clock wise
            self.is_trigo = False
            self.angle = clockwise_path

        if self.start.is_close(self.end) or self.angle == 0:
            self.angle = volmdlr.TWO_PI

        if self.is_trigo:  # sens trigo
            self.offset_angle = angle1
        else:
            self.offset_angle = angle2

    def get_major_minor_axis_with_formula(self, start_, iterior_, end_, center_):
        vector_center_start = start_ - center_
        vector_center_end = end_ - center_
        if vector_center_start.norm() >= vector_center_end.norm():
            x1 = start_.x - center_.x
            y1 = start_.y - center_.y
            x2 = end_.x - center_.x
            y2 = end_.y - center_.y
        else:
            x2 = start_.x - center_.x
            y2 = start_.y - center_.y
            x1 = end_.x - center_.x
            y1 = end_.y - center_.y
        if vector_center_start.is_colinear_to(vector_center_end) or abs(x1) == abs(x2):
            x2 = iterior_.x - center_.x
            y2 = iterior_.y - center_.y
            if abs(x1) == abs(x2):
                raise ValueError(f"Interior point{self.interior} is not valid. Try specifying another interior point.")
        minor_axis = math.sqrt((x1 ** 2 * y2 ** 2 - x2 ** 2 * y1 ** 2) / (x1 ** 2 - x2 ** 2))
        if abs(y1) != minor_axis:
            major_axis = math.sqrt(x1 ** 2 / (1 - (y1 ** 2 / minor_axis ** 2)))
        elif abs(y2) != minor_axis:
            major_axis = math.sqrt(x2 ** 2 / (1 - (y2 ** 2 / minor_axis ** 2)))
        else:
            raise NotImplementedError
        return major_axis, minor_axis

    def _get_points(self):
        return self.discretization_points(number_points=20)

    points = property(_get_points)

    def length(self):
        """
        Calculates the length of the arcellipse 2d.

        :return: arc ellipse 2d's length
        """
        if not self._length:
            self._length = self.abscissa(self.end)
        return self._length

    def point_belongs(self, point, abs_tol: float = 1e-6):
        """
        Verifies if a point belongs to the arc ellipse 2d.

        :param point: point to be verified
        :param abs_tol: tolerance applied during calculations
        :return: True if the point belongs, False otherwise
        """
        if self.start.is_close(point, abs_tol) or self.end.is_close(point, abs_tol):
            return True
        if not math.isclose((point.x - self.center.x) ** 2 / self.major_axis ** 2 +
                            (point.y - self.center.y) ** 2 / self.minor_axis ** 2, 1, abs_tol=abs_tol) and not \
                math.isclose((point.x - self.center.x) ** 2 / self.minor_axis ** 2 +
                             (point.y - self.center.y) ** 2 / self.major_axis ** 2, 1, abs_tol=abs_tol):
            return False
        clockwise_arcellipse = self.reverse() if self.is_trigo else self
        vector_start = clockwise_arcellipse.start - clockwise_arcellipse.center
        vector_end = clockwise_arcellipse.end - clockwise_arcellipse.center
        vector_point = point - clockwise_arcellipse.center
        arc_angle = volmdlr.geometry.clockwise_angle(vector_start, vector_end)
        point_start_angle = volmdlr.geometry.clockwise_angle(vector_start, vector_point)
        point_end_angle = volmdlr.geometry.clockwise_angle(vector_point, vector_end)
        if math.isclose(arc_angle, point_start_angle + point_end_angle, abs_tol=1e-5):
            return True
        return False

    def valid_abscissa_start_end_angle(self, angle_abscissa):
        angle_start = self.angle_start
        angle_end = angle_abscissa
        if self.angle_start > angle_abscissa >= self.angle_end:
            if angle_abscissa >= 0.0:
                angle_abscissa += 2 * math.pi
                angle_end = angle_abscissa
            else:
                angle_start = angle_abscissa
                angle_end = self.angle_start
        elif self.angle_start > self.angle_end >= angle_abscissa:
            angle_start = self.angle_start - 2 * math.pi
        return angle_start, angle_end

    def point_at_abscissa(self, abscissa):
        if math.isclose(abscissa, 0.0, abs_tol=1e-6):
            return self.start
        if math.isclose(abscissa, self.length(), abs_tol=1e-6):
            return self.end
        if not self.is_trigo:
            arc_ellipse_trigo = self.reverse()
            new_abscissa = self.length() - abscissa
            return arc_ellipse_trigo.point_at_abscissa(new_abscissa)
        discretized_points = self.discretization_points(number_points=100)
        aproximation_abscissa = 0
        aproximation_point = None
        for point1, point2 in zip(discretized_points[:-1], discretized_points[1:]):
            dist1 = point1.point_distance(point2)
            if aproximation_abscissa + dist1 > abscissa:
                aproximation_point = point1
                break
            aproximation_abscissa += dist1
        initial_point = self.frame.global_to_local_coordinates(aproximation_point)
        u1, u2 = initial_point.x / self.major_axis, initial_point.y / self.minor_axis
        initial_angle = volmdlr.geometry.sin_cos_angle(u1, u2)
        angle_start, initial_angle = self.valid_abscissa_start_end_angle(initial_angle)

        def ellipse_arc_length(theta):
            return math.sqrt((self.major_axis ** 2) * math.sin(theta) ** 2 +
                             (self.minor_axis ** 2) * math.cos(theta) ** 2)
        abscissa_angle = None
        iter_counter = 0
        increment_factor = 1e-5
        while True:
            res, _ = scipy_integrate.quad(ellipse_arc_length, angle_start, initial_angle)
            if math.isclose(res, abscissa, abs_tol=1e-5):
                abscissa_angle = initial_angle
                break
            if res > abscissa:
                if iter_counter == 0:
                    increment_factor = -1e-5
                else:
                    raise NotImplementedError
            initial_angle += increment_factor
            iter_counter += 1
        x = self.major_axis * math.cos(abscissa_angle)
        y = self.minor_axis * math.sin(abscissa_angle)
        return self.frame.local_to_global_coordinates(volmdlr.Point2D(x, y))

    def abscissa(self, point: volmdlr.Point2D, tol: float = 1e-6):
        """
        Calculates the abscissa of a given point.

        :param point: point for calculating abscissa
        :param tol: tolerance.
        :return: a float, between 0 and the arc ellipse 2d's length
        """
        if self.start.is_close(point, tol):
            return 0.0
        if self.end.is_close(point, tol):
            if self._length:
                return self._length
            if not self.is_trigo:
                arc_ellipse_trigo = self.reverse()
                abscissa_end = arc_ellipse_trigo.abscissa(self.start)
                return abscissa_end
        if self.point_belongs(point):
            if not self.is_trigo:
                arc_ellipse_trigo = self.reverse()
                abscissa_point = arc_ellipse_trigo.abscissa(point)
                return self.length() - abscissa_point
            new_point = self.frame.global_to_local_coordinates(point)
            u1, u2 = new_point.x / self.major_axis, new_point.y / self.minor_axis
            angle_abscissa = volmdlr.geometry.sin_cos_angle(u1, u2)
            angle_start, angle_end = self.valid_abscissa_start_end_angle(angle_abscissa)

            def ellipse_arc_length(theta):
                return math.sqrt((self.major_axis ** 2) * math.sin(theta) ** 2 +
                                 (self.minor_axis ** 2) * math.cos(theta) ** 2)

            res, _ = scipy_integrate.quad(ellipse_arc_length, angle_start, angle_end)
            return res
        raise ValueError(f'point {point} does not belong to ellipse')

    @property
    def bounding_rectangle(self):
        """
        Calculates the bounding rectangle for the arc ellipse 2d.

        :return: Bounding Rectangle object.
        """
        if not self._bounding_rectangle:
            discretization_points = self.discretization_points(number_points=20)
            x_values, y_values = [], []
            for point in discretization_points:
                x_values.append(point.x)
                y_values.append(point.y)
            self._bounding_rectangle = volmdlr.core.BoundingRectangle(min(x_values), max(x_values),
                                                                      min(y_values), max(y_values))
        return self._bounding_rectangle

    def straight_line_area(self):
        """
        Calculates the area of the elliptic arc, with line drawn from start to end.

        :return: straight_line_area.
        """
        if self.angle >= math.pi:
            angle = volmdlr.TWO_PI - self.angle
            area = math.pi * self.major_axis * self.minor_axis - 0.5 * self.major_axis * self.minor_axis * (
                    angle - math.sin(angle))
        else:
            angle = self.angle
            area = 0.5 * self.major_axis * self.minor_axis * (angle - math.sin(angle))

        if self.is_trigo:
            return area
        return -area

    def discretization_points(self, *, number_points: int = None, angle_resolution: int = None):
        """
        Discretization of an Edge to have "n" points.

        :param number_points: the number of points (including start and end points)
             if unset, only start and end will be returned.
        :param angle_resolution: if set, the sampling will be adapted to have a controlled angular distance. Useful
            to mesh an arc.
        :return: a list of sampled points.
        """
        if not number_points:
            if not angle_resolution:
                number_points = 2
            else:
                number_points = math.ceil(angle_resolution * abs(self.angle / math.pi)) + 2
        is_trigo = True
        if self.angle_start > self.angle_end:
            if self.angle_start >= self.angle_interior >= self.angle_end:
                angle_start = self.angle_end
                angle_end = self.angle_start
                is_trigo = False
            else:
                angle_end = self.angle_end + volmdlr.TWO_PI
                angle_start = self.angle_start
        elif self.angle_start == self.angle_end:
            angle_start = 0
            angle_end = 2 * math.pi
        elif self.angle_end > self.angle_start and not self.is_trigo:
            angle_start = self.angle_end - 2 * math.pi
            angle_end = self.angle_start
            is_trigo = False
        else:
            angle_end = self.angle_end
            angle_start = self.angle_start

        discretization_points = [self.frame.local_to_global_coordinates(
            volmdlr.Point2D(self.major_axis * math.cos(angle), self.minor_axis * math.sin(angle)))
            for angle in npy.linspace(angle_start, angle_end, number_points)]
        if not is_trigo:
            discretization_points = discretization_points[::-1]
        return discretization_points

    def polygon_points(self, discretization_resolution: int):
        warnings.warn('polygon_points is deprecated,\
                please use discretization_points instead',
                      DeprecationWarning)
        return self.discretization_points(angle_resolution=discretization_resolution)

    def to_3d(self, plane_origin, x, y):
        """
        Transforms the arc of ellipse 2D into a 3D arc of ellipse.

        :param plane_origin: The origin of plane to draw the arc of ellipse 3D.
        :type plane_origin: volmdlr.Point3D
        :param x: First direction of the plane
        :type x: volmdlr.Vector3D
        :param y: Second direction of the plane.
        :type y: volmdlr.Vector3D
        :return: A 3D arc of ellipse.
        :type: ArcEllipse3D.
        """
        point_start3d = self.start.to_3d(plane_origin, x, y)
        point_interior3d = self.interior.to_3d(plane_origin, x, y)
        point_end3d = self.end.to_3d(plane_origin, x, y)
        point_center3d = self.center.to_3d(plane_origin, x, y)

        a_max2d = self.center + self.major_dir * self.major_axis
        a_max3d = a_max2d.to_3d(plane_origin, x, y)
        new_major_dir = a_max3d - point_center3d
        new_major_dir.normalize()
        extra3d = self.extra
        if extra3d:
            extra3d = self.extra.to_3d(plane_origin, x, y)
        return ArcEllipse3D(point_start3d, point_interior3d, point_end3d,
                            point_center3d, new_major_dir, extra3d, name=self.name)

    def plot(self, ax=None, edge_style: EdgeStyle = EdgeStyle()):
        """
        Plot arc-ellipse 2d using matplotlob.

        :param ax: Matplotlib plot if there exists any.
        :param edge_style: edge styles.
        :return: Matplotlib plot
        """
        if ax is None:
            _, ax = plt.subplots()

        self.interior.plot(ax=ax, color='m')
        self.start.plot(ax=ax, color='r')
        self.end.plot(ax=ax, color='b')
        self.center.plot(ax=ax, color='y')

        x = []
        y = []
        for x_component, y_component in self.discretization_points(number_points=100):
            x.append(x_component)
            y.append(y_component)

        plt.plot(x, y, color=edge_style.color, alpha=edge_style.alpha)
        return ax

    def normal_vector(self, abscissa):
        raise NotImplementedError

    def direction_vector(self, abscissa):
        raise NotImplementedError

    def reverse(self):
        if not self._reverse:
            self._reverse = self.__class__(self.end.copy(), self.interior.copy(), self.start.copy(),
                                           self.center.copy(), self.major_dir.copy(), self.name)
        return self._reverse

    def line_intersections(self, line2d: Line2D):
        """
        Intersections between an Arc Ellipse 2D and a Line 2D.

        :param line2d: Line 2D to verify intersections
        :return: List with all intersections
        """
        ellipse2d_linesegment_intersections = vm_utils_intersections.ellipse2d_line_intersections(self, line2d)
        linesegment_intersections = []
        for inter in ellipse2d_linesegment_intersections:
            if self.point_belongs(inter):
                linesegment_intersections.append(inter)
        return linesegment_intersections

    def linesegment_intersections(self, linesegment2d: LineSegment2D, abs_tol=1e-6):
        """
        Intersections between an Arc Ellipse 2D and a Line Segment 2D.

        :param linesegment2d: LineSegment 2D to verify intersections.
        :param abs_tol: tolerance.
        :return: List with all intersections.
        """
        if self.bounding_rectangle.distance_to_b_rectangle(linesegment2d.bounding_rectangle) > abs_tol:
            return []
        intersections = self.line_intersections(linesegment2d.to_line())
        linesegment_intersections = []
        for inter in intersections:
            if linesegment2d.point_belongs(inter, abs_tol):
                linesegment_intersections.append(inter)
        return linesegment_intersections

    def bsplinecurve_intersections(self, bspline, abs_tol: float = 1e-6):
        """
        Intersections between an Arc Ellipse 2D and a bSpline 2D.

        :param bspline: bspline 2D to verify intersections.
        :param abs_tol: tolerance.
        :return: List with all intersections.
        """
        if self.bounding_rectangle.distance_to_b_rectangle(bspline.bounding_rectangle) > abs_tol:
            return []
        intersections = vm_utils_intersections.get_bsplinecurve_intersections(self, bspline, abs_tol)
        return intersections

    def frame_mapping(self, frame: volmdlr.Frame2D, side: str):
        """
        Changes frame_mapping and return a new Arc Ellipse 2D.

        side = 'old' or 'new'
        """
        if side == 'old':
            return ArcEllipse2D(frame.local_to_global_coordinates(self.start),
                                frame.local_to_global_coordinates(self.interior),
                                frame.local_to_global_coordinates(self.end),
                                frame.local_to_global_coordinates(self.center),
                                self.major_dir)
        if side == 'new':
            point_major_dir = self.center + self.major_dir * self.major_axis
            major_dir = frame.global_to_local_coordinates(point_major_dir).to_vector()
            major_dir.normalize()
            return ArcEllipse2D(frame.global_to_local_coordinates(self.start),
                                frame.global_to_local_coordinates(self.interior),
                                frame.global_to_local_coordinates(self.end),
                                frame.global_to_local_coordinates(self.center),
                                major_dir)
        raise ValueError('Side should be \'new\' \'old\'')

    def translation(self, offset: volmdlr.Vector2D):
        """
        Translates the Arc ellipse given an offset vector.

        :param offset: offset vector
        :return: new translated arc ellipse 2d.
        """
        new_start = self.start.translation(offset)
        new_end = self.end.translation(offset)
        new_interior = self.interior.translation(offset)
        new_center = self.center.translation(offset)
        return ArcEllipse2D(new_start, new_interior, new_end, new_center, self.major_dir)

    def point_distance(self, point):
        """
        Calculates the distance from a given point to an Arc Ellipse 2d.

        :param point: point 2d.
        :return: distance.
        """
        return self.point_distance_to_edge(point)

    def straight_line_point_belongs(self, point):
        """
        Verifies if a point belongs to the surface created by closing the edge.

        :param point: Point to be verified
        :return: Return True if the point belongs to this surface,
            or False otherwise
        """
        raise NotImplementedError(f'the straight_line_point_belongs method must be'
                                  f' overloaded by {self.__class__.__name__}')

    def split(self, split_point):
        """
        Splits arc-elipse at a given point.

        :param split_point: splitting point.
        :return: list of two Arc-Ellipse.
        """
        if split_point.is_close(self.start, 1e-6):
            return [None, self.copy()]
        if split_point.is_close(self.end, 1e-6):
            return [self.copy(), None]
        abscissa = self.abscissa(split_point)
        return [self.__class__(self.start, self.point_at_abscissa(0.5 * abscissa), split_point,
                               self.center.copy(), self.major_dir.copy()),
                self.__class__(split_point, self.point_at_abscissa(
                    (self.abscissa(self.end) - abscissa) * 0.5 + abscissa),
                               self.end, self.center.copy(), self.major_dir.copy())]


class FullArcEllipse(Edge):
    """
    Abstract class to define an ellipse.
    """

    def __init__(self, start_end: Union[volmdlr.Point2D, volmdlr.Point3D], major_axis: float, minor_axis: float,
                 center: Union[volmdlr.Point2D, volmdlr.Point3D],
                 major_dir: Union[volmdlr.Vector2D, volmdlr.Vector3D], name: str = ''):
        self.start_end = start_end
        self.major_axis = major_axis
        self.minor_axis = minor_axis
        self.center = center
        self.major_dir = major_dir

        Edge.__init__(self, start=start_end, end=start_end, name=name)

    def length(self):
        """
        Calculates the length of the ellipse.

        Ramanujan's approximation for the perimeter of the ellipse.
        P = math.pi * (a + b) [ 1 + (3h) / (10 + √(4 - 3h) ) ], where h = (a - b)**2/(a + b)**2.

        :return: Perimeter of the ellipse
        :rtype: float
        """
        perimeter_formular_h = (self.major_axis - self.minor_axis) ** 2 / (self.major_axis + self.minor_axis) ** 2
        return math.pi * (self.major_axis + self.minor_axis) * \
            (1 + (3 * perimeter_formular_h / (10 + math.sqrt(4 - 3 * perimeter_formular_h))))

    def point_belongs(self, point: Union[volmdlr.Point2D, volmdlr.Point3D], abs_tol: float = 1e-6):
        """
        Verifies if a given point lies on the ellipse.

        :param point: point to be verified.
        :param abs_tol: Absolute tolerance to consider the point on the ellipse.
        :return: True is point lies on the ellipse, False otherwise
        """
        new_point = self.frame.global_to_local_coordinates(point)
        return math.isclose(new_point.x ** 2 / self.major_axis ** 2 +
                            new_point.y ** 2 / self.minor_axis ** 2, 1.0, abs_tol=abs_tol)

    def point_at_abscissa(self, abscissa: float, resolution: int = 2500):
        """
        Calculates a point on the FullArcEllipse at a given abscissa.

        :param abscissa: abscissa where in the curve the point should be calculated.
        :return: Corresponding point.
        """
        # TODO: enhance this method to a more precise method
        points = self.discretization_points(number_points=resolution)
        approx_abscissa = 0
        last_point = None
        for p1, p2 in zip(points[:-1], points[1:]):
            if approx_abscissa <= abscissa:
                approx_abscissa += p1.point_distance(p2)
                last_point = p2
            else:
                break
        return last_point

    def reverse(self):
        """
        Defines a new FullArcEllipse, identical to self, but in the opposite direction.

        """
        return self

    def straight_line_point_belongs(self, point):
        """
        Verifies if a point belongs to the surface created by closing the edge.

        :param point: Point to be verified
        :return: Return True if the point belongs to this surface,
            or False otherwise
        """
        raise NotImplementedError(f'the straight_line_point_belongs method must be'
                                  f' overloaded by {self.__class__.__name__}')

    def normal_vector(self, abscissa):
        """
        Calculates the normal vector the edge at given abscissa.

        :return: the normal vector
        """
        raise NotImplementedError

    def direction_vector(self, abscissa):
        """
        Calculates the direction vector the edge at given abscissa.

        :param abscissa: edge abscissa
        :return: direction vector
        """
        raise NotImplementedError

    def abscissa(self, point, tol: float = 1e-6):
        """
        Computes the abscissa of an Edge.

        :param point: The point located on the edge.
        :type point: Union[:class:`volmdlr.Point2D`, :class:`volmdlr.Point3D`].
        :param tol: The precision in terms of distance. Default value is 1e-4.
        :type tol: float, optional.
        :return: The abscissa of the point.
        :rtype: float
        """
        raise NotImplementedError(f'the abscissa method must be overloaded by {self.__class__.__name__}')


class FullArcEllipse2D(FullArcEllipse, ArcEllipse2D):
    """
    Defines a FullArcEllipse2D.
    """

    def __init__(self, start_end: volmdlr.Point2D, major_axis: float, minor_axis: float,
                 center: volmdlr.Point2D, major_dir: volmdlr.Vector2D, name: str = ''):
        major_dir.normalize()
        self.minor_dir = major_dir.deterministic_unit_normal_vector()
        self.frame = volmdlr.Frame2D(center, major_dir, self.minor_dir)
        self.theta = volmdlr.geometry.clockwise_angle(major_dir, volmdlr.X2D)
        if self.theta == math.pi * 2:
            self.theta = 0.0
        self._bounding_rectangle = None

        FullArcEllipse.__init__(self, start_end, major_axis, minor_axis, center, major_dir, name)

    def discretization_points(self, *, number_points: int = None, angle_resolution: int = 20):
        """
        Calculates the discretized points for the ellipse.

        :param number_points: number of point to have in the discretized points.
        :param angle_resolution: the angle resolution to be used to discretize points.
        :return: discretized points.
        """
        if not number_points:
            number_points = math.ceil(volmdlr.TWO_PI * angle_resolution) + 2

        discretization_points = [self.center + volmdlr.Point2D(self.major_axis * math.cos(theta),
                                                               self.minor_axis * math.sin(theta))
                                 for theta in npy.linspace(0, volmdlr.TWO_PI, number_points)]
        discretization_points = [point.rotation(self.center, self.theta) for point in discretization_points]
        return discretization_points

    def to_3d(self, plane_origin, x, y):
        """
        Transforms the full arc of ellipse 2D into a 3D full arc of ellipse.

        :param plane_origin: The origin of plane to draw the full arc of ellipse 3D.
        :type plane_origin: volmdlr.Point3D
        :param x: First direction of the plane
        :type x: volmdlr.Vector3D
        :param y: Second direction of the plane.
        :type y: volmdlr.Vector3D
        :return: A 3D full arc of ellipse.
        :rtype: FullArcEllipse3D
        """
        point_start_end3d = self.start_end.to_3d(plane_origin, x, y)
        point_center3d = self.center.to_3d(plane_origin, x, y)

        a_max2d = self.center + self.major_dir * self.major_axis
        a_max3d = a_max2d.to_3d(plane_origin, x, y)
        new_major_dir = (a_max3d - point_center3d).to_vector()
        new_major_dir.normalize()
        normal = x.cross(y)
        return FullArcEllipse3D(point_start_end3d, self.major_axis, self.minor_axis,
                                point_center3d, normal, new_major_dir, name=self.name)

    def frame_mapping(self, frame: volmdlr.Frame2D, side: str):
        """
        Changes frame_mapping and return a new FullArcEllipse2D.

        :param frame: Local coordinate system.
        :type frame: volmdlr.Frame2D
        :param side: 'old' will perform a transformation from local to global coordinates. 'new' will
            perform a transformation from global to local coordinates.
        :type side: str
        :return: A new transformed FulLArcEllipse2D.
        :rtype: FullArcEllipse2D
        """
        if side == 'old':
            return FullArcEllipse2D(frame.local_to_global_coordinates(self.start_end),
                                    self.major_axis, self.minor_axis,
                                    frame.local_to_global_coordinates(self.center),
                                    self.major_dir, self.name)
        if side == 'new':
            point_major_dir = self.center + self.major_dir * self.major_axis
            major_dir = frame.global_to_local_coordinates(point_major_dir).to_vector()
            major_dir.normalize()
            return FullArcEllipse2D(frame.global_to_local_coordinates(self.start_end),
                                    self.major_axis, self.minor_axis,
                                    frame.global_to_local_coordinates(self.center),
                                    major_dir, self.name)
        raise ValueError('Side should be \'new\' \'old\'')

    def translation(self, offset: volmdlr.Vector2D):
        """
        FullArcEllipse2D translation.

        :param offset: translation vector.
        :type offset: volmdlr.Vector2D
        :return: A new translated FullArcEllipse2D.
        :rtype: FullArcEllipse2D
        """
        return FullArcEllipse2D(self.start_end.translation(offset), self.major_axis, self.minor_axis,
                                self.center.translation(offset), self.major_dir, self.name)

    def abscissa(self, point: Union[volmdlr.Point2D, volmdlr.Point3D], tol: float = 1e-6):
        """
        Calculates the abscissa of a given point.

        :param point: point for calculating abscissa.
        :param tol: tolerance.
        :return: a float, between 0 and the ellipse's length.
        """
        if self.point_belongs(point):
            angle_abscissa = volmdlr.geometry.clockwise_angle(point - self.center, self.major_dir)
            angle_start = 0.0

            if angle_abscissa == volmdlr.TWO_PI:
                return self.length()

            def arc_length(theta):
                return math.sqrt((self.major_axis ** 2) * math.sin(theta) ** 2 +
                                 (self.minor_axis ** 2) * math.cos(theta) ** 2)

            res, _ = scipy_integrate.quad(arc_length, angle_start, angle_abscissa)
            return res
        raise ValueError(f'point {point} does not belong to ellipse')

    def normal_vector(self, abscissa):
        """
        Calculates the normal vector the edge at given abscissa.

        :return: the normal vector
        """
        raise NotImplementedError

    def direction_vector(self, abscissa):
        """
        Calculates the direction vector the edge at given abscissa.

        :param abscissa: edge abscissa
        :return: direction vector
        """
        raise NotImplementedError


class Line3D(Line):
    """
    Define an infinite line passing through the 2 points.

    """
    _non_data_eq_attributes = ['name', 'basis_primitives', 'bounding_box']

    def __init__(self, point1: volmdlr.Point3D, point2: volmdlr.Point3D,
                 name: str = ''):
        Line.__init__(self, point1, point2, name=name)
        # self.points = [point1, point2]
        self._bbox = None

    @property
    def bounding_box(self):
        if not self._bbox:
            self._bbox = self._bounding_box()
        return self._bbox

    @bounding_box.setter
    def bounding_box(self, new_bounding_box):
        self._bbox = new_bounding_box

    def _bounding_box(self):
        xmin = min([self.point1[0], self.point2[0]])
        xmax = max([self.point1[0], self.point2[0]])
        ymin = min([self.point1[1], self.point2[1]])
        ymax = max([self.point1[1], self.point2[1]])
        zmin = min([self.point1[2], self.point2[2]])
        zmax = max([self.point1[2], self.point2[2]])

        return volmdlr.core.BoundingBox(xmin, xmax, ymin, ymax, zmin, zmax)

    def point_belongs(self, point3d):
        if point3d.is_close(self.point1):
            return True
        return self.direction_vector().is_colinear_to(point3d - self.point1)

    def point_distance(self, point):
        """Returns the minimal distance to a point."""
        vector1 = point - self.point1
        vector1.to_vector()
        vector2 = self.point2 - self.point1
        vector2.to_vector()
        return vector1.cross(vector2).norm() / vector2.norm()

    def line_distance(self, line2):
        """
        Calculates the distance between two Line3D.

        :param line2: other Line3D.
        :return: The distance between the two lines.
        """
        direction_vector1 = self.direction_vector()
        direction_vector2 = line2.direction_vector()
        if direction_vector1.is_colinear_to(direction_vector2):
            return direction_vector1.cross(line2.point1 - self.point1).norm() / direction_vector1.norm()
        vector = line2.point1 - self.point1
        line_distance = abs(vector.dot(direction_vector1.cross(direction_vector2))) / direction_vector1.cross(
            direction_vector2).norm()
        return line_distance

    def skew_to(self, line):
        """
        Verifies if two Line3D are skew to each other, that is, they are not parallel and never intersect.

        :param line: other line.
        :return: True if they are skew, False otherwise.
        """
        if self.direction_vector().is_colinear_to(line.direction_vector()):
            return False
        if math.isclose(self.line_distance(line), 0, abs_tol=1e-6):
            return False
        return True

    def intersection(self, line2):
        """
        Calculates the intersection between to Line3D, if there is an intersection.

        :param line: other Line3D
        :return: None if there is no intersection between Lines. A volmdlr.Point3D if there existes an intersection
        """
        direction_vector1 = self.direction_vector()
        direction_vector2 = line2.direction_vector()
        distance_to_line = self.line_distance(line2)
        if direction_vector1.is_colinear_to(direction_vector2) or \
                not math.isclose(distance_to_line, 0, abs_tol=1e-6):
            return None
        if math.isclose(distance_to_line, 0, abs_tol=1e-6) and \
                math.isclose(direction_vector1.dot(direction_vector2), 0, abs_tol=1e-6):
            projected_point, _ = self.point_projection(line2.point1)
            return projected_point
        vector = self.point1 - line2.point1
        t_coefficient = (
                                vector.dot(direction_vector2) * direction_vector2.dot(direction_vector1) -
                                vector.dot(direction_vector1) * direction_vector2.dot(direction_vector2)) / (
                                direction_vector1.dot(direction_vector1) * direction_vector2.dot(direction_vector2) -
                                direction_vector1.dot(direction_vector2) * direction_vector2.dot(direction_vector1))
        # u_coefficient = (vector.dot(direction_vector2) + t_coefficient * direction_vector1.dot(
        # direction_vector2)) / direction_vector2.dot(direction_vector2)
        intersection = self.point1 + t_coefficient * direction_vector1
        return intersection

    def plot(self, ax=None, color='k', alpha=1, dashed=True):
        if ax is None:
            ax = Axes3D(plt.figure())

        # Line segment
        ax.plot([self.point1.x, self.point2.x], [self.point1.y, self.point2.y],
                [self.point1.z, self.point2.z], color=color, alpha=alpha)

        # Drawing 3 times length of segment on each side
        u = self.point2 - self.point1
        v1 = self.point1 - 3 * u
        x1, y1, z1 = v1.x, v1.y, v1.z
        v2 = self.point2 - 3 * u
        x2, y2, z2 = v2.x, v2.y, v2.z
        if dashed:
            ax.plot([x1, x2], [y1, y2], [z1, z2], color=color,
                    dashes=[30, 5, 10, 5])
        else:
            ax.plot([x1, x2], [y1, y2], [z1, z2], color=color)
        return ax

    def plane_projection2d(self, center, x, y):
        return Line2D(self.point1.plane_projection2d(center, x, y),
                      self.point2.plane_projection2d(center, x, y))

    def minimum_distance_points(self, other_line):
        """
        Returns the points on this line and the other line that are the closest of lines.
        """
        u = self.point2 - self.point1
        v = other_line.point2 - other_line.point1
        w = self.point1 - other_line.point1
        u_dot_u = u.dot(u)
        u_dot_v = u.dot(v)
        v_dot_v = v.dot(v)
        u_dot_w = u.dot(w)
        v_dot_w = v.dot(w)

        s_param = (u_dot_v * v_dot_w - v_dot_v * u_dot_w) / (u_dot_u * v_dot_v - u_dot_v ** 2)
        t_param = (u_dot_u * v_dot_w - u_dot_v * u_dot_w) / (u_dot_u * v_dot_v - u_dot_v ** 2)
        point1 = self.point1 + s_param * u
        point2 = other_line.point1 + t_param * v
        return point1, point2

    def rotation(self, center: volmdlr.Point3D, axis: volmdlr.Vector3D, angle: float):
        """
        Line3D rotation.

        :param center: rotation center
        :param axis: rotation axis
        :param angle: angle rotation
        :return: a new rotated Line3D
        """

        return Line3D(*[point.rotation(center, axis, angle) for point in
                        [self.point1, self.point2]])

    def rotation_inplace(self, center: volmdlr.Point3D, axis: volmdlr.Vector3D, angle: float):
        """
        Line3D rotation. Object is updated inplace.

        :param center: rotation center
        :param axis: rotation axis
        :param angle: rotation angle
        """
        warnings.warn("'inplace' methods are deprecated. Use a not inplace method instead.", DeprecationWarning)

        for point in [self.point1, self.point2]:
            point.rotation_inplace(center, axis, angle)
        self._bbox = None

    def translation(self, offset: volmdlr.Vector3D):
        """
        Line3D translation.

        :param offset: translation vector
        :return: A new translated Line3D
        """
        return Line3D(*[point.translation(offset) for point in
                        [self.point1, self.point2]])

    def translation_inplace(self, offset: volmdlr.Vector3D):
        """
        Line3D translation. Object is updated inplace.

        :param offset: translation vector
        """
        warnings.warn("'inplace' methods are deprecated. Use a not inplace method instead.", DeprecationWarning)

        for point in [self.point1, self.point2]:
            point.translation_inplace(offset)
        self._bbox = None

    def frame_mapping(self, frame: volmdlr.Frame3D, side: str):
        """
        Changes vector frame_mapping and return a new Line3D.

        side = 'old' or 'new'
        """
        if side == 'old':
            new_start = frame.local_to_global_coordinates(self.point1)
            new_end = frame.local_to_global_coordinates(self.point2)
        elif side == 'new':
            new_start = frame.global_to_local_coordinates(self.point1)
            new_end = frame.global_to_local_coordinates(self.point2)
        else:
            raise ValueError('Please Enter a valid side: old or new')
        return Line3D(new_start, new_end)

    def frame_mapping_inplace(self, frame: volmdlr.Frame3D, side: str):
        """
        Changes Line3D frame_mapping and the object is updated inplace.

        side = 'old' or 'new'
        """
        warnings.warn("'inplace' methods are deprecated. Use a not inplace method instead.", DeprecationWarning)

        if side == 'old':
            new_start = frame.local_to_global_coordinates(self.point1)
            new_end = frame.local_to_global_coordinates(self.point2)
        elif side == 'new':
            new_start = frame.global_to_local_coordinates(self.point1)
            new_end = frame.global_to_local_coordinates(self.point2)
        else:
            raise ValueError('Please Enter a valid side: old or new')
        self.point1 = new_start
        self.point2 = new_end
        self._bbox = None

    def trim(self, point1: volmdlr.Point3D, point2: volmdlr.Point3D):
        if not self.point_belongs(point1) or not self.point_belongs(point2):
            raise ValueError('Point not on curve')

        return LineSegment3D(point1, point2)

    def copy(self, *args, **kwargs):
        return Line3D(*[point.copy() for point in [self.point1, self.point2]])

    @classmethod
    def from_step(cls, arguments, object_dict, **kwargs):
        """
        Converts a step primitive to an Line3D.

        :param arguments: The arguments of the step primitive.
        :type arguments: list
        :param object_dict: The dictionary containing all the step primitives
            that have already been instantiated
        :type object_dict: dict
        :return: The corresponding Line3D object
        :rtype: :class:`volmdlr.edges.Line3D`
        """
        point1 = object_dict[arguments[1]]
        direction = object_dict[arguments[2]]
        point2 = point1 + direction
        return cls(point1, point2, arguments[0][1:-1])

    def to_2d(self, plane_origin, x, y):
        """
        Transforms a Line3D into an Line2D, given a plane origin and an u and v plane vector.

        :param plane_origin: plane origin.
        :param x: plane u vector.
        :param y: plane v vector.
        :return: Line2D.
        """
        p2d = [point.to_2d(plane_origin, x, y) for point in (self.point1, self.point2)]
        if p2d[0] == p2d[1]:
            return None
        return Line2D(*p2d, name=self.name)


class LineSegment3D(LineSegment):
    """
    Define a line segment limited by two points.

    """

    def __init__(self, start: volmdlr.Point3D, end: volmdlr.Point3D,
                 name: str = ''):
<<<<<<< HEAD
        # if start == end:
        #     raise NotImplementedError
        self.points = [start, end]
=======
        if start.is_close(end):
            raise NotImplementedError('Start and end of Linesegment3D are equal')
        # self.points = [start, end]
>>>>>>> 40171b14
        LineSegment.__init__(self, start=start, end=end, name=name)
        self._bbox = None

    @property
    def bounding_box(self):
        if not self._bbox:
            self._bbox = self._bounding_box()
        return self._bbox

    @bounding_box.setter
    def bounding_box(self, new_bounding_box):
        self._bbox = new_bounding_box

    def __hash__(self):
        return hash((self.__class__.__name__, self.start, self.end))

    def __eq__(self, other_linesegment3d):
        if other_linesegment3d.__class__ != self.__class__:
            return False
        return (self.start == other_linesegment3d.start
                and self.end == other_linesegment3d.end)

    def _bounding_box(self):
        """
        Calculates the bounding box for a line segment 3D.

        :return: Bounding box for line segment 3d.
        """

        xmin = min(self.start.x, self.end.x)
        xmax = max(self.start.x, self.end.x)
        ymin = min(self.start.y, self.end.y)
        ymax = max(self.start.y, self.end.y)
        zmin = min(self.start.z, self.end.z)
        zmax = max(self.start.z, self.end.z)

        return volmdlr.core.BoundingBox(xmin, xmax, ymin, ymax, zmin, zmax)

    def to_dict(self, *args, **kwargs):
        return {'object_class': 'volmdlr.edges.LineSegment3D',
                'name': self.name,
                'start': self.start.to_dict(),
                'end': self.end.to_dict()
                }

    def normal_vector(self, abscissa=0.):
        return None

    def unit_normal_vector(self, abscissa=0.):
        return None

    # def middle_point(self):
    #     return self.point_at_abscissa(0.5 * self.length())

    def point_distance(self, point):
        """Returns the minimal distance to a point."""
        distance, point = volmdlr.LineSegment3DPointDistance(
            [(self.start.x, self.start.y, self.start.z),
             (self.end.x, self.end.y, self.end.z)],
            (point.x, point.y, point.z))
        return distance

    def plane_projection2d(self, center, x, y):
        """
        Calculates the projection of a line segment 3d on to a plane.

        :param center: plane center.
        :param x: plane u direction.
        :param y: plane v direction.
        :return: line segment 3d.
        """
        start, end = self.start.plane_projection2d(center, x, y), self.end.plane_projection2d(center, x, y)
        if not start.is_close(end):
            return LineSegment2D(start, end)
        return None

    def line_intersections(self, line):
        """
        Gets the intersection between a line segment 3d and line3D.

        :param line: other line.
        :return: a list with the intersection points.
        """
        line_self = self.to_line()
        if line_self.skew_to(line):
            return []
        intersection = line_self.intersection(line)
        if intersection and self.point_belongs(intersection):
            return [intersection]
        return []

    def linesegment_intersections(self, linesegment):
        """
        Gets the intersection between a line segment 3d and another line segment 3D.

        :param linesegment: other line segment.
        :return: a list with the intersection points.
        """
        line1 = self.to_line()
        line2 = linesegment.to_line()
        intersection = line1.intersection(line2)
        if intersection and self.point_belongs(intersection) and linesegment.point_belongs(intersection):
            return [intersection]
        return []

    def rotation(self, center: volmdlr.Point3D,
                 axis: volmdlr.Vector3D, angle: float):
        """
        LineSegment3D rotation.

        :param center: rotation center
        :param axis: rotation axis
        :param angle: angle rotation
        :return: a new rotated LineSegment3D
        """
        start = self.start.rotation(center, axis, angle)
        end = self.end.rotation(center, axis, angle)
        return LineSegment3D(start, end)

    def rotation_inplace(self, center: volmdlr.Point3D,
                         axis: volmdlr.Vector3D, angle: float):
        """
        Line2D rotation. Object is updated inplace.

        :param center: rotation center
        :param axis: rotation axis
        :param angle: rotation angle
        """
        warnings.warn("'inplace' methods are deprecated. Use a not inplace method instead.", DeprecationWarning)

        for point in self.points:
            point.rotation_inplace(center, axis, angle)
        self._bbox = None

    def __contains__(self, point):

        point1, point2 = self.start, self.end
        axis = point2 - point1
        test = point.rotation(point1, axis, math.pi)
        if test.is_close(point):
            return True

        return False

    def translation(self, offset: volmdlr.Vector3D):
        """
        LineSegment3D translation.

        :param offset: translation vector
        :return: A new translated LineSegment3D
        """
        return LineSegment3D(
            self.start.translation(offset), self.end.translation(offset))

    def translation_inplace(self, offset: volmdlr.Vector3D):
        """
        LineSegment3D translation. Object is updated inplace.

        :param offset: translation vector
        """
        warnings.warn("'inplace' methods are deprecated. Use a not inplace method instead.", DeprecationWarning)

        for point in self.points:
            point.translation_inplace(offset)
        self._bbox = None

    def frame_mapping(self, frame: volmdlr.Frame3D, side: str):
        """
        Changes LineSegment3D frame_mapping and return a new LineSegment3D.

        side = 'old' or 'new'
        """
        if side == 'old':
            return LineSegment3D(
                *[frame.local_to_global_coordinates(point) for point in [self.start, self.end]])
        if side == 'new':
            return LineSegment3D(
                *[frame.global_to_local_coordinates(point) for point in [self.start, self.end]])
        raise ValueError('Please Enter a valid side: old or new')

    def frame_mapping_inplace(self, frame: volmdlr.Frame3D, side: str):
        """
        Changes vector frame_mapping and the object is updated inplace.

        side = 'old' or 'new'
        """
        warnings.warn("'inplace' methods are deprecated. Use a not inplace method instead.", DeprecationWarning)

        if side == 'old':
            new_start = frame.local_to_global_coordinates(self.start)
            new_end = frame.local_to_global_coordinates(self.end)
        elif side == 'new':
            new_start = frame.global_to_local_coordinates(self.start)
            new_end = frame.global_to_local_coordinates(self.end)
        else:
            raise ValueError('Please Enter a valid side: old or new')
        self.start = new_start
        self.end = new_end
        self._bbox = None

    def copy(self, *args, **kwargs):
        """Returns a copy of the line segment."""
        return LineSegment3D(self.start.copy(), self.end.copy())

    def plot(self, ax=None, edge_style: EdgeStyle = EdgeStyle()):
        if ax is None:
            fig = plt.figure()
            ax = fig.add_subplot(111, projection='3d')
        else:
            fig = ax.figure

        points = [self.start, self.end]
        x = [point.x for point in points]
        y = [point.y for point in points]
        z = [point.z for point in points]
        if edge_style.edge_ends:
            ax.plot(x, y, z, color=edge_style.color, alpha=edge_style.alpha, marker='o')
        else:
            ax.plot(x, y, z, color=edge_style.color, alpha=edge_style.alpha)
        if edge_style.edge_direction:
            x, y, z = self.point_at_abscissa(0.5 * self.length())
            u, v, w = 0.05 * self.direction_vector()
            ax.quiver(x, y, z, u, v, w, length=self.length() / 100,
                      arrow_length_ratio=5, normalize=True,
                      pivot='tip', color=edge_style.color)
        return ax

    def plot2d(self, x_3d, y_3d, ax=None, color='k', width=None):
        if ax is None:
            fig = plt.figure()
            ax = fig.add_subplot(111, projection='3d')
        else:
            fig = ax.figure

        edge2d = self.plane_projection2d(volmdlr.O3D, x_3d, y_3d)
        edge2d.plot(ax=ax, edge_style=EdgeStyle(color=color, width=width))
        return ax

    def plot_data(self, x_3d, y_3d, marker=None, color='black', stroke_width=1,
                  dash=False, opacity=1, arrow=False):
        edge2d = self.plane_projection2d(volmdlr.O3D, x_3d, y_3d)
        return edge2d.plot_data(marker, color, stroke_width,
                                dash, opacity, arrow)

    def to_line(self):
        """
        Converts the line segment into a line object.
        """
        return Line3D(self.start, self.end)

    def to_2d(self, plane_origin, x, y):
        """
        Transforms a LineSegment3D into an LineSegment2D, given a plane origin and an u and v plane vector.

        :param plane_origin: plane origin.
        :param x: plane u vector.
        :param y: plane v vector.
        :return: LineSegment2D.
        """
        p2d = [point.to_2d(plane_origin, x, y) for point in (self.start, self.end)]
        if p2d[0].is_close(p2d[1]):
            return None
        return LineSegment2D(*p2d, name=self.name)

    def to_bspline_curve(self, resolution=10):
        """
        Convert a LineSegment3D to a BSplineCurve3D.
        """
        degree = 1
        points = [self.point_at_abscissa(abscissa / self.length())
                  for abscissa in range(resolution + 1)]
        bspline_curve = BSplineCurve3D.from_points_interpolation(points,
                                                                 degree)
        return bspline_curve

    def reverse(self):
        return LineSegment3D(self.end.copy(), self.start.copy())

    def minimum_distance_points(self, other_line):
        """
        Returns the points on this line and the other line that are the closest of lines.
        """
        u = self.end - self.start
        v = other_line.end - other_line.start
        w = self.start - other_line.start
        u_dot_u = u.dot(u)
        u_dot_v = u.dot(v)
        v_dot_v = v.dot(v)
        u_dot_w = u.dot(w)
        v_dot_w = v.dot(w)
        if (u_dot_u * v_dot_v - u_dot_v ** 2) != 0:
            s_param = (u_dot_v * v_dot_w - v_dot_v * u_dot_w) / (u_dot_u * v_dot_v - u_dot_v ** 2)
            t_param = (u_dot_u * v_dot_w - u_dot_v * u_dot_w) / (u_dot_u * v_dot_v - u_dot_v ** 2)
            point1 = self.start + s_param * u
            point2 = other_line.start + t_param * v
            return point1, point2
        return self.start, other_line.start

    def matrix_distance(self, other_line):
        u = self.direction_vector()
        v = other_line.direction_vector()
        w = self.start - other_line.start
        a = u.dot(u)
        b = u.dot(v)
        c = v.dot(v)
        d = u.dot(w)
        e = v.dot(w)
        determinant = a * c - b * c
        if determinant > - 1e-6:
            b_times_e = b * e
            c_times_d = c * d
            if b_times_e <= c_times_d:
                s_parameter = 0.0
                if e <= 0.0:
                    t_parameter = 0.0
                    negative_d = -d
                    if negative_d >= a:
                        s_parameter = 1.0
                    elif negative_d > 0.0:
                        s_parameter = negative_d / a
                elif e < c:
                    t_parameter = e / c
                else:
                    t_parameter = 1.0
                    b_minus_d = b - d
                    if b_minus_d >= a:
                        s_parameter = 1.0
                    elif b_minus_d > 0.0:
                        s_parameter = b_minus_d / a
            else:
                s_parameter = b_times_e - c_times_d
                if s_parameter >= determinant:
                    s_parameter = 1.0
                    b_plus_e = b + e
                    if b_plus_e <= 0.0:
                        t_parameter = 0.0
                        negative_d = -d
                        if negative_d <= 0.0:
                            s_parameter = 0.0
                        elif negative_d < a:
                            s_parameter = negative_d / a
                    elif b_plus_e < c:
                        t_parameter = b_plus_e / c
                    else:
                        t_parameter = 1.0
                        b_minus_d = b - d
                        if b_minus_d <= 0.0:
                            s_parameter = 0.0
                        elif b_minus_d < a:
                            s_parameter = b_minus_d / a
                else:
                    a_times_e = a * e
                    b_times_d = a * d
                    if a_times_e <= b_times_d:
                        t_parameter = 0.0
                        negative_d = -d
                        if negative_d <= 0.0:
                            s_parameter = 0.0
                        elif negative_d >= a:
                            s_parameter = 1.0
                        else:
                            s_parameter = negative_d / a
                    else:
                        t_parameter = a_times_e - b_times_d
                        if t_parameter >= determinant:
                            t_parameter = 1.0
                            b_minus_d = b - d
                            if b_minus_d <= 0.0:
                                s_parameter = 0.0
                            elif b_minus_d >= a:
                                s_parameter = 1.0
                            else:
                                s_parameter = b_minus_d / a
                        else:
                            s_parameter /= determinant
                            t_parameter /= determinant
        else:
            if e <= 0.0:
                t_parameter = 0.0
                negative_d = -d
                if negative_d <= 0.0:
                    s_parameter = 0.0
                elif negative_d >= a:
                    s_parameter = 1.0
                else:
                    s_parameter = negative_d / a
            elif e >= c:
                t_parameter = 1.0
                b_minus_d = b - d
                if b_minus_d <= 0.0:
                    s_parameter = 0.0
                elif b_minus_d >= a:
                    s_parameter = 1.0
                else:
                    s_parameter = b_minus_d / a
            else:
                s_parameter = 0.0
                t_parameter = e / c
        p1 = self.start + u * s_parameter
        p2 = other_line.start + v * t_parameter
        return p1, p2

    def parallel_distance(self, other_linesegment):
        pt_a, pt_b, pt_c = self.start, self.end, other_linesegment.start
        vector = volmdlr.Vector3D((pt_a - pt_b).vector)
        vector.normalize()
        plane1 = volmdlr.faces.Plane3D.from_3_points(pt_a, pt_b, pt_c)
        v = vector.cross(plane1.frame.w)  # distance vector
        # pt_a = k*u + c*v + pt_c
        res = (pt_a - pt_c).vector
        x, y, z = res[0], res[1], res[2]
        u1, u2, u3 = vector.x, vector.y, vector.z
        v1, v2, v3 = v.x, v.y, v.z

        if (u1 * v2 - v1 * u2) != 0 and u1 != 0:
            c = (y * u1 - x * u2) / (u1 * v2 - v1 * u2)
            k = (x - c * v1) / u1
            if math.isclose(k * u3 + c * v3, z, abs_tol=1e-7):
                return k
        elif (u1 * v3 - v1 * u3) != 0 and u1 != 0:
            c = (z * u1 - x * u3) / (u1 * v3 - v1 * u3)
            k = (x - c * v1) / u1
            if math.isclose(k * u2 + c * v2, y, abs_tol=1e-7):
                return k
        elif (v1 * u2 - v2 * u1) != 0 and u2 != 0:
            c = (u2 * x - y * u1) / (v1 * u2 - v2 * u1)
            k = (y - c * v2) / u2
            if math.isclose(k * u3 + c * v3, z, abs_tol=1e-7):
                return k
        elif (v3 * u2 - v2 * u3) != 0 and u2 != 0:
            c = (u2 * z - y * u3) / (v3 * u2 - v2 * u3)
            k = (y - c * v2) / u2
            if math.isclose(k * u1 + c * v1, x, abs_tol=1e-7):
                return k
        elif (u1 * v3 - v1 * u3) != 0 and u3 != 0:
            c = (z * u1 - x * u3) / (u1 * v3 - v1 * u3)
            k = (z - c * v3) / u3
            if math.isclose(k * u2 + c * v2, y, abs_tol=1e-7):
                return k
        elif (u2 * v3 - v2 * u3) != 0 and u3 != 0:
            c = (z * u2 - y * u3) / (u2 * v3 - v2 * u3)
            k = (z - c * v3) / u3
            if math.isclose(k * u1 + c * v1, x, abs_tol=1e-7):
                return k
        raise NotImplementedError

    def minimum_distance(self, element, return_points=False):
        if element.__class__ is Arc3D or element.__class__ is volmdlr.wires.Circle3D:
            pt1, pt2 = element.minimum_distance_points_line(self)
            if return_points:
                return pt1.point_distance(pt2), pt1, pt2
            return pt1.point_distance(pt2)

        if element.__class__ is LineSegment3D:
            p1, p2 = self.matrix_distance(element)
            if return_points:
                return p1.point_distance(p2), p1, p2
            return p1.point_distance(p2)

        if element.__class__ is BSplineCurve3D:
            points = element.points
            lines = []
            dist_min = math.inf
            for p1, p2 in zip(points[0:-1], points[1:]):
                lines.append(LineSegment3D(p1, p2))
            for line in lines:
                p1, p2 = self.matrix_distance(line)
                dist = p1.point_distance(p2)
                if dist < dist_min:
                    dist_min = dist
                    min_points = (p1, p2)
            if return_points:
                p1, p2 = min_points
                return dist_min, p1, p2
            return dist_min

        raise NotImplementedError

    def extrusion(self, extrusion_vector):
        u = self.unit_direction_vector()
        v = extrusion_vector.copy()
        v.normalize()
        w = u.cross(v)
        length_1 = self.length()
        length_2 = extrusion_vector.norm()
        plane = volmdlr.faces.Plane3D(volmdlr.Frame3D(self.start, u, v, w))
        return [plane.rectangular_cut(0, length_1, 0, length_2)]

    def _conical_revolution(self, params):
        axis, u, p1_proj, dist1, dist2, angle = params
        v = axis.cross(u)
        direction_vector = self.direction_vector()
        direction_vector.normalize()

        semi_angle = math.atan2(direction_vector.dot(u), direction_vector.dot(axis))
        cone_origin = p1_proj - dist1 / math.tan(semi_angle) * axis
        if semi_angle > 0.5 * math.pi:
            semi_angle = math.pi - semi_angle

            cone_frame = volmdlr.Frame3D(cone_origin, u, -v, -axis)
            angle2 = - angle
        else:
            angle2 = angle
            cone_frame = volmdlr.Frame3D(cone_origin, u, v, axis)

        surface = volmdlr.faces.ConicalSurface3D(cone_frame, semi_angle)
        return [surface.rectangular_cut(0, angle2, z1=dist1 / math.tan(semi_angle), z2=dist2 / math.tan(semi_angle))]

    def _cylindrical_revolution(self, params):
        axis, u, p1_proj, dist1, dist2, angle = params
        v = axis.cross(u)
        surface = volmdlr.faces.CylindricalSurface3D(volmdlr.Frame3D(p1_proj, u, v, axis), dist1)
        return [surface.rectangular_cut(0, angle, 0, (self.end - self.start).dot(axis))]

    def revolution(self, axis_point, axis, angle):
        """
        Returns the face generated by the revolution of the line segments.
        """
        axis_line3d = Line3D(axis_point, axis_point + axis)
        if axis_line3d.point_belongs(self.start) and axis_line3d.point_belongs(
                self.end):
            return []

        p1_proj, _ = axis_line3d.point_projection(self.start)
        p2_proj, _ = axis_line3d.point_projection(self.end)
        distance_1 = self.start.point_distance(p1_proj)
        distance_2 = self.end.point_distance(p2_proj)
        if not math.isclose(distance_1, 0., abs_tol=1e-9):
            u = self.start - p1_proj  # Unit vector from p1_proj to p1
            u.normalize()
        elif not math.isclose(distance_2, 0., abs_tol=1e-9):
            u = self.end - p2_proj  # Unit vector from p1_proj to p1
            u.normalize()
        else:
            return []
        if u.is_colinear_to(self.direction_vector()):
            # Planar face
            v = axis.cross(u)
            surface = volmdlr.faces.Plane3D(
                volmdlr.Frame3D(p1_proj, u, v, axis))
            smaller_r, bigger_r = sorted([distance_1, distance_2])
            if angle == volmdlr.TWO_PI:
                # Only 2 circles as contours
                outer_contour2d = volmdlr.wires.Circle2D(volmdlr.O2D, bigger_r)
                if not math.isclose(smaller_r, 0, abs_tol=1e-9):
                    inner_contours2d = [volmdlr.wires.Circle2D(volmdlr.O2D, smaller_r)]
                else:
                    inner_contours2d = []
            else:
                inner_contours2d = []
                if math.isclose(smaller_r, 0, abs_tol=1e-9):
                    # One arc and 2 lines (pizza slice)
                    arc2_e = volmdlr.Point2D(bigger_r, 0)
                    arc2_i = arc2_e.rotation(center=volmdlr.O2D,
                                             angle=0.5 * angle)
                    arc2_s = arc2_e.rotation(center=volmdlr.O2D, angle=angle)
                    arc2 = Arc2D(arc2_s, arc2_i, arc2_e)
                    line1 = LineSegment2D(arc2_e, volmdlr.O2D)
                    line2 = LineSegment2D(volmdlr.O2D, arc2_s)
                    outer_contour2d = volmdlr.wires.Contour2D([arc2, line1,
                                                               line2])

                else:
                    # Two arcs and lines
                    arc1_s = volmdlr.Point2D(bigger_r, 0)
                    arc1_i = arc1_s.rotation(center=volmdlr.O2D,
                                             angle=0.5 * angle)
                    arc1_e = arc1_s.rotation(center=volmdlr.O2D, angle=angle)
                    arc1 = Arc2D(arc1_s, arc1_i, arc1_e)

                    arc2_e = volmdlr.Point2D(smaller_r, 0)
                    arc2_i = arc2_e.rotation(center=volmdlr.O2D,
                                             angle=0.5 * angle)
                    arc2_s = arc2_e.rotation(center=volmdlr.O2D, angle=angle)
                    arc2 = Arc2D(arc2_s, arc2_i, arc2_e)

                    line1 = LineSegment2D(arc1_e, arc2_s)
                    line2 = LineSegment2D(arc2_e, arc1_s)

                    outer_contour2d = volmdlr.wires.Contour2D([arc1, line1,
                                                               arc2, line2])

            return [volmdlr.faces.PlaneFace3D(surface,
                                              volmdlr.faces.Surface2D(
                                                  outer_contour2d,
                                                  inner_contours2d))]

        if not math.isclose(distance_1, distance_2, abs_tol=1e-9):
            # Conical
            return self._conical_revolution([axis, u, p1_proj, distance_1, distance_2, angle])

        # Cylindrical face
        return self._cylindrical_revolution([axis, u, p1_proj, distance_1, distance_2, angle])


class BSplineCurve3D(BSplineCurve):
    """
    A class for 3 dimensional B-spline curves.

    The following rule must be respected : `number of knots = number of control points + degree + 1`

    :param degree: The degree of the 3 dimensional B-spline curve
    :type degree: int
    :param control_points: A list of 3 dimensional points
    :type control_points: List[:class:`volmdlr.Point3D`]
    :param knot_multiplicities: The vector of multiplicities for each knot
    :type knot_multiplicities: List[int]
    :param knots: The knot vector composed of values between 0 and 1
    :type knots: List[float]
    :param weights: The weight vector applied to the knot vector. Default
        value is None
    :type weights: List[float], optional
    :param periodic: If `True` the B-spline curve is periodic. Default value
        is False
    :type periodic: bool, optional
    :param name: The name of the B-spline curve. Default value is ''
    :type name: str, optional
    """
    _non_serializable_attributes = ['curve']

    def __init__(self,
                 degree: int,
                 control_points: List[volmdlr.Point3D],
                 knot_multiplicities: List[int],
                 knots: List[float],
                 weights: List[float] = None,
                 periodic: bool = False,
                 name: str = ''):

        BSplineCurve.__init__(self, degree,
                              control_points,
                              knot_multiplicities,
                              knots,
                              weights,
                              periodic,
                              name)

        self._bbox = None

    @property
    def bounding_box(self):
        if not self._bbox:
            self._bbox = self._bounding_box()
        return self._bbox

    @bounding_box.setter
    def bounding_box(self, new_bounding_box):
        self._bbox = new_bounding_box

    def _bounding_box(self):
        bbox = self.curve.bbox
        return volmdlr.core.BoundingBox(bbox[0][0], bbox[1][0],
                                        bbox[0][1], bbox[1][1],
                                        bbox[0][2], bbox[1][2])

    def look_up_table(self, resolution: int = 20, start_parameter: float = 0,
                      end_parameter: float = 1):
        """
        Creates a table of equivalence between the parameter t (eval. of the BSplineCurve) and the cumulative distance.

        :param resolution: The precision of the table. Auto-adjusted by the
            algorithm. Default value set to 20
        :type resolution: int, optional
        :param start_parameter: First parameter evaluated in the table.
            Default value set to 0
        :type start_parameter: float, optional
        :param end_parameter: Last parameter evaluated in the table.
            Default value set to 1
        :type start_parameter: float, optional
        :return: Yields a list of tuples containing the parameter and the
            cumulated distance along the BSplineCruve3D from the evaluation of
            start_parameter
        :rtype: Tuple[float, float]
        """
        resolution = max(10, min(resolution, int(self.length() / 1e-4)))
        delta_param = 1 / resolution * (end_parameter - start_parameter)
        distance = 0
        for i in range(resolution + 1):
            if i == 0:
                yield start_parameter, 0
            else:
                param1 = start_parameter + (i - 1) * delta_param
                param2 = start_parameter + i * delta_param
                point1 = volmdlr.Point3D(*self.curve.evaluate_single(param1))
                point2 = volmdlr.Point3D(*self.curve.evaluate_single(param2))
                distance += point1.point_distance(point2)
                yield param2, distance

    def normal(self, position: float = 0.0):
        _, normal = operations.normal(self.curve, position, normalize=True)
        normal = volmdlr.Point3D(normal[0], normal[1], normal[2])
        return normal

    def direction_vector(self, abscissa=0.):
        length = self.length()
        if abscissa >= length:
            abscissa2 = length
            abscissa = abscissa2 - 0.001 * length

        else:
            abscissa2 = min(abscissa + 0.001 * length, length)

        tangent = self.point_at_abscissa(abscissa2) - self.point_at_abscissa(
            abscissa)
        return tangent

    def point3d_to_parameter(self, point: volmdlr.Point3D):
        """
        Search for the value of the normalized evaluation parameter t (between 0 and 1).

        :return: the given point when the BSplineCurve3D is evaluated at the t value.
        """

        # def fun(param):
        #     p3d = volmdlr.Point3D(*self.curve.evaluate_single(param))
        #     return point.point_distance(p3d)
        #
        # res = minimize(fun=fun, x0=0.5, bounds=[(0, 1)], tol=1e-9)
        # return res.x[0]
        return self.abscissa(point) / self.length()

    @classmethod
    def from_step(cls, arguments, object_dict, **kwargs):
        """
        Converts a step primitive to a BSplineCurve3D.

        :param arguments: The arguments of the step primitive.
        :type arguments: list
        :param object_dict: The dictionary containing all the step primitives
            that have already been instantiated
        :type object_dict: dict
        :return: The corresponding BSplineCurve3D.
        :rtype: :class:`volmdlr.edges.BSplineCurve3D`
        """
        name = arguments[0][1:-1]
        degree = int(arguments[1])
        points = [object_dict[int(i[1:])] for i in arguments[2]]
        lines = [LineSegment3D(pt1, pt2) for pt1, pt2 in zip(points[:-1], points[1:]) if not pt1.is_close(pt2)]
        if lines and not points[0].is_close(points[-1]):
            # quick fix. Real problem: Tolerance too low (1e-6 m = 0.001mm)
            dir_vector = lines[0].unit_direction_vector()
            if all(line.unit_direction_vector() == dir_vector for line in lines):
                return LineSegment3D(points[0], points[-1])
        # curve_form = arguments[3]
        if arguments[4] == '.F.':
            closed_curve = False
        elif arguments[4] == '.T.':
            closed_curve = True
        else:
            raise ValueError
        # self_intersect = arguments[5]
        knot_multiplicities = [int(i) for i in arguments[6][1:-1].split(",")]
        knots = [float(i) for i in arguments[7][1:-1].split(",")]
        # knot_spec = arguments[8]
        knot_vector = []
        for i, knot in enumerate(knots):
            knot_vector.extend([knot] * knot_multiplicities[i])

        if 9 in range(len(arguments)):
            weight_data = [float(i) for i in arguments[9][1:-1].split(",")]
        else:
            weight_data = None

        # FORCING CLOSED_CURVE = FALSE:
        # closed_curve = False
        return cls(degree, points, knot_multiplicities, knots, weight_data,
                   closed_curve, name)

    def to_step(self, current_id, surface_id=None, curve2d=None):
        """Exports to STEP format."""
        points_ids = []
        content = ''
        point_id = current_id
        for point in self.control_points:
            point_content, point_id = point.to_step(point_id,
                                                    vertex=False)
            content += point_content
            points_ids.append(point_id)
            point_id += 1

        curve_id = point_id
        content += f"#{curve_id} = B_SPLINE_CURVE_WITH_KNOTS('{self.name}',{self.degree}," \
                   f"({volmdlr.core.step_ids_to_str(points_ids)})," \
                   f".UNSPECIFIED.,.F.,.F.,{tuple(self.knot_multiplicities)},{tuple(self.knots)}," \
                   f".UNSPECIFIED.);\n"

        if surface_id:
            content += f"#{curve_id + 1} = SURFACE_CURVE('',#{curve_id},(#{curve_id + 2}),.PCURVE_S1.);\n"
            content += f"#{curve_id + 2} = PCURVE('',#{surface_id},#{curve_id + 3});\n"

            # 2D parametric curve
            curve2d_content, (curve2d_id,) = curve2d.to_step(curve_id + 3)  # 5

            # content += f"#{curve_id + 3} = DEFINITIONAL_REPRESENTATION('',(#{curve2d_id - 1}),#{curve_id + 4});\n"
            # content += f"#{curve_id + 4} = ( GEOMETRIC_REPRESENTATION_CONTEXT(2)" \
            #            f"PARAMETRIC_REPRESENTATION_CONTEXT() REPRESENTATION_CONTEXT('2D SPACE','') );\n"

            content += curve2d_content
            current_id = curve2d_id
        else:
            current_id = curve_id + 1

        start_content, start_id = self.start.to_step(current_id, vertex=True)
        current_id = start_id + 1
        end_content, end_id = self.end.to_step(current_id + 1, vertex=True)
        content += start_content + end_content
        current_id = end_id + 1
        if surface_id:
            content += f"#{current_id} = EDGE_CURVE('{self.name}',#{start_id},#{end_id},#{curve_id + 1},.T.);\n"
        else:
            content += f"#{current_id} = EDGE_CURVE('{self.name}',#{start_id},#{end_id},#{curve_id},.T.);\n"
        return content, [current_id]

    def rotation(self, center: volmdlr.Point3D, axis: volmdlr.Vector3D, angle: float):
        """
        BSplineCurve3D rotation.

        :param center: rotation center
        :param axis: rotation axis
        :param angle: angle rotation
        :return: a new rotated BSplineCurve3D
        """
        new_control_points = [point.rotation(center, axis, angle) for point in
                              self.control_points]
        new_bsplinecurve3d = BSplineCurve3D(self.degree, new_control_points,
                                            self.knot_multiplicities,
                                            self.knots, self.weights,
                                            self.periodic, self.name)
        return new_bsplinecurve3d

    def rotation_inplace(self, center: volmdlr.Point3D, axis: volmdlr.Vector3D, angle: float):
        """
        BSplineCurve3D rotation. Object is updated inplace.

        :param center: rotation center
        :param axis: rotation axis
        :param angle: rotation angle
        """
        warnings.warn("'inplace' methods are deprecated. Use a not inplace method instead.", DeprecationWarning)

        new_control_points = [point.rotation(center, axis, angle) for point in
                              self.control_points]
        new_bsplinecurve3d = BSplineCurve3D(self.degree, new_control_points,
                                            self.knot_multiplicities,
                                            self.knots, self.weights,
                                            self.periodic, self.name)
        self.control_points = new_control_points
        self.curve = new_bsplinecurve3d.curve
        self.points = new_bsplinecurve3d.points
        self._bbox = None

    def trim(self, point1: volmdlr.Point3D, point2: volmdlr.Point3D):
        if self.periodic:
            return self.trim_with_interpolation(point1, point2)

        if (point1.is_close(self.start) and point2.is_close(self.end)) \
                or (point1.is_close(self.end) and point2.is_close(self.start)):
            return self

        if point1.is_close(self.start) and not point2.is_close(self.end):
            return self.cut_after(self.point3d_to_parameter(point2))

        if point2.is_close(self.start) and not point1.is_close(self.end):
            return self.cut_after(self.point3d_to_parameter(point1))

        if not point1.is_close(self.start) and point2.is_close(self.end):
            return self.cut_before(self.point3d_to_parameter(point1))

        if not point2.is_close(self.start) and point1.is_close(self.end):
            return self.cut_before(self.point3d_to_parameter(point2))

        parameter1 = self.point3d_to_parameter(point1)
        parameter2 = self.point3d_to_parameter(point2)
        if parameter1 is None or parameter2 is None:
            raise ValueError('Point not on BSplineCurve for trim method')

        if parameter1 > parameter2:
            parameter1, parameter2 = parameter2, parameter1
            point1, point2 = point2, point1

        bspline_curve = self.cut_before(parameter1)
        new_param2 = bspline_curve.point3d_to_parameter(point2)
        trimmed_bspline_cruve = bspline_curve.cut_after(new_param2)
        return trimmed_bspline_cruve

    def trim_with_interpolation(self, point1: volmdlr.Point3D, point2: volmdlr.Point3D):
        """
        Creates a new BSplineCurve3D between point1 and point2 using interpolation method.
        """
        n = len(self.control_points)
        local_discretization = self.local_discretization(point1, point2, n)
        return self.__class__.from_points_interpolation(local_discretization, self.degree, self.periodic)

    def trim_between_evaluations(self, parameter1: float, parameter2: float):
        print('Use BSplineCurve3D.trim instead of trim_between_evaluation')
        parameter1, parameter2 = min([parameter1, parameter2]), \
            max([parameter1, parameter2])

        if math.isclose(parameter1, 0, abs_tol=1e-7) \
                and math.isclose(parameter2, 1, abs_tol=1e-7):
            return self
        if math.isclose(parameter1, 0, abs_tol=1e-7):
            return self.cut_after(parameter2)
        if math.isclose(parameter2, 1, abs_tol=1e-7):
            return self.cut_before(parameter1)

        # Cut before
        bspline_curve = self.insert_knot(parameter1, num=self.degree)
        if bspline_curve.weights is not None:
            raise NotImplementedError

        # Cut after
        bspline_curve = bspline_curve.insert_knot(parameter2, num=self.degree)
        if bspline_curve.weights is not None:
            raise NotImplementedError

        new_ctrlpts = bspline_curve.control_points[bspline_curve.degree:
                                                   -bspline_curve.degree]
        new_multiplicities = bspline_curve.knot_multiplicities[1:-1]
        # new_multiplicities = bspline_curve.knot_multiplicities[2:-5]
        new_multiplicities[-1] += 1
        new_multiplicities[0] += 1
        new_knots = bspline_curve.knots[1:-1]
        # new_knots = bspline_curve.knots[2:-5]
        new_knots = standardize_knot_vector(new_knots)

        return BSplineCurve3D(degree=bspline_curve.degree,
                              control_points=new_ctrlpts,
                              knot_multiplicities=new_multiplicities,
                              knots=new_knots,
                              weights=None,
                              periodic=bspline_curve.periodic,
                              name=bspline_curve.name)

    def cut_before(self, parameter: float):
        """
        Returns the right side of the splitted curve at a given parameter.

        :param parameter: parameter value that specifies where to split the curve.
        :type parameter: float
        """
        # Is a value of parameter below 4e-3 a real need for precision ?
        if math.isclose(parameter, 0, abs_tol=4e-3):
            return self
        if math.isclose(parameter, 1, abs_tol=4e-3):
            return self.reverse()
        #     raise ValueError('Nothing will be left from the BSplineCurve3D')

        curves = operations.split_curve(self.curve, round(parameter, 5))
        return self.from_geomdl_curve(curves[1])

    def cut_after(self, parameter: float):
        """
        Returns the left side of the splitted curve at a given parameter.

        :param parameter: parameter value that specifies where to split the curve.
        :type parameter: float
        """
        # Is a value of parameter below 4e-3 a real need for precision ?
        if math.isclose(parameter, 0, abs_tol=1e-6):
            #     # raise ValueError('Nothing will be left from the BSplineCurve3D')
            #     curves = operations.split_curve(operations.refine_knotvector(self.curve, [4]), parameter)
            #     return self.from_geomdl_curve(curves[0])
            return self.reverse()
        if math.isclose(parameter, 1, abs_tol=4e-3):
            return self
        curves = operations.split_curve(self.curve, round(parameter, 5))
        return self.from_geomdl_curve(curves[0])

    def insert_knot(self, knot: float, num: int = 1):
        """
        Returns a new BSplineCurve3D.

        """
        curve_copy = self.curve.__deepcopy__({})
        modified_curve = operations.insert_knot(curve_copy, [knot], num=[num])
        return self.from_geomdl_curve(modified_curve)

    # Copy paste du LineSegment3D
    def plot(self, ax=None, edge_style: EdgeStyle = EdgeStyle()):
        if ax is None:
            fig = plt.figure()
            ax = fig.add_subplot(111, projection='3d')

        x = [point.x for point in self.points]
        y = [point.y for point in self.points]
        z = [point.z for point in self.points]
        ax.plot(x, y, z, color=edge_style.color, alpha=edge_style.alpha)
        if edge_style.edge_ends:
            ax.plot(x, y, z, 'o', color=edge_style.color, alpha=edge_style.alpha)
        return ax

    def to_2d(self, plane_origin, x, y):
        """
        Transforms a BSplineCurve3D into an BSplineCurve2D, given a plane origin and an u and v plane vector.

        :param plane_origin: plane origin.
        :param x: plane u vector.
        :param y: plane v vector.
        :return: BSplineCurve2D.
        """
        control_points2d = [point.to_2d(plane_origin, x, y) for point in
                            self.control_points]
        return BSplineCurve2D(self.degree, control_points2d,
                              self.knot_multiplicities, self.knots,
                              self.weights, self.periodic, self.name)

    def polygon_points(self, discretization_resolution: int):
        warnings.warn('polygon_points is deprecated,\
                please use discretization_points instead',
                      DeprecationWarning)
        return self.discretization_points(angle_resolution=discretization_resolution)

    def curvature(self, u: float, point_in_curve: bool = False):
        # u should be in the interval [0,1]
        ders = self.derivatives(u, 3)  # 3 first derivative
        c1, c2 = ders[1], ders[2]
        denom = c1.cross(c2)
        if c1.is_close(volmdlr.O3D) or c2.is_close(volmdlr.O3D) or denom.norm() == 0.0:
            if point_in_curve:
                return 0., volmdlr.Point3D(*ders[0])
            return 0.
        r_c = ((c1.norm()) ** 3) / denom.norm()
        point = volmdlr.Point3D(*ders[0])
        if point_in_curve:
            return 1 / r_c, point
        return 1 / r_c

    def global_maximum_curvature(self, nb_eval: int = 21, point_in_curve: bool = False):
        check = [i / (nb_eval - 1) for i in range(nb_eval)]
        curvatures = []
        for u in check:
            curvatures.append(self.curvature(u, point_in_curve))
        return curvatures

    def maximum_curvature(self, point_in_curve: bool = False):
        """
        Returns the maximum curvature of a curve and the point where it is located.
        """
        if point_in_curve:
            maximum_curvarture, point = max(self.global_maximum_curvature(nb_eval=21, point_in_curve=point_in_curve))
            return maximum_curvarture, point
        # print(self.global_maximum_curvature(point_in_curve))
        maximum_curvarture = max(self.global_maximum_curvature(nb_eval=21, point_in_curve=point_in_curve))
        return maximum_curvarture

    def minimum_radius(self, point_in_curve=False):
        """
        Returns the minimum curvature radius of a curve and the point where it is located.
        """
        if point_in_curve:
            maximum_curvarture, point = self.maximum_curvature(point_in_curve)
            return 1 / maximum_curvarture, point
        maximum_curvarture = self.maximum_curvature(point_in_curve)
        return 1 / maximum_curvarture

    def global_minimum_curvature(self, nb_eval: int = 21):
        check = [i / (nb_eval - 1) for i in range(nb_eval)]
        radius = []
        for u in check:
            radius.append(self.minimum_curvature(u))
        return radius

    def triangulation(self):
        return None

    def linesegment_intersections(self, linesegment3d: LineSegment3D):
        """
        Calculates intersections between a BSplineCurve3D and a LineSegment3D.

        :param linesegment3d: linesegment to verify intersections.
        :return: list with the intersections points.
        """
        if not self.bounding_box.bbox_intersection(linesegment3d.bounding_box):
            return []
        intersections_points = self.get_linesegment_intersections(linesegment3d)
        return intersections_points

    def minimum_distance(self, element, return_points=False):
        """
        Gets the minimum distance between the bspline and another edge.

        :param element: another edge.
        :param return_points: weather also to return the corresponding points.
        :return: minimum distance.
        """
        points = []
        for point in self.points:
            if not volmdlr.core.point_in_list(point, points):
                points.append(point)
        discretization_primitves1 = [LineSegment3D(pt1, pt2) for pt1, pt2 in zip(points[:-1], points[1:])]
        discretization_points2 = element.discretization_points(number_points=100)
        points = []
        for point in discretization_points2:
            if not volmdlr.core.point_in_list(point, points):
                points.append(point)
        discretization_primitves2 = [LineSegment3D(pt1, pt2) for pt1, pt2 in zip(points[:-1], points[1:])]
        minimum_distance = math.inf
        points = None
        for prim1 in discretization_primitves1:
            for prim2 in discretization_primitves2:
                distance, point1, point2 = prim1.minimum_distance(prim2, return_points=True)
                if distance < minimum_distance:
                    minimum_distance = distance
                    points = (point1, point2)
        if return_points:
            return minimum_distance, points[0], points[1]
        return minimum_distance


class BezierCurve3D(BSplineCurve3D):
    """
    A class for 3 dimensional Bezier curves.

    :param degree: The degree of the Bézier curve
    :type degree: int
    :param control_points: A list of 3 dimensional points
    :type control_points: List[:class:`volmdlr.Point3D`]
    :param name: The name of the B-spline curve. Default value is ''
    :type name: str, optional
    """

    def __init__(self, degree: int, control_points: List[volmdlr.Point3D],
                 name: str = ''):
        knotvector = utilities.generate_knot_vector(degree,
                                                    len(control_points))
        knot_multiplicity = [1] * len(knotvector)

        BSplineCurve3D.__init__(self, degree, control_points,
                                knot_multiplicity, knotvector,
                                None, False, name)


class Arc3D(Arc):
    """
    An arc is defined by a starting point, an end point and an interior point.

    """

    def __init__(self, start, interior, end, name=''):
        self._utd_normal = False
        self._utd_center = False
        self._utd_frame = False
        self._utd_is_trigo = False
        self._utd_angle = False
        self._normal = None
        self._frame = None
        self._center = None
        self._is_trigo = None
        self._angle = None
        # self._utd_clockwise_and_trigowise_paths = False
        Arc.__init__(self, start=start, end=end, interior=interior, name=name)
        self._bbox = None

    def __hash__(self):
        return hash(('arc3d', self.interior, self.start, self.end))

    def __eq__(self, other_arc):
        if self.__class__.__name__ != other_arc.__class__.__name__:
            return False
        return (self.center == other_arc.center
                and self.start == other_arc.start
                and self.end == other_arc.end
                and self.interior == other_arc.interior)

    @property
    def bounding_box(self):
        if not self._bbox:
            self._bbox = self.get_bounding_box()
        return self._bbox

    @bounding_box.setter
    def bounding_box(self, new_bounding_box):
        self._bbox = new_bounding_box

    def get_bounding_box(self):
        """
        Calculates the bounding box of the Arc3D.

        :return: Bounding Box object.
        """
        # TODO: implement exact calculation

        points = self.discretization_points(angle_resolution=10)
        xmin = min(point.x for point in points)
        xmax = max(point.x for point in points)
        ymin = min(point.y for point in points)
        ymax = max(point.y for point in points)
        zmin = min(point.z for point in points)
        zmax = max(point.z for point in points)
        return volmdlr.core.BoundingBox(xmin, xmax, ymin, ymax, zmin, zmax)

    @classmethod
    def from_angle(cls, start: volmdlr.Point3D, angle: float,
                   axis_point: volmdlr.Point3D, axis: volmdlr.Vector3D):
        """Gives the arc3D from a start, an angle and an axis."""
        start_gen = start
        int_gen = start_gen.rotation(axis_point, axis, angle / 2)
        end_gen = start_gen.rotation(axis_point, axis, angle)
        if angle == volmdlr.TWO_PI:
            line = Line3D(axis_point, axis_point + axis)
            center, _ = line.point_projection(start)
            radius = center.point_distance(start)
            u = start - center
            v = axis.cross(u)
            return volmdlr.wires.Circle3D(volmdlr.Frame3D(center, u, v, axis),
                                          radius)
        return cls(start_gen, int_gen, end_gen, axis)

    @property
    def normal(self):
        if not self._utd_normal:
            self._normal = self.get_normal()
            self._utd_normal = True
        return self._normal

    def get_normal(self):
        u1 = self.interior - self.start
        u2 = self.interior - self.end
        try:
            u1.normalize()
            u2.normalize()
        except ZeroDivisionError:
            raise ValueError(
                'Start, end and interior points of an arc must be distincts') from ZeroDivisionError

        normal = u2.cross(u1)
        normal.normalize()
        return normal

    @property
    def center(self):
        if not self._utd_center:
            self._center = self.get_center()
            self._utd_center = True
        return self._center

    def get_center(self):
        vector_u1 = self.interior - self.start
        vector_u2 = self.interior - self.end
        if vector_u1.is_close(vector_u2):
            vector_u2 = self.normal.cross(vector_u1)
            vector_u2.normalize()

        vector_v1 = self.normal.cross(vector_u1)  # v1 is normal, equal u2
        vector_v2 = self.normal.cross(vector_u2)  # equal -u1

        point11 = 0.5 * (self.start + self.interior)  # Mid-point of segment s,m
        point12 = point11 + vector_v1
        point21 = 0.5 * (self.end + self.interior)  # Mid-point of segment s,m
        point22 = point21 + vector_v2

        line_1 = Line3D(point11, point12)
        line_2 = Line3D(point21, point22)

        try:
            center, _ = line_1.minimum_distance_points(line_2)
        except ZeroDivisionError:
            raise ValueError(
                'Start, end and interior points of an arc must be distincts') from ZeroDivisionError

        return center

    @property
    def frame(self):
        if not self._utd_frame:
            self._frame = self.get_frame()
            self._utd_frame = True
        return self._frame

    def get_frame(self):
        vec1 = self.start - self.center
        vec1.normalize()
        vec2 = self.normal.cross(vec1)
        frame = volmdlr.Frame3D(self.center, vec1, vec2, self.normal)
        return frame

    @property
    def is_trigo(self):
        if not self._utd_is_trigo:
            self._is_trigo = self.get_arc_direction()
            self._utd_is_trigo = True
        return self._is_trigo

    def get_arc_direction(self):
        """
        Verifies if arc is clockwise or counterclockwise.

        :return: True if clockwise, False if counterclockwise.
        """
        clockwise_path, trigowise_path = self.clockwise_and_trigowise_paths
        if clockwise_path > trigowise_path:
            return True
        return False

    @property
    def clockwise_and_trigowise_paths(self):
        """
        :return: clockwise path and trigonometric path property.
        """
        if not self._utd_clockwise_and_trigowise_paths:
            vec1 = self.start - self.center
            vec1.normalize()
            vec2 = self.normal.cross(vec1)
            radius_1 = self.start.to_2d(self.center, vec1, vec2)
            radius_2 = self.end.to_2d(self.center, vec1, vec2)
            radius_i = self.interior.to_2d(self.center, vec1, vec2)
            self._clockwise_and_trigowise_paths = \
                self.get_clockwise_and_trigowise_paths(radius_1,
                                                       radius_2,
                                                       radius_i)
            self._utd_clockwise_and_trigowise_paths = True
        return self._clockwise_and_trigowise_paths

    @property
    def angle(self):
        """
        Arc angle property.

        :return: arc angle.
        """
        if not self._utd_angle:
            self._angle = self.get_angle()
            self._utd_angle = True
        return self._angle

    def get_angle(self):
        """
        Gets the arc angle.

        :return: arc angle.
        """
        clockwise_path, trigowise_path = \
            self.clockwise_and_trigowise_paths
        if self.is_trigo:
            return trigowise_path
        return clockwise_path

    @property
    def points(self):
        return [self.start, self.interior, self.end]

    def reverse(self):
        """
        Defines a new Arc3D, identical to self, but in the opposite direction.

        """
        return self.__class__(self.end.copy(),
                              self.interior.copy(),
                              self.start.copy())

    def point_at_abscissa(self, abscissa):
        """
        Calculates a point in the Arc3D at a given abscissa.

        :param abscissa: abscissa where in the curve the point should be calculated.
        :return: Corresponding point.
        """
        return self.start.rotation(self.center, self.normal, abscissa / self.radius)

    def direction_vector(self, abscissa):
        """
        Calculates a direction vector at a given abscissa of the Arc3D.

        :param abscissa: abscissa where in the curve the direction vector should be calculated.
        :return: Corresponding direction vector.
        """
        normal_vector = self.normal_vector(abscissa)
        tangent = normal_vector.cross(self.normal)
        return tangent

    def rotation(self, center: volmdlr.Point3D,
                 axis: volmdlr.Vector3D, angle: float):
        """
        Arc3D rotation.

        :param center: rotation center
        :param axis: rotation axis
        :param angle: angle rotation
        :return: a new rotated Arc3D
        """
        new_start = self.start.rotation(center, axis, angle)
        new_interior = self.interior.rotation(center, axis, angle)
        new_end = self.end.rotation(center, axis, angle)
        return Arc3D(new_start, new_interior, new_end, name=self.name)

    def rotation_inplace(self, center: volmdlr.Point3D,
                         axis: volmdlr.Vector3D, angle: float):
        """
        Arc3D rotation. Object is updated inplace.

        :param center: rotation center
        :param axis: rotation axis
        :param angle: rotation angle
        """
        warnings.warn("'inplace' methods are deprecated. Use a not inplace method instead.", DeprecationWarning)

        self.center.rotation_inplace(center, axis, angle)
        self.start.rotation_inplace(center, axis, angle)
        self.interior.rotation_inplace(center, axis, angle)
        self.end.rotation_inplace(center, axis, angle)
        self._bbox = None

    def translation(self, offset: volmdlr.Vector3D):
        """
        Arc3D translation.

        :param offset: translation vector.
        :return: A new translated Arc3D.
        """
        new_start = self.start.translation(offset)
        new_interior = self.interior.translation(offset)
        new_end = self.end.translation(offset)
        return Arc3D(new_start, new_interior, new_end, name=self.name)

    def translation_inplace(self, offset: volmdlr.Vector3D):
        """
        Arc3D translation. Object is updated inplace.

        :param offset: translation vector.
        """
        warnings.warn("'inplace' methods are deprecated. Use a not inplace method instead.", DeprecationWarning)

        self.center.translation_inplace(offset)
        self.start.translation_inplace(offset)
        self.interior.translation_inplace(offset)
        self.end.translation_inplace(offset)
        self._bbox = None

    def plot(self, ax=None, edge_style: EdgeStyle = EdgeStyle()):
        if ax is None:
            ax = plt.figure().add_subplot(111, projection='3d')
        # if plot_points:
        #     ax.plot([self.interior[0]], [self.interior[1]], [self.interior[2]],
        #             color='b')
        #     ax.plot([self.start[0]], [self.start[1]], [self.start[2]], c='r')
        #     ax.plot([self.end[0]], [self.end[1]], [self.end[2]], c='r')
        #     ax.plot([self.interior[0]], [self.interior[1]], [self.interior[2]],
        #             c='g')
        x = []
        y = []
        z = []
        for pointx, pointy, pointz in self.discretization_points(number_points=25):
            x.append(pointx)
            y.append(pointy)
            z.append(pointz)

        ax.plot(x, y, z, color=edge_style.color, alpha=edge_style.alpha)
        if edge_style.edge_ends:
            self.start.plot(ax=ax)
            self.end.plot(ax=ax)

        if edge_style.edge_direction:
            x, y, z = self.point_at_abscissa(0.5 * self.length())
            u, v, w = 0.05 * self.unit_direction_vector(0.5 * self.length())
            ax.quiver(x, y, z, u, v, w, length=self.length() / 100,
                      arrow_length_ratio=5, normalize=True,
                      pivot='tip', color=edge_style.color)
        return ax

    def plot2d(self, center: volmdlr.Point3D = volmdlr.O3D,
               x3d: volmdlr.Vector3D = volmdlr.X3D, y3d: volmdlr.Vector3D = volmdlr.Y3D,
               ax=None, color='k'):

        if ax is None:
            fig = plt.figure()
            ax = fig.add_subplot(111, projection='3d')
        else:
            fig = ax.figure

        # TODO: Enhance this plot
        length = self.length()
        x = []
        y = []
        for i in range(30):
            point = self.point_at_abscissa(i / 29. * length)
            xi, yi = point.plane_projection2d(center, x3d, y3d)
            x.append(xi)
            y.append(yi)
        ax.plot(x, y, color=color)

        return ax

    def copy(self, *args, **kwargs):
        return Arc3D(self.start.copy(), self.interior.copy(), self.end.copy())

    def frame_mapping_parameters(self, frame: volmdlr.Frame3D, side: str):
        if side == 'old':
            new_start = frame.local_to_global_coordinates(self.start.copy())
            new_interior = frame.local_to_global_coordinates(self.interior.copy())
            new_end = frame.local_to_global_coordinates(self.end.copy())
        elif side == 'new':
            new_start = frame.global_to_local_coordinates(self.start.copy())
            new_interior = frame.global_to_local_coordinates(self.interior.copy())
            new_end = frame.global_to_local_coordinates(self.end.copy())
        else:
            raise ValueError('side value not valid, please specify'
                             'a correct value: \'old\' or \'new\'')
        return new_start, new_interior, new_end

    def frame_mapping(self, frame: volmdlr.Frame3D, side: str):
        """
        Changes vector frame_mapping and return a new Arc3D.

        side = 'old' or 'new'
        """
        new_start, new_interior, new_end = \
            self.frame_mapping_parameters(frame, side)

        return Arc3D(new_start, new_interior, new_end, name=self.name)

    def frame_mapping_inplace(self, frame: volmdlr.Frame3D, side: str):
        """
        Changes vector frame_mapping and the object is updated inplace.

        side = 'old' or 'new'
        """
        warnings.warn("'inplace' methods are deprecated. Use a not inplace method instead.", DeprecationWarning)

        new_start, new_interior, new_end = \
            self.frame_mapping_parameters(frame, side)
        self.start, self.interior, self.end = new_start, new_interior, new_end
        self._bbox = None

    def abscissa(self, point: volmdlr.Point3D, tol: float = 1e-6):
        """
        Calculates the abscissa given a point in the Arc3D.

        :param point: point to calculate the abscissa.
        :param tol: (Optional) Confusion distance to consider points equal. Default 1e-6.
        :return: corresponding abscissa.
        """
        if point.point_distance(self.start) < tol:
            return 0
        if point.point_distance(self.end) < tol:
            return self.length()
        x, y, _ = self.frame.global_to_local_coordinates(point)
        u1 = x / self.radius
        u2 = y / self.radius
        theta = volmdlr.geometry.sin_cos_angle(u1, u2)

        return self.radius * abs(theta)

    def to_2d(self, plane_origin, x, y):
        """
        Transforms a Arc3D into an Arc2D, given a plane origin and an u and v plane vector.

        :param plane_origin: plane origin.
        :param x: plane u vector.
        :param y: plane v vector.
        :return: Arc2D.
        """
        point_start = self.start.to_2d(plane_origin, x, y)
        point_interior = self.interior.to_2d(plane_origin, x, y)
        point_end = self.end.to_2d(plane_origin, x, y)
        return Arc2D(point_start, point_interior, point_end, name=self.name)

    def minimum_distance_points_arc(self, other_arc):

        u1 = self.start - self.center
        u1.normalize()
        u2 = self.normal.cross(u1)

        w = other_arc.center - self.center

        u3 = other_arc.start - other_arc.center
        u3.normalize()
        u4 = other_arc.normal.cross(u3)

        r1, r2 = self.radius, other_arc.radius

        a, b, c, d = u1.dot(u1), u1.dot(u2), u1.dot(u3), u1.dot(u4)
        e, f, g = u2.dot(u2), u2.dot(u3), u2.dot(u4)
        h, i = u3.dot(u3), u3.dot(u4)
        j = u4.dot(u4)
        k, l, m, n, o = w.dot(u1), w.dot(u2), w.dot(u3), w.dot(u4), w.dot(w)

        def distance_squared(x):
            return (a * ((math.cos(x[0])) ** 2) * r1 ** 2 + e * (
                    (math.sin(x[0])) ** 2) * r1 ** 2
                    + o + h * ((math.cos(x[1])) ** 2) * r2 ** 2 + j * (
                            (math.sin(x[1])) ** 2) * r2 ** 2
                    + b * math.sin(2 * x[0]) * r1 ** 2 - 2 * r1 * math.cos(
                        x[0]) * k
                    - 2 * r1 * r2 * math.cos(x[0]) * math.cos(x[1]) * c
                    - 2 * r1 * r2 * math.cos(x[0]) * math.sin(
                        x[1]) * d - 2 * r1 * math.sin(x[0]) * l
                    - 2 * r1 * r2 * math.sin(x[0]) * math.cos(x[1]) * f
                    - 2 * r1 * r2 * math.sin(x[0]) * math.sin(
                        x[1]) * g + 2 * r2 * math.cos(x[1]) * m
                    + 2 * r2 * math.sin(x[1]) * n + i * math.sin(
                        2 * x[1]) * r2 ** 2)

        x01 = npy.array([self.angle / 2, other_arc.angle / 2])

        res1 = least_squares(distance_squared, x01, bounds=[(0, 0), (self.angle, other_arc.angle)])

        point1 = self.point_at_abscissa(res1.x[0] * r1)
        point2 = other_arc.point_at_abscissa(res1.x[1] * r2)

        return point1, point2

    def distance_squared(self, x, u, v, k, w):
        radius = self.radius
        return (u.dot(u) * x[0] ** 2 + w.dot(w) + v.dot(v) * (
                (math.sin(x[1])) ** 2) * radius ** 2 + k.dot(k) * ((math.cos(x[1])) ** 2) * radius ** 2
                - 2 * x[0] * w.dot(u) - 2 * x[0] * radius * math.sin(x[1]) * u.dot(v) - 2 * x[
                    0] * radius * math.cos(x[1]) * u.dot(k)
                + 2 * radius * math.sin(x[1]) * w.dot(v) + 2 * radius * math.cos(x[1]) * w.dot(k)
                + math.sin(2 * x[1]) * v.dot(k) * radius ** 2)

    def minimum_distance_points_line(self, other_line):
        """
        Gets the points from the arc and the line that gives the minimal distance between them.

        :param other_line: other line.
        """
        u = other_line.direction_vector()
        k = self.start - self.center
        k.normalize()
        w = self.center - other_line.start
        v = self.normal.cross(k)

        radius = self.radius

        x01 = npy.array([0.5, self.angle / 2])
        x02 = npy.array([0.5, 0])
        x03 = npy.array([0.5, self.angle])

        res1 = least_squares(self.distance_squared, x01, bounds=[(0, 0), (1, self.angle)], args=(u, v, k, w))
        res2 = least_squares(self.distance_squared, x02, bounds=[(0, 0), (1, self.angle)], args=(u, v, k, w))
        res3 = least_squares(self.distance_squared, x03, bounds=[(0, 0), (1, self.angle)], args=(u, v, k, w))

        point1 = other_line.point_at_abscissa(res1.x[0] * other_line.length())
        point2 = self.point_at_abscissa(res1.x[1] * radius)

        res = [res2, res3]
        for couple in res:
            ptest1 = other_line.point_at_abscissa(
                couple.x[0] * other_line.length())
            ptest2 = self.point_at_abscissa(couple.x[1] * radius)
            dtest = ptest1.point_distance(ptest2)
            if dtest < v.dot(v):
                point1, point2 = ptest1, ptest2

        return point1, point2

    def minimum_distance(self, element, return_points=False):
        if element.__class__ is Arc3D or element.__class__.__name__ == 'Circle3D':
            p1, p2 = self.minimum_distance_points_arc(element)
            if return_points:
                return p1.point_distance(p2), p1, p2
            return p1.point_distance(p2)

        if element.__class__ is LineSegment3D:
            pt1, pt2 = self.minimum_distance_points_line(element)
            if return_points:
                return pt1.point_distance(pt2), pt1, pt2
            return pt1.point_distance(pt2)

        return NotImplementedError

    def extrusion(self, extrusion_vector):
        if self.normal.is_colinear_to(extrusion_vector):
            u = self.start - self.center
            u.normalize()
            w = extrusion_vector.copy()
            w.normalize()
            v = w.cross(u)
            arc2d = self.to_2d(self.center, u, v)
            angle1, angle2 = arc2d.angle1, arc2d.angle2
            if angle2 < angle1:
                angle2 += volmdlr.TWO_PI
            cylinder = volmdlr.faces.CylindricalSurface3D(
                volmdlr.Frame3D(self.center,
                                u,
                                v,
                                w),
                self.radius
            )
            return [cylinder.rectangular_cut(angle1, angle2, 0., extrusion_vector.norm())]
        raise NotImplementedError(f'Elliptic faces not handled: dot={self.normal.dot(extrusion_vector)}')

    def revolution(self, axis_point: volmdlr.Point3D, axis: volmdlr.Vector3D,
                   angle: float):
        line3d = Line3D(axis_point, axis_point + axis)
        tore_center, _ = line3d.point_projection(self.center)

        # Sphere
        if math.isclose(tore_center.point_distance(self.center), 0.,
                        abs_tol=1e-6):

            start_p, _ = line3d.point_projection(self.start)
            u = self.start - start_p

            if math.isclose(u.norm(), 0, abs_tol=1e-6):
                end_p, _ = line3d.point_projection(self.end)
                u = self.end - end_p
                if math.isclose(u.norm(), 0, abs_tol=1e-6):
                    interior_p, _ = line3d.point_projection(self.interior)
                    u = self.interior - interior_p

            u.normalize()
            v = axis.cross(u)
            arc2d = self.to_2d(self.center, u, axis)

            surface = volmdlr.faces.SphericalSurface3D(
                volmdlr.Frame3D(self.center, u, v, axis), self.radius)

            return [surface.rectangular_cut(0, angle,
                                            arc2d.angle1, arc2d.angle2)]

        # Toroidal
        u = self.center - tore_center
        u.normalize()
        v = axis.cross(u)
        if not math.isclose(self.normal.dot(u), 0., abs_tol=1e-6):
            raise NotImplementedError(
                'Outside of plane revolution not supported')

        radius = tore_center.point_distance(self.center)
        surface = volmdlr.faces.ToroidalSurface3D(
            volmdlr.Frame3D(tore_center, u, v, axis), radius,
            self.radius)
        arc2d = self.to_2d(tore_center, u, axis)
        return [surface.rectangular_cut(0, angle,
                                        arc2d.angle1, arc2d.angle2)]

    def to_step(self, current_id, surface_id=None):
        """Exports to STEP format."""
        if self.angle >= math.pi:
            length = self.length()
            arc1, arc2 = self.split(self.point_at_abscissa(0.33 * length))
            arc2, arc3 = arc2.split(self.point_at_abscissa(0.66 * length))
            content, arcs1_id = arc1.to_step_without_splitting(current_id)
            arc2_content, arcs2_id = arc2.to_step_without_splitting(
                arcs1_id[0] + 1)
            arc3_content, arcs3_id = arc3.to_step_without_splitting(
                arcs2_id[0] + 1)
            content += arc2_content + arc3_content
            return content, [arcs1_id[0], arcs2_id[0], arcs3_id[0]]
        return self.to_step_without_splitting(current_id)

    def to_step_without_splitting(self, current_id, surface_id=None):
        u = self.start - self.center
        u.normalize()
        v = self.normal.cross(u)
        frame = volmdlr.Frame3D(self.center, self.normal, u, v)

        content, frame_id = frame.to_step(current_id)
        curve_id = frame_id + 1
        content += f"#{curve_id} = CIRCLE('{self.name}', #{frame_id}, {self.radius * 1000});\n"

        if surface_id:
            content += f"#{curve_id + 1} = SURFACE_CURVE('',#{curve_id},(#{surface_id}),.PCURVE_S1.);\n"
            curve_id += 1

        current_id = curve_id + 1
        start_content, start_id = self.start.to_step(current_id, vertex=True)
        end_content, end_id = self.end.to_step(start_id + 1, vertex=True)
        content += start_content + end_content
        current_id = end_id + 1
        content += f"#{current_id} = EDGE_CURVE('{self.name}',#{start_id},#{end_id},#{curve_id},.T.);\n"
        return content, [current_id]

    def point_belongs(self, point, abs_tol: float = 1e-6):
        """
        Check if a point 3d belongs to the arc_3d or not.

        :param point: point to be verified is on arc
        :return: True if point is on Arc, False otherwise.
        """
        if not math.isclose(point.point_distance(self.center), self.radius, abs_tol=abs_tol):
            return False
        # vector1 = self.start - self.center
        # vector2 = self.interior - self.center
        vector = point - self.center
        if not math.isclose(vector.dot(self.frame.w), 0.0, abs_tol=abs_tol):
            return False
        point_abscissa = self.abscissa(point)
        abscissa_start = self.abscissa(self.start)
        abscissa_end = self.abscissa(self.end)
        if abscissa_start <= point_abscissa <= abscissa_end:
            return True
        return False

    def triangulation(self):
        """
        Triangulation for an Arc3D.

        """
        return None

    def middle_point(self):
        return self.point_at_abscissa(self.length() / 2)

    def line_intersections(self, line3d: Line3D):
        """
        Calculates intersections between an Arc3D and a Line3D.

        :param linesegment3d: linesegment to verify intersections.
        :return: list with intersections points between line and Arc3D.
        """
        circle3d_lineseg_inters = vm_utils_intersections.circle_3d_line_intersections(self, line3d)
        linesegment_intersections = []
        for intersection in circle3d_lineseg_inters:
            if self.point_belongs(intersection, 1e-6):
                linesegment_intersections.append(intersection)
        return linesegment_intersections

    def linesegment_intersections(self, linesegment3d: LineSegment3D):
        """
        Calculates intersections between an Arc3D and a LineSegment3D.

        :param linesegment3d: linesegment to verify intersections.
        :return: list with intersections points between linesegment and Arc3D.
        """
        linesegment_intersections = []
        intersections = self.line_intersections(linesegment3d.to_line())
        for intersection in intersections:
            if linesegment3d.point_belongs(intersection):
                linesegment_intersections.append(intersection)
        return linesegment_intersections


class FullArc3D(FullArc, Arc3D):
    """
    An edge that starts at start_end, ends at the same point after having described a circle.

    """

    def __init__(self, center: volmdlr.Point3D, start_end: volmdlr.Point3D,
                 normal: volmdlr.Vector3D,
                 name: str = ''):
        self._utd_frame = None
        self._bbox = None
        self.__normal = normal
        self.interior = start_end.rotation(center, normal, math.pi)
        FullArc.__init__(self, center=center, start_end=start_end, name=name)
        Arc3D.__init__(self, start=start_end, interior=self.interior, end=start_end)

    def __hash__(self):
        return hash(self.center) + 5 * hash(self.start_end)

    def __eq__(self, other_arc):
        return (self.center == other_arc.center) \
            and (self.start == other_arc.start)

    @property
    def normal(self):
        return self.__normal

    def copy(self, *args, **kwargs):
        return FullArc3D(self._center.copy(), self.end.copy(), self._normal.copy())

    def to_dict(self, use_pointers: bool = False, memo=None, path: str = '#'):
        dict_ = self.base_dict()
        dict_['center'] = self.center.to_dict(use_pointers=use_pointers, memo=memo, path=path + '/center')
        dict_['radius'] = self.radius
        dict_['angle'] = self.angle
        dict_['is_trigo'] = self.is_trigo
        dict_['start_end'] = self.start.to_dict(use_pointers=use_pointers, memo=memo, path=path + '/start_end')
        dict_['normal'] = self.normal.to_dict(use_pointers=use_pointers, memo=memo, path=path + '/normal')
        dict_['name'] = self.name
        return dict_

    def to_2d(self, plane_origin, x, y):
        """
        Transforms a FullArc3D into an FullArc2D, given a plane origin and an u and v plane vector.

        :param plane_origin: plane origin.
        :param x: plane u vector.
        :param y: plane v vector.
        :return: FullArc2D.
        """
        center = self.center.to_2d(plane_origin, x, y)
        start_end = self.start.to_2d(plane_origin, x, y)
        return FullArc2D(center, start_end)

    def to_step(self, current_id, surface_id=None):
        """Exports to STEP format."""
        # Not calling Circle3D.to_step because of circular imports
        u = self.start - self.center
        u.normalize()
        v = self.normal.cross(u)
        frame = volmdlr.Frame3D(self.center, self.normal, u, v)
        content, frame_id = frame.to_step(current_id)
        curve_id = frame_id + 1
        # Not calling Circle3D.to_step because of circular imports
        content += f"#{curve_id} = CIRCLE('{self.name}',#{frame_id},{self.radius * 1000});\n"

        if surface_id:
            content += f"#{curve_id + 1} = SURFACE_CURVE('',#{curve_id},(#{surface_id}),.PCURVE_S1.);\n"
            curve_id += 1

        point1 = (self.center + u * self.radius).to_point()

        p1_content, p1_id = point1.to_step(curve_id + 1, vertex=True)
        content += p1_content

        edge_curve = p1_id + 1
        content += f"#{edge_curve} = EDGE_CURVE('{self.name}',#{p1_id},#{p1_id},#{curve_id},.T.);\n"
        curve_id += 1

        return content, [edge_curve]

    def plot(self, ax=None, edge_style: EdgeStyle = EdgeStyle()):
        if ax is None:
            ax = Axes3D(plt.figure())

        x = []
        y = []
        z = []
        for x_component, y_component, z_component in self.discretization_points(number_points=20):
            x.append(x_component)
            y.append(y_component)
            z.append(z_component)
        x.append(x[0])
        y.append(y[0])
        z.append(z[0])
        ax.plot(x, y, z, color=edge_style.color, alpha=edge_style.alpha)

        if edge_style.edge_ends:
            self.start.plot(ax=ax)
            self.end.plot(ax=ax)
        if edge_style.edge_direction:
            half_length = 0.5 * self.length()
            x, y, z = self.point_at_abscissa(half_length)
            tangent = self.unit_direction_vector(half_length)
            arrow_length = 0.15 * half_length
            ax.quiver(x, y, z, *arrow_length * tangent, pivot='tip')

        return ax

    def rotation(self, center: volmdlr.Point3D, axis: volmdlr.Vector3D, angle: float):
        new_start_end = self.start.rotation(center, axis, angle)
        new_center = self._center.rotation(center, axis, angle)
        new_normal = self._normal.rotation(center, axis, angle)
        return FullArc3D(new_center, new_start_end,
                         new_normal, name=self.name)

    def rotation_inplace(self, center: volmdlr.Point3D, axis: volmdlr.Vector3D, angle: float):
        warnings.warn("'inplace' methods are deprecated. Use a not inplace method instead.", DeprecationWarning)

        self.start.rotation(center, axis, angle, False)
        self.end.rotation(center, axis, angle, False)
        self._center.rotation(center, axis, angle, False)
        self.interior.rotation(center, axis, angle, False)
        self._bbox = None

    def translation(self, offset: volmdlr.Vector3D):
        new_start_end = self.start.translation(offset, True)
        new_center = self._center.translation(offset, True)
        new_normal = self._normal.translation(offset, True)
        return FullArc3D(new_center, new_start_end,
                         new_normal, name=self.name)

    def translation_inplace(self, offset: volmdlr.Vector3D):
        warnings.warn("'inplace' methods are deprecated. Use a not inplace method instead.", DeprecationWarning)

        self.start.translation(offset, False)
        self.end.translation(offset, False)
        self._center.translation(offset, False)
        self.interior.translation(offset, False)
        self._bbox = None

    def linesegment_intersections(self, linesegment3d: LineSegment3D):
        """
        Calculates the intersections between a full arc 3d and a line segment 3d.

        :param linesegment3d: linesegment 3d to verify intersections.
        :return: list of points 3d, if there are any intersections, an empty list if otherwise.
        """
        distance_center_lineseg = linesegment3d.point_distance(self.frame.origin)
        if distance_center_lineseg > self.radius:
            return []
        direction_vector = linesegment3d.direction_vector()
        if math.isclose(self.frame.w.dot(direction_vector), 0, abs_tol=1e-6) and \
                not math.isclose(linesegment3d.start.z - self.frame.origin.z, 0, abs_tol=1e-6):
            return []

        if linesegment3d.start.z == linesegment3d.end.z == self.frame.origin.z:
            quadratic_equation_a = 1 + (direction_vector.y ** 2 / direction_vector.x ** 2)
            quadratic_equation_b = (-2 * (direction_vector.y ** 2 / direction_vector.x ** 2) * linesegment3d.start.x +
                                    2 * (direction_vector.y / direction_vector.x) * linesegment3d.start.y)
            quadratic_equation_c = (linesegment3d.start.y - (direction_vector.y / direction_vector.x) *
                                    linesegment3d.start.x) ** 2 - self.radius ** 2
            delta = quadratic_equation_b ** 2 - 4 * quadratic_equation_a * quadratic_equation_c
            x1 = (- quadratic_equation_b + math.sqrt(delta)) / (2 * quadratic_equation_a)
            x2 = (- quadratic_equation_b - math.sqrt(delta)) / (2 * quadratic_equation_a)
            y1 = (direction_vector.y / direction_vector.x) * (x1 - linesegment3d.start.x) + linesegment3d.start.y
            y2 = (direction_vector.y / direction_vector.x) * (x2 - linesegment3d.start.x) + linesegment3d.start.y
            return [volmdlr.Point3D(x1, y1, self.frame.origin.z), volmdlr.Point3D(x2, y2, self.frame.origin.z)]
        constant = (self.frame.origin.z - linesegment3d.start.z) / direction_vector.z
        x_coordinate = constant * direction_vector.x + linesegment3d.start.x
        y_coordinate = constant * direction_vector.y + linesegment3d.start.y
        if math.isclose((x_coordinate - self.frame.origin.x) ** 2 + (y_coordinate - self.frame.origin.y) ** 2,
                        self.radius ** 2, abs_tol=1e-6):
            return [volmdlr.Point3D(x_coordinate, y_coordinate, self.frame.origin.z)]
        return []

    def reverse(self):
        """
        Defines a new FullArc3D, identical to self, but in the opposite direction.

        """
        return self

    def point_belongs(self, point: volmdlr.Point3D, abs_tol: float = 1e-6):
        """
        Returns if given point belongs to the FullArc3D.
        """
        distance = point.point_distance(self.center)
        vec = volmdlr.Vector3D(*point - self.center)
        dot = self.normal.dot(vec)
        return math.isclose(distance, self.radius, abs_tol=abs_tol) \
                and math.isclose(dot, 0, abs_tol=abs_tol)

    @classmethod
    def from_3_points(cls, point1, point2, point3):
        vector_u1 = point2 - point1
        vector_u2 = point2 - point3
        try:
            vector_u1.normalize()
            vector_u2.normalize()
        except ZeroDivisionError as error:
            raise ValueError('the 3 points must be distincts') from error

        normal = vector_u2.cross(vector_u1)
        normal.normalize()

        if vector_u1.is_close(vector_u2):
            vector_u2 = normal.cross(vector_u1)
            vector_u2.normalize()

        vector_v1 = normal.cross(vector_u1)  # v1 is normal, equal u2
        vector_v2 = normal.cross(vector_u2)  # equal -u1

        point11 = 0.5 * (point1 + point2)  # Mid-point of segment s,m
        point21 = 0.5 * (point2 + point3)  # Mid-point of segment s,m
        line1 = Line3D(point11, point11 + vector_v1)
        line2 = Line3D(point21, point21 + vector_v2)

        try:
            center, _ = line1.minimum_distance_points(line2)
        except ZeroDivisionError as error:
            raise ValueError('Start, end and interior points  of an arc must be distincts') from error
        return cls(center=center, start_end=point1, normal=normal)


class ArcEllipse3D(Edge):
    """
    An arc is defined by a starting point, an end point and an interior point.

    """

    def __init__(self, start: volmdlr.Point3D, interior: volmdlr.Point3D, end: volmdlr.Point3D,
                 center: volmdlr.Point3D, major_dir: volmdlr.Vector3D, normal: volmdlr.Vector3D = None,
                 extra: volmdlr.Point3D = None, name=''):
        Edge.__init__(self, start=start, end=end, name=name)
        self.interior = interior
        self.center = center
        major_dir.normalize()
        self.major_dir = major_dir  # Vector for Gradius
        self.normal = normal
        self.extra = extra
        if not normal:
            u1 = self.interior - self.start
            u2 = self.interior - self.end
            u1.normalize()
            u2.normalize()

            if u1.is_close(u2):
                u2 = self.interior - self.extra
                u2.normalize()

            n = u2.cross(u1)
            n.normalize()
            self.normal = n

        self.minor_dir = self.normal.cross(self.major_dir)

        frame = volmdlr.Frame3D(self.center, self.major_dir, self.minor_dir, self.normal)
        self.frame = frame
        start_new, end_new = frame.global_to_local_coordinates(
            self.start), frame.global_to_local_coordinates(self.end)
        interior_new, center_new = frame.global_to_local_coordinates(
            self.interior), frame.global_to_local_coordinates(self.center)
        self._bbox = None

        # from :
        # https://math.stackexchange.com/questions/339126/how-to-draw-an-ellipse-if-a-center-and-3-arbitrary-points-on-it-are-given

        def theta_a_b(start_, iterior_, end_, center_):
            """
            center-and-3-arbitrary-points-on-it-are-given.

            theta= ellipse's inclination angle related to the horizontal
            (clockwise),a=semi major axis, B=semi minor axis.

            """
            x_start, y_start, x_interior, y_interior, x_end, y_end = start_[0] - center_[0], start_[1] - center_[1], \
                iterior_[0] - center_[0], iterior_[1] - center_[
                                                                         1], end_[0] - center_[0], end_[1] - center_[1]
            matrix_a = npy.array(([x_start ** 2, y_start ** 2, 2 * x_start * y_start],
                                  [x_interior ** 2, y_interior ** 2, 2 * x_interior * y_interior],
                                  [x_end ** 2, y_end ** 2, 2 * x_end * y_end]))
            inv_matrix_a = npy.linalg.inv(matrix_a)
            identity = npy.array(([1], [1], [1]))
            r1, r2, r3 = npy.dot(inv_matrix_a, identity)  # 3 item column matrix
            theta = 0.5 * math.atan(2 * r3 / (r2 - r1))
            c1 = r1 + r2
            c2 = (r2 - r1) / math.cos(2 * theta)
            major_axis = math.sqrt((2 / (c1 - c2)))
            minor_axis = math.sqrt((2 / (c1 + c2)))
            return theta, major_axis, minor_axis

        if start.is_close(end):
            extra_new = frame.global_to_local_coordinates(self.extra)
            theta, major_axis, minor_axis = theta_a_b(start_new, interior_new, extra_new, center_new)

        else:
            if not self.extra:
                theta, major_axis, minor_axis = theta_a_b(start_new, interior_new, end_new, center_new)
            else:
                extra_new = frame.global_to_local_coordinates(self.extra)
                theta, major_axis, minor_axis = theta_a_b(start_new, interior_new, extra_new, center_new)

        self.Gradius = major_axis
        self.Sradius = minor_axis
        self.theta = theta

        # Angle start
        start_u1, start_u2 = start_new.x / self.Gradius, start_new.y / self.Sradius
        # angle1 = volmdlr.geometry.sin_cos_angle(start_u1, start_u2)
        angle1 = math.atan2(start_u2, start_u1)
        self.angle_start = angle1
        # Angle end
        end_u3, end_u4 = end_new.x / self.Gradius, end_new.y / self.Sradius
        # angle2 = volmdlr.geometry.sin_cos_angle(end_u3, end_u4)
        angle2 = math.atan2(end_u4, end_u3)
        self.angle_end = angle2
        # Angle interior
        interior_u5, interior_u6 = interior_new.x / self.Gradius, interior_new.y / self.Sradius
        # anglei = volmdlr.geometry.sin_cos_angle(interior_u5, interior_u6)
        anglei = math.atan2(interior_u6, interior_u5)
        self.angle_interior = anglei
        # Going trigo/clock wise from start to interior
        if anglei < angle1:
            trigowise_path = (anglei + volmdlr.TWO_PI) - angle1
            clockwise_path = angle1 - anglei
        else:
            trigowise_path = anglei - angle1
            clockwise_path = angle1 - anglei + volmdlr.TWO_PI

        # Going trigo wise from interior to interior
        if angle2 < anglei:
            trigowise_path += (angle2 + volmdlr.TWO_PI) - anglei
            clockwise_path += anglei - angle2
        else:
            trigowise_path += angle2 - anglei
            clockwise_path += anglei - angle2 + volmdlr.TWO_PI

        if clockwise_path > trigowise_path:
            self.is_trigo = True
            self.angle = trigowise_path
        else:
            # Clock wise
            self.is_trigo = False
            self.angle = clockwise_path

        if self.start.is_close(self.end):
            self.angle = volmdlr.TWO_PI

        if self.is_trigo:
            self.offset_angle = angle1
        else:
            self.offset_angle = angle2

        volmdlr.core.CompositePrimitive3D.__init__(self,
                                                   primitives=self.discretization_points(number_points=20),
                                                   name=name)

    def discretization_points(self, *, number_points: int = None, angle_resolution: int = 20):
        """
        Discretization of a Contour to have "n" points.

        :param number_points: the number of points (including start and end points)
             if unset, only start and end will be returned
        :param angle_resolution: if set, the sampling will be adapted to have a controlled angular distance. Useful
            to mesh an arc
        :return: a list of sampled points
        """
        if not number_points:
            if not angle_resolution:
                number_points = 2
            else:
                number_points = math.ceil(angle_resolution * abs(0.5 * self.angle / math.pi)) + 1
        angle_end = self.angle_end
        angle_start = self.angle_start
        if angle_start > self.angle_interior > angle_end or angle_start < self.angle_interior < angle_end:
            angle_end = self.angle_end
            angle_start = self.angle_start
        elif self.angle_start == self.angle_end:
            angle_start = 0
            angle_end = 2 * math.pi
        else:
            if angle_end < angle_start:
                angle_end = self.angle_end + volmdlr.TWO_PI
            elif angle_start < angle_end:
                angle_end = self.angle_end - volmdlr.TWO_PI

        discretization_points = [self.frame.local_to_global_coordinates(
            volmdlr.Point3D(self.Gradius * math.cos(angle), self.Sradius * math.sin(angle), 0))
            for angle in npy.linspace(angle_start, angle_end, number_points)]
        return discretization_points

    def polygon_points(self, discretization_resolution: int):
        warnings.warn('polygon_points is deprecated,\
        please use discretization_points instead',
                      DeprecationWarning)
        return self.discretization_points(angle_resolution=discretization_resolution)

    def _get_points(self):
        return self.discretization_points(number_points=20)

    points = property(_get_points)

    def to_2d(self, plane_origin, x, y):
        """
        Transforms an Arc Ellipse 3D into an Arc Ellipse 2D, given a plane origin and an u and v plane vector.

        :param plane_origin: plane origin.
        :param x: plane u vector.
        :param y: plane v vector.
        :return: ArcEllipse2D.
        """
        point_start2d = self.start.to_2d(plane_origin, x, y)
        point_interior2d = self.interior.to_2d(plane_origin, x, y)
        point_end2d = self.end.to_2d(plane_origin, x, y)
        center = self.center.to_2d(plane_origin, x, y)
        point_major_dir = self.center + self.Gradius * self.major_dir
        point_major_dir_2d = point_major_dir.to_2d(plane_origin, x, y)
        vector_major_dir_2d = point_major_dir_2d - center
        vector_major_dir_2d.normalize()
        extra = self.extra
        if extra:
            extra = self.extra.to_2d(plane_origin, x, y)
        return ArcEllipse2D(point_start2d, point_interior2d, point_end2d, center, vector_major_dir_2d, extra,
                            name=self.name)

    def length(self):
        """Computes the length."""
        return self.angle * math.sqrt(
            (self.Gradius ** 2 + self.Sradius ** 2) / 2)

    def normal_vector(self, abscissa):
        raise NotImplementedError

    def direction_vector(self, abscissa):
        raise NotImplementedError

    def abscissa(self, point: volmdlr.Point3D, tol: float = 1e-6):
        """
        Calculates the abscissa a given point.

        :param point: point to calculate abscissa.
        :return: abscissa
        """
        if point.point_distance(self.start) < tol:
            return 0
        vector_2 = self.normal.cross(self.major_dir)
        ellipse_2d = self.to_2d(self.center, self.major_dir, vector_2)
        point2d = point.to_2d(self.center, self.major_dir, vector_2)
        return ellipse_2d.abscissa(point2d)

    def reverse(self):
        """
        Reverse the Arc Ellipse 3D.

        :return:
        """
        normal = None
        extra = None
        if self.normal:
            normal = self.normal.copy()
        if self.extra:
            extra = self.extra.copy()
        return self.__class__(self.end.copy(),
                              self.interior.copy(),
                              self.start.copy(),
                              self.center.copy(),
                              self.major_dir.copy(),
                              normal,
                              extra,
                              self.name)

    def plot(self, ax=None, edge_style: EdgeStyle = EdgeStyle()):
        """Plot the arc ellipse."""
        if ax is None:
            fig = plt.figure()
            ax = Axes3D(fig)
        else:
            fig = None

        ax.plot([self.interior[0]], [self.interior[1]], [self.interior[2]],
                color='b')
        ax.plot([self.start[0]], [self.start[1]], [self.start[2]], c='r')
        ax.plot([self.end[0]], [self.end[1]], [self.end[2]], c='r')
        ax.plot([self.interior[0]], [self.interior[1]], [self.interior[2]],
                c='g')
        x = []
        y = []
        z = []
        for x_component, y_component, z_component in self.discretization_points(number_points=20):
            x.append(x_component)
            y.append(y_component)
            z.append(z_component)

        ax.plot(x, y, z, edge_style.color, alpha=edge_style.alpha)
        if edge_style.edge_ends:
            self.start.plot(ax)
            self.end.plot(ax)
        return ax

    def plot2d(self, x3d: volmdlr.Vector3D = volmdlr.X3D, y3d: volmdlr.Vector3D = volmdlr.Y3D,
               ax=None, color='k'):
        """
        Plot 2d for an arc ellipse 3d.

        """
        if ax is None:
            fig = plt.figure()
            ax = fig.add_subplot(111, projection='3d')
        else:
            fig = ax.figure

        # TODO: Enhance this plot
        length = self.length()
        x = []
        y = []
        number_points = 30
        for i in range(number_points):
            point = self.point_at_abscissa(i / (number_points - 1) * length)
            xi, yi = point.plane_projection2d(x3d, y3d)
            x.append(xi)
            y.append(yi)
        ax.plot(x, y, color=color)
        return ax

    def triangulation(self):
        """
        Triangulation for an ArcEllipse3D.

        """
        return None

    @property
    def bounding_box(self):
        """
        Getter Bounding Box for an arc ellipse 3d.

        :return: bounding box.
        """
        if not self._bbox:
            self._bbox = self.get_bounding_box()
        return self._bbox

    @bounding_box.setter
    def bounding_box(self, new_bounding_box):
        """
        Bounding Box setter.

        :param new_bounding_box: new bounding box.
        """
        self._bbox = new_bounding_box

    def get_bounding_box(self):
        """
        Calculates the bounding box of the Arc3D.

        :return: a volmdlr.core.BoundingBox object.
        """
        # TODO: implement exact calculation

        points = self.discretization_points(angle_resolution=10)
        xmin = min(point.x for point in points)
        xmax = max(point.x for point in points)
        ymin = min(point.y for point in points)
        ymax = max(point.y for point in points)
        zmin = min(point.z for point in points)
        zmax = max(point.z for point in points)
        return volmdlr.core.BoundingBox(xmin, xmax, ymin, ymax, zmin, zmax)

    def frame_mapping(self, frame: volmdlr.Frame3D, side: str):
        """
        Changes frame_mapping and return a new ArcEllipse3D.

        :param frame: Local coordinate system.
        :type frame: volmdlr.Frame3D
        :param side: 'old' will perform a transformation from local to global coordinates. 'new' will
            perform a tranformation from global to local coordinates.
        :type side: str
        :return: A new transformed ArcEllipse3D.
        :rtype: ArcEllipse3D
        """
        if side == 'old':
            return ArcEllipse3D(frame.local_to_global_coordinates(self.start),
                                frame.local_to_global_coordinates(self.interior),
                                frame.local_to_global_coordinates(self.end),
                                frame.local_to_global_coordinates(self.center),
                                self.major_dir)
        if side == 'new':
            point_major_dir = self.center + self.major_dir * self.major_axis
            major_dir = frame.global_to_local_coordinates(point_major_dir).to_vector()
            major_dir.normalize()
            return ArcEllipse3D(frame.global_to_local_coordinates(self.start),
                                frame.global_to_local_coordinates(self.interior),
                                frame.global_to_local_coordinates(self.end),
                                frame.global_to_local_coordinates(self.center),
                                major_dir)
        raise ValueError('Side should be \'new\' \'old\'')

    def point_belongs(self, point, abs_tol: float = 1e-6):
        """
        Verifies if a given point lies on the arc of ellipse 3D.

        :param point: point to be verified.
        :param abs_tol: Absolute tolerance to consider the point on the curve.
        :return: True is point lies on the arc of ellipse, False otherwise
        """
        vector_2 = self.normal.cross(self.major_dir)
        ellipse_2d = self.to_2d(self.center, self.major_dir, vector_2)
        point2d = point.to_2d(self.center, self.major_dir, vector_2)
        return ellipse_2d.point_belongs(point2d, abs_tol=abs_tol)


class FullArcEllipse3D(FullArcEllipse, ArcEllipse3D):
    """
    Defines a FullArcEllipse3D.
    """

    def __init__(self, start_end: volmdlr.Point3D, major_axis: float, minor_axis: float,
                 center: volmdlr.Point3D, normal: volmdlr.Vector3D, major_dir: volmdlr.Vector3D, name: str = ''):
        normal.normalize()
        self.normal = normal
        major_dir.normalize()
        self.minor_dir = normal.cross(major_dir)
        frame = volmdlr.Frame3D(center, major_dir, self.minor_dir, normal)
        self.frame = frame
        center2d = center.to_2d(center, major_dir, self.minor_dir)
        point_major_dir = center + major_axis * major_dir
        point_major_dir_2d = point_major_dir.to_2d(center, major_dir, self.minor_dir)
        vector_major_dir_2d = (point_major_dir_2d - center2d).to_vector()
        self.theta = volmdlr.geometry.clockwise_angle(vector_major_dir_2d, volmdlr.X2D)
        if self.theta == math.pi * 2:
            self.theta = 0.0
        self._bbox = None

        FullArcEllipse.__init__(self, start_end, major_axis, minor_axis, center, major_dir, name)

    def discretization_points(self, *, number_points: int = None, angle_resolution: int = 20):
        """
        Discretize a Contour to have "n" points.

        :param number_points: the number of points (including start and end points)
             if unset, only start and end will be returned.
        :param angle_resolution: if set, the sampling will be adapted to have a controlled angular distance. Useful
            to mesh an arc.
        :return: a list of sampled points.
        """
        if not number_points:
            number_points = math.ceil(volmdlr.TWO_PI * angle_resolution) + 2
        discretization_points_3d = [
                                       self.center + self.major_axis * math.cos(
                                           teta) * self.major_dir
                                       + self.minor_axis * math.sin(
                                           teta) * self.major_dir.cross(
                                           self.normal) for teta in
                                       npy.linspace(0, volmdlr.TWO_PI,
                                                    number_points)][:-1]
        return discretization_points_3d

    def to_2d(self, plane_origin, x, y):
        """
        Transforms a FullArcEllipse3D into an FullArcEllipse2D, given an plane origin and a u and v plane vector.

        :param plane_origin: plane origin.
        :param x: plane u vector.
        :param y: plane v vector.
        :return: FullArcEllipse2D.
        """
        point_start_end2d = self.start_end.to_2d(plane_origin, x, y)
        center2d = self.center.to_2d(plane_origin, x, y)
        point_major_dir = self.center + self.major_axis * self.major_dir
        point_major_dir_2d = point_major_dir.to_2d(plane_origin, x, y)
        vector_major_dir_2d = (point_major_dir_2d - center2d).to_vector()
        vector_major_dir_2d.normalize()
        return FullArcEllipse2D(point_start_end2d, self.major_axis, self.minor_axis, center2d,
                                vector_major_dir_2d, name=self.name)

    def frame_mapping(self, frame: volmdlr.Frame3D, side: str):
        """
        Changes frame_mapping and return a new FullArcEllipse3D.

        :param frame: Local coordinate system.
        :type frame: volmdlr.Frame3D
        :param side: 'old' will perform a tranformation from local to global coordinates. 'new' will
            perform a tranformation from global to local coordinates.
        :type side: str
        :return: A new transformed FulLArcEllipse3D.
        :rtype: FullArcEllipse3D
        """
        if side == 'old':
            return FullArcEllipse3D(frame.local_to_global_coordinates(self.start_end),
                                    self.major_axis, self.minor_axis,
                                    frame.local_to_global_coordinates(self.center),
                                    frame.local_to_global_coordinates(self.normal), self.major_dir, self.name)
        if side == 'new':
            point_major_dir = self.center + self.major_dir * self.major_axis
            major_dir = frame.global_to_local_coordinates(point_major_dir).to_vector()
            major_dir.normalize()
            return FullArcEllipse3D(frame.global_to_local_coordinates(self.start_end),
                                    self.major_axis, self.minor_axis,
                                    frame.global_to_local_coordinates(self.center),
                                    frame.global_to_local_coordinates(self.normal), major_dir, self.name)
        raise ValueError('Side should be \'new\' \'old\'')

    def translation(self, offset: volmdlr.Vector3D):
        """
        FullArcEllipse3D translation.

        :param offset: translation vector.
        :type offset: volmdlr.Vector3D
        :return: A new translated FullArcEllipse3D.
        :rtype: FullArcEllipse3D
        """
        return FullArcEllipse3D(self.start_end.translation(offset), self.major_axis, self.minor_axis,
                                self.center.translation(offset), self.normal, self.major_dir, self.name)

    def abscissa(self, point: volmdlr.Point3D, tol: float = 1e-6):
        """
        Calculates the abscissa a given point.

        :param point: point to calculate abscissa.
        :return: abscissa
        """
        vector_2 = self.normal.cross(self.major_dir)
        ellipse_2d = self.to_2d(self.center, self.major_dir, vector_2)
        point2d = point.to_2d(self.center, self.major_dir, vector_2)
        return ellipse_2d.abscissa(point2d)

    def normal_vector(self, abscissa):
        """
        Calculates the normal vector the edge at given abscissa.

        :return: the normal vector
        """
        raise NotImplementedError

    def direction_vector(self, abscissa):
        """
        Calculates the direction vector the edge at given abscissa.

        :param abscissa: edge abscissa
        :return: direction vector
        """
        raise NotImplementedError<|MERGE_RESOLUTION|>--- conflicted
+++ resolved
@@ -23,12 +23,6 @@
 from mpl_toolkits.mplot3d import Axes3D
 from packaging import version
 
-<<<<<<< HEAD
-import dessia_common.core as dc
-import plot_data.core as plot_data
-import volmdlr.core_compiled
-=======
->>>>>>> 40171b14
 import volmdlr.core
 import volmdlr.core_compiled
 import volmdlr.geometry
@@ -4877,15 +4871,9 @@
 
     def __init__(self, start: volmdlr.Point3D, end: volmdlr.Point3D,
                  name: str = ''):
-<<<<<<< HEAD
-        # if start == end:
-        #     raise NotImplementedError
-        self.points = [start, end]
-=======
         if start.is_close(end):
             raise NotImplementedError('Start and end of Linesegment3D are equal')
         # self.points = [start, end]
->>>>>>> 40171b14
         LineSegment.__init__(self, start=start, end=end, name=name)
         self._bbox = None
 
