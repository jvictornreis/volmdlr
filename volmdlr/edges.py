#!/usr/bin/env python3
# -*- coding: utf-8 -*-
"""

"""

from typing import List, Dict, Any
import math

from packaging import version
import numpy as npy
import scipy as scp
import scipy.optimize

from geomdl import utilities, BSpline, fitting, operations
from geomdl.operations import length_curve, split_curve

from mpl_toolkits.mplot3d import Axes3D
from matplotlib import __version__ as _mpl_version
import matplotlib.pyplot as plt
import matplotlib.patches

import plot_data.core as plot_data
import dessia_common as dc
import volmdlr.core_compiled
import volmdlr.core
import volmdlr.geometry
# import volmdlr.wires


def standardize_knot_vector(knot_vector):
    u0 = knot_vector[0]
    u1 = knot_vector[-1]
    standard_u_knots = []
    if u0 != 0 or u1 != 1:
        x = 1 / (u1 - u0)
        y = u0 / (u0 - u1)
        for u in knot_vector:
            standard_u_knots.append(u * x + y)
        return standard_u_knots
    else:
        return knot_vector


def insert_knots_and_mutiplicity(knots, knot_mutiplicities, knot_to_add, num):
    new_knots = []
    new_knot_mutiplicities = []
    i = 0
    for i, knot in enumerate(knots):
        if knot > knot_to_add:
            new_knots.extend([knot_to_add])
            new_knot_mutiplicities.append(num)
            new_knots.extend(knots[i:])
            new_knot_mutiplicities.extend(knot_mutiplicities[i:])
            break
        new_knots.append(knot)
        new_knot_mutiplicities.append(knot_mutiplicities[i])
    return new_knots, new_knot_mutiplicities, i


class Edge(dc.DessiaObject):
    def __init__(self, start, end, name=''):
        self.start = start
        self.end = end
        dc.DessiaObject.__init__(self, name=name)

    def __getitem__(self, key):
        if key == 0:
            return self.start
        elif key == 1:
            return self.end
        else:
            raise IndexError

    def polygon_points(self, min_x_density=None, min_y_density=None):
        n = 0  # Number of points to insert between start and end
        if min_x_density:
            dx = abs(self.start[0] - self.end[0])
            n = max(n, math.floor(dx * min_x_density))
        if min_y_density:
            dy = abs(self.start[1] - self.end[1])
            n = max(n, math.floor(dy * min_y_density))

        if n:
            l = self.length()
            return [self.point_at_abscissa(i * l / (n + 1)) for i in
                    range(n + 2)]
        else:
            return [self.start, self.end]

    @classmethod
    def from_step(cls, arguments, object_dict):
        obj = object_dict[arguments[3]]
        p1 = object_dict[arguments[1]]
        p2 = object_dict[arguments[2]]
        if obj.__class__.__name__ == 'Line3D':
            return LineSegment3D(p1, p2, arguments[0][1:-1])

        else:
            if hasattr(obj, 'trim'):
                if obj.__class__.__name__ == 'Circle3D':
                    p1, p2 = p2, p1
                return obj.trim(p1, p2)

            else:
                raise NotImplementedError(f'Unsupported: {object_dict[arguments[3]]}')

    def normal_vector(self, abscissa):
        """
        Calculates the normal vector the edge at given abscissa
        :return: the normal vector
        """
        raise NotImplementedError('the normal_vector method must be'
                                  'overloaded by subclassing class')

    def unit_normal_vector(self, abscissa):
        """
        Calculates the unit normal vector the edge at given abscissa
        :param abscissa: edge abscissa
        :return: unit normal vector
        """
        raise NotImplementedError('the unit_normal_vector method must be'
                                  'overloaded by subclassing class')

    def direction_vector(self, abscissa):
        """
        Calculates the direction vector the edge at given abscissa
        :param abscissa: edge abscissa
        :return: direction vector
        """
        raise NotImplementedError('the direction_vector method must be'
                                  'overloaded by subclassing class')

    def unit_direction_vector(self, abscissa):
        """
        Calculates the unit direction vector the edge at given abscissa
        :param abscissa: edge abscissa
        :return: unit direction vector
        """
        raise NotImplementedError('the unit_direction_vector method must be'
                                  'overloaded by subclassing class')


class Line(dc.DessiaObject):
    """
    Abstract class
    """

    def __init__(self, point1, point2, name=''):
        self.point1 = point1
        self.point2 = point2
        dc.DessiaObject.__init__(self, name=name)

    def __getitem__(self, key):
        if key == 0:
            return self.point1
        elif key == 1:
            return self.point2
        else:
            raise IndexError

    def unit_direction_vector(self, *args, **kwargs):
        u = self.direction_vector()
        u.normalize()
        return u

    def direction_vector(self, *args, **kwargs):
        return self.point2 - self.point1

    def normal_vector(self, *args, **kwargs):
        return self.direction_vector().normal_vector()

    def unit_normal_vector(self, abscissa=0.):
        return self.unit_direction_vector().normal_vector()

    def point_projection(self, point):

        u = self.point2 - self.point1
        norm_u = u.norm()
        t = (point - self.point1).dot(u) / norm_u ** 2
        projection = self.point1 + t * u
        projection = projection.to_point()
        return projection, t * norm_u

    def abscissa(self, point):
        u = self.point2 - self.point1
        norm_u = u.norm()
        t = (point - self.point1).dot(u) / norm_u
        return t

    def split(self, split_point):
        return [self.__class__(self.point1, split_point),
                self.__class__(split_point, self.point2)]

    def is_between_points(self, point1: volmdlr.Point2D,
                          point2: volmdlr.Point2D):
        """
        Verifies if a line is between two points
        :param point1: first point
        :type point1: volmdlr.Point2D
        :param point2: second point
        :type point2: volmdlr.Point2D
        returns True is line is between the two given points or False if not
        """
        line_segment = LineSegment2D(point1, point2)
        if line_segment.line_intersections(self):
            return True
        return False


class LineSegment(Edge):
    """
    Abstract class
    """

    def abscissa(self, point):
        u = self.end - self.start
        length = u.norm()
        t = (point - self.start).dot(u) / length
        if t < -1e-9 or t > length + 1e-9:
            raise ValueError(f'Point is not on linesegment: abscissa={t}')
        return t

    def unit_direction_vector(self, abscissa=0.):
        """

        :param abscissa: defines where in the line_segement the unit
         direction vector is to be calculated
        :return: The unit direction vector of the LineSegement
        """
        direction_vector = self.direction_vector()
        direction_vector.normalize()
        return direction_vector

    def direction_vector(self, abscissa=0.):
        """
        :param abscissa: defines where in the line_segement
        direction vector is to be calculated
        :return: The direction vector of the LineSegement
        """
        return self.end - self.start

    def normal_vector(self, abscissa=0.):
        """
        :param abscissa: defines where in the line_segement
        normal vector is to be calculated
        :return: The normal vector of the LineSegement
        """
        return self.direction_vector(abscissa).normal_vector()

    def unit_normal_vector(self, abscissa=0.):
        """
        :param abscissa: defines where in the line_segement
        unit normal vector is to be calculated
        :return: The unit normal vector of the LineSegement
        """
        return self.unit_direction_vector(abscissa).normal_vector()

    def point_projection(self, point):
        p1, p2 = self.start, self.end
        u = p2 - p1
        norm_u = u.norm()
        t = (point - p1).dot(u) / norm_u ** 2
        projection = p1 + t * u

        return projection, t * norm_u

    def split(self, split_point):
        if split_point == self.start:
            return [None, self.copy()]
        elif split_point == self.end:
            return [self.copy(), None]
        else:
            return [self.__class__(self.start, split_point),
                    self.__class__(split_point, self.end)]


class Line2D(Line):
    """
    Define an infinite line given by two points.
    """

    def __init__(self, point1, point2, *, name=''):
        self.points = [point1, point2]
        Line.__init__(self, point1, point2, name=name)

    def to_3d(self, plane_origin, x1, x2):
        p3D = [p.to_3d(plane_origin, x1, x2) for p in self.points]
        return Line2D(*p3D, self.name)

    def rotation(self, center, angle, copy=True):
        if copy:
            return Line2D(
                *[p.rotation(center, angle, copy=True) for p in self.points])
        else:
            for p in self.points:
                p.rotation(center, angle, copy=False)

    def translation(self, offset, copy=True):
        if copy:
            return Line2D(
                *[p.translation(offset, copy=True) for p in self.points])
        else:
            for p in self.points:
                p.translation(offset, copy=False)

    def plot(self, ax=None, color='k', dashed=True):
        if ax is None:
            fig, ax = plt.subplots()

        if version.parse(_mpl_version) >= version.parse('3.3.2'):
            if dashed:
                ax.axline((self.point1.x, self.point1.y),
                          (self.point2.x, self.point2.y),
                          dashes=[30, 5, 10, 5],
                          color=color)
            else:
                ax.axline((self.point1.x, self.point1.y),
                          (self.point2.x, self.point2.y),
                          color=color)
        else:
            u = self.direction_vector()
            p3 = self.point1 - 3 * u
            p4 = self.point2 + 4 * u
            if dashed:
                ax.plot([p3[0], p4[0]], [p3[1], p4[1]], color=color,
                        dashes=[30, 5, 10, 5])
            else:
                ax.plot([p3[0], p4[0]], [p3[1], p4[1]], color=color)

        return ax

    def plot_data(self, edge_style=None):
        return plot_data.Line2D([self.point1.x, self.point1.y],
                                [self.point2.x, self.point2.y],
                                edge_style=edge_style)

    def line_intersections(self, line):

        point = volmdlr.Point2D.line_intersection(self, line)
        if point is not None:
            point_projection1, _ = self.point_projection(point)
            if point_projection1 is None:
                return []

            if line.__class__.__name__ == 'Line2D':
                point_projection2, _ = line.point_projection(point)
                if point_projection2 is None:
                    return []

            return [point_projection1]
        else:
            return []

    def create_tangent_circle(self, point, other_line):
        """
        Computes the two circles that are tangent to 2 lines and intersect
        a point located on one of the two lines.
        """

        # point will be called I(x_I, y_I)
        # self will be (AB)
        # line will be (CD)

        if math.isclose(self.point_distance(point), 0, abs_tol=1e-10):
            I = volmdlr.Vector2D(point[0], point[1])
            A = volmdlr.Vector2D(self.points[0][0], self.points[0][1])
            B = volmdlr.Vector2D(self.points[1][0], self.points[1][1])
            C = volmdlr.Vector2D(other_line.points[0][0],
                                 other_line.points[0][1])
            D = volmdlr.Vector2D(other_line.points[1][0],
                                 other_line.points[1][1])

        elif math.isclose(other_line.point_distance(point), 0, abs_tol=1e-10):
            I = volmdlr.Vector2D(point[0], point[1])
            C = volmdlr.Vector2D(self.points[0][0], self.points[0][1])
            D = volmdlr.Vector2D(self.points[1][0], self.points[1][1])
            A = volmdlr.Vector2D(other_line.points[0][0],
                                 other_line.points[0][1])
            B = volmdlr.Vector2D(other_line.points[1][0],
                                 other_line.points[1][1])
        else:
            raise AttributeError("The point isn't on any of the two lines")

        # CHANGEMENT DE REPAIRE
        new_u = volmdlr.Vector2D((B - A))
        new_u.normalize()
        new_v = new_u.unit_normal_vector()
        new_basis = volmdlr.Frame2D(I, new_u, new_v)

        new_A = new_basis.new_coordinates(A)
        new_B = new_basis.new_coordinates(B)
        new_C = new_basis.new_coordinates(C)
        new_D = new_basis.new_coordinates(D)

        if new_C[1] == 0 and new_D[1] == 0:
            # Segments are on the same line: no solution
            return None, None

        elif math.isclose(self.unit_direction_vector().dot(
                other_line.unit_normal_vector()), 0, abs_tol=1e-06):
            # Parallel segments: one solution

            segments_distance = abs(new_C[1] - new_A[1])
            r = segments_distance / 2
            new_circle_center = volmdlr.Point2D(
                (0, npy.sign(new_C[1] - new_A[1]) * r))
            circle_center = new_basis.old_coordinates(new_circle_center)
            circle = volmdlr.wires.Circle2D(circle_center, r)

            return circle, None

        elif math.isclose(self.unit_direction_vector().dot(
                other_line.unit_direction_vector()), 0, abs_tol=1e-06):
            # Perpendicular segments: 2 solution
            line_AB = Line2D(volmdlr.Point2D(new_A), volmdlr.Point2D(new_B))
            line_CD = Line2D(volmdlr.Point2D(new_C), volmdlr.Point2D(new_D))
            new_pt_K = volmdlr.Point2D.line_intersection(line_AB, line_CD)

            r = abs(new_pt_K[0])
            new_circle_center1 = volmdlr.Point2D((0, r))
            new_circle_center2 = volmdlr.Point2D((0, -r))
            circle_center1 = new_basis.old_coordinates(new_circle_center1)
            circle_center2 = new_basis.old_coordinates(new_circle_center2)
            circle1 = volmdlr.wires.Circle2D(circle_center1, r)
            circle2 = volmdlr.wires.Circle2D(circle_center2, r)

            return circle1, circle2

        # =============================================================================
        # LES SEGMENTS SONT QUELCONQUES
        #   => 2 SOLUTIONS
        # =============================================================================
        else:

            line_AB = Line2D(volmdlr.Point2D(new_A), volmdlr.Point2D(new_B))
            line_CD = Line2D(volmdlr.Point2D(new_C), volmdlr.Point2D(new_D))
            new_pt_K = volmdlr.Point2D.line_intersection(line_AB, line_CD)
            pt_K = volmdlr.Point2D(new_basis.old_coordinates(new_pt_K))

            if pt_K == I:
                return None, None

            # CHANGEMENT DE REPERE:
            new_u2 = volmdlr.Vector2D(pt_K - I)
            new_u2.normalize()
            new_v2 = new_u2.normalVector(unit=True)
            new_basis2 = volmdlr.Frame2D(I, new_u2, new_v2)

            new_A = new_basis2.new_coordinates(A)
            new_B = new_basis2.new_coordinates(B)
            new_C = new_basis2.new_coordinates(C)
            new_D = new_basis2.new_coordinates(D)
            new_pt_K = new_basis2.new_coordinates(pt_K)

            teta1 = math.atan2(new_C[1], new_C[0] - new_pt_K[0])
            teta2 = math.atan2(new_D[1], new_D[0] - new_pt_K[0])

            if teta1 < 0:
                teta1 += math.pi
            if teta2 < 0:
                teta2 += math.pi

            if not math.isclose(teta1, teta2, abs_tol=1e-08):
                if math.isclose(teta1, math.pi, abs_tol=1e-08) or math.isclose(
                        teta1, 0., abs_tol=1e-08):
                    teta = teta2
                elif math.isclose(teta2, math.pi,
                                  abs_tol=1e-08) or math.isclose(teta2, 0.,
                                                                 abs_tol=1e-08):
                    teta = teta1
            else:
                teta = teta1

            r1 = new_pt_K[0] * math.sin(teta) / (1 + math.cos(teta))
            r2 = new_pt_K[0] * math.sin(teta) / (1 - math.cos(teta))

            new_circle_center1 = volmdlr.Point2D(0, -r1)
            new_circle_center2 = volmdlr.Point2D(0, r2)

            circle_center1 = new_basis2.old_coordinates(new_circle_center1)
            circle_center2 = new_basis2.old_coordinates(new_circle_center2)

            if new_basis.new_coordinates(circle_center1)[1] > 0:
                circle1 = volmdlr.wires.Circle2D(circle_center1, r1)
                circle2 = volmdlr.wires.Circle2D(circle_center2, r2)
            else:
                circle1 = volmdlr.wires.Circle2D(circle_center2, r2)
                circle2 = volmdlr.wires.Circle2D(circle_center1, r1)

            return circle1, circle2

    def cut_between_two_points(self, point1, point2):
        return LineSegment2D(point1, point2)

    def sort_points_along_line(self, points: List[volmdlr.Point2D]) -> List[
            volmdlr.Point2D]:
        most_distant_point = None
        farthest_distance = 0
        for i, point1 in enumerate(points):
            distances = []
            points_to_search = points[:i - 1] + points[i:]
            for point2 in points_to_search:
                distances.append(point1.point_distance(point2))
            max_point_distance = max(distances)
            farthest_point = points_to_search[
                distances.index(max_point_distance)]
            if max_point_distance > farthest_distance:
                most_distant_point = farthest_point
        list_points = [most_distant_point]
        points.remove(most_distant_point)
        distances_to_reference_point = {}
        for point in points:
            distances_to_reference_point[point] = \
                most_distant_point.point_distance(point)
        distances_to_reference_point = dict(
            sorted(distances_to_reference_point.items(),
                   key=lambda item: item[1]))
        list_points.extend(list(distances_to_reference_point.keys()))
        return list_points


class BSplineCurve2D(Edge):
    _non_serializable_attributes = ['curve']

    def __init__(self,
                 degree: int,
                 control_points: List[volmdlr.Point2D],
                 knot_multiplicities: List[int],
                 knots: List[float],
                 weights=None, periodic=False, name=''):
        self.control_points = control_points
        self.degree = degree
        knots = standardize_knot_vector(knots)
        self.knots = knots
        self.knot_multiplicities = knot_multiplicities
        self.weights = weights
        self.periodic = periodic

        curve = BSpline.Curve()
        curve.degree = degree
        if weights is None:
            P = [(control_points[i][0], control_points[i][1]) for i in
                 range(len(control_points))]
            curve.ctrlpts = P
        else:
            Pw = [(control_points[i][0] * weights[i],
                   control_points[i][1] * weights[i], weights[i]) for i in
                  range(len(control_points))]
            curve.ctrlptsw = Pw
        knot_vector = []
        for i, knot in enumerate(knots):
            knot_vector.extend([knot] * knot_multiplicities[i])
        curve.knotvector = knot_vector

        self.curve = curve
        start = self.point_at_abscissa(0.)
        end = self.point_at_abscissa(self.length())

        Edge.__init__(self, start, end, name=name)

    @classmethod
    def from_geomdl_curve(cls, curve):
        knots = list(sorted(set(curve.knotvector)))
        knot_multiplicities = [curve.knotvector.count(k) for k in knots]
        return BSplineCurve2D(degree=curve.degree,
                              control_points=[volmdlr.Point2D(p[0], p[1]) for p in curve.ctrlpts],
                              knots=knots,
                              knot_multiplicities=knot_multiplicities
                              )

    def bounding_rectangle(self):
        points = self.polygon_points()
        points_x = [p.x for p in points]
        points_y = [p.y for p in points]

        return (min(points_x), max(points_x),
                min(points_y), max(points_y))

    def length(self):
        return length_curve(self.curve)

    def point_at_abscissa(self, curvilinear_abscissa):
        l = self.length()
        adim_abs = max(min(curvilinear_abscissa / l, 1.), 0.)
        return volmdlr.Point2D(*self.curve.evaluate_single(adim_abs))

    def tangent(self, position: float = 0.0):
        point, tangent = operations.tangent(self.curve, position,
                                            normalize=True)
        tangent = volmdlr.Point2D(tangent[0], tangent[1])
        return tangent

    def direction_vector(self, abscissa: float):
        """
        :param abscissa: defines where in the BSplineCurve2D the
        direction vector is to be calculated
        :return: The direection vector vector of the BSplineCurve2D
        """
        return self.tangent(abscissa)

    def unit_direction_vector(self, abscissa: float):
        """
        :param abscissa: defines where in the BSplineCurve2D the
        unit direction vector is to be calculated
        :return: The unit direction vector of the BSplineCurve2D
        """
        direction_vector = self.direction_vector(abscissa)
        direction_vector.normalize()
        return direction_vector

    def normal_vector(self, abscissa: float):
        """
        :param abscissa: defines where in the BSplineCurve2D the
        normal vector is to be calculated
        :return: The normal vector of the BSplineCurve2D
        """
        tangent_vector = self.tangent(abscissa)
        normal_vector = tangent_vector.normal_vector()
        return normal_vector

    def unit_normal_vector(self, abscissa: float):
        """
        :param abscissa: defines where in the BSplineCurve2D the
        unit normal vector is to be calculated
        :return: The unit normal vector of the BSplineCurve2D
        """
        normal_vector = self.normal_vector(abscissa)
        normal_vector.normalize()
        return normal_vector

    def middle_point(self):
        return self.point_at_abscissa(self.length() * 0.5)

    def abscissa(self, point2d):
        l = self.length()
        # res = scp.optimize.minimize_scalar(
        #     # f,
        #     lambda u: (point2d - self.point_at_abscissa(u)).norm(),
        #     method='bounded',
        #     bounds=(0., l),
        #     options={'maxiter': 10000}
        # )

        # res = scp.optimize.minimize(
        #     lambda u: (point2d - self.point_at_abscissa(u)).norm(),
        #     x0=npy.array(l/2),
        #     bounds=[(0, l)]
        # )

        res = scp.optimize.least_squares(
            lambda u: (point2d - self.point_at_abscissa(u)).norm(),
            x0=npy.array(l / 2),
            bounds=([0], [l]),
            # ftol=tol / 10,
            # xtol=tol / 10,
            # loss='soft_l1'
        )

        if res.fun > 1e-4:
            print('distance =', res.cost)
            print('res.fun:', res.fun)
            ax = self.plot()
            point2d.plot(ax=ax)
            best_point = self.point_at_abscissa(res.x)
            best_point.plot(ax=ax, color='r')
            raise ValueError('abscissa not found')
        return res.x[0]

    def split(self, point2d):
        adim_abscissa = self.abscissa(point2d) / self.length()
        curve1, curve2 = split_curve(self.curve, adim_abscissa)

        return [BSplineCurve2D.from_geomdl_curve(curve1),
                BSplineCurve2D.from_geomdl_curve(curve2)]

    @classmethod
    def from_points_interpolation(cls, points, degree):
        curve = fitting.interpolate_curve([(p.x, p.y) for p in points], degree)
        return cls.from_geomdl_curve(curve)

    def straight_line_area(self):
        points = self.polygon_points(100)
        x = [point.x for point in points]
        y = [point.y for point in points]
        x1 = [x[-1]] + x[0:-1]
        y1 = [y[-1]] + y[0:-1]
        return 0.5 * abs(sum(i * j for i, j in zip(x, y1))
                         - sum(i * j for i, j in zip(y, x1)))

    def straight_line_center_of_mass(self):
        polygon_points = self.polygon_points(100)
        cog = volmdlr.O2D
        for point in polygon_points:
            cog += point
        cog = cog / len(polygon_points)
        return cog

    def plot(self, ax=None, color='k', alpha=1, plot_points=False):
        if ax is None:
            _, ax = plt.subplots()

        # self.curve.delta = 0.01
        # points = [volmdlr.Point2D(px, py) for (px, py) in self.curve.evalpts]
        l = self.length()
        points = [self.point_at_abscissa(l * i / 50) for i in range(51)]

        xp = [p.x for p in points]
        yp = [p.y for p in points]
        ax.plot(xp, yp, color=color, alpha=alpha)

        return ax

    def to_3d(self, plane_origin, x1, x2):
        control_points3D = [p.to_3d(plane_origin, x1, x2) for p in
                            self.control_points]
        return BSplineCurve3D(self.degree, control_points3D,
                              self.knot_multiplicities, self.knots,
                              self.weights, self.periodic)

    def polygon_points(self, n=15):
        l = self.length()
        return [self.point_at_abscissa(i * l / n) for i in range(n + 1)]

    def rotation(self, center, angle, copy=True):
        if copy:
            control_points = [p.rotation(center, angle, copy=True)
                              for p in self.control_points]
            return BSplineCurve2D(self.degree, control_points,
                                  self.knot_multiplicities, self.knots,
                                  self.weights, self.periodic)
        else:
            for p in self.control_points:
                p.rotation(center, angle, copy=False)

    def translation(self, offset, copy=True):
        if copy:
            control_points = [p.translation(offset, copy=True)
                              for p in self.control_points]
            return BSplineCurve2D(self.degree, control_points,
                                  self.knot_multiplicities, self.knots,
                                  self.weights, self.periodic)
        else:
            for p in self.control_points:
                p.translation(offset, copy=False)

    def line_intersections(self, line2d: Line2D):
        polygon_points = self.polygon_points(200)
        list_intersections = []
        length = self.length()
        initial_abscissa = 0
        for p1, p2 in zip(polygon_points[:-1], polygon_points[1:]):
            linesegment = LineSegment2D(p1, p2)
            intersections = linesegment.line_intersections(line2d)
            initial_abscissa += linesegment.length()
            if intersections:
                if initial_abscissa < length * 0.1:
                    list_abcissas = [initial_abscissa * n for n in
                                     npy.linspace(0, 1, 100)]
                else:
                    list_abcissas = [initial_abscissa * n for n in
                                     npy.linspace(0.9, 1, 100)]
                distance = npy.inf
                for abscissa in list_abcissas:
                    point_in_curve = self.point_at_abscissa(abscissa)
                    dist = point_in_curve.point_distance(intersections[0])
                    if dist < distance:
                        distance = dist
                        intersection = point_in_curve
                list_intersections.append(intersection)
        return list_intersections

    def line_crossings(self, line2d: Line2D):
        polygon_points = self.polygon_points(50)
        crossings = []
        for p1, p2 in zip(polygon_points[:-1], polygon_points[1:]):
            l = LineSegment2D(p1, p2)
            crossings.extend(l.line_crossings(line2d))
        return crossings

    @classmethod
    def from_points_approximation(cls, points, degree, **kwargs):
        '''
        Bspline Curve approximation through 2d points using least squares method
        It is better to specify the number of control points

        Parameters
        ----------
        points : volmdlr.Point2D
            data points
        degree: int
            degree of the output parametric curve

        Keyword Arguments:
            * ``centripetal``: activates centripetal parametrization method. *Default: False*
            * ``ctrlpts_size``: number of control points. *Default: len(points) - 1*

        Returns
        -------
        BSplineCurve2D

        '''
        curve = fitting.approximate_curve([(p.x, p.y) for p in points], degree, **kwargs)
        return cls.from_geomdl_curve(curve)

    def to_wire(self, n: int):
        '''
        convert a bspline curve to a wire2d defined with 'n' line_segments
        '''

        u = npy.linspace(0, 1, num=n + 1).tolist()
        points = []
        for u0 in u:
            p = self.curve.evaluate_single(u0)
            points.append(volmdlr.Point2D(p[0], p[1]))

        return volmdlr.wires.Wire2D.from_points(points)

    def reverse(self):
        '''
        reverse the bspline's direction by reversing its start and end points
        '''

        return self.__class__(degree=self.degree,
                              control_points=self.control_points[::-1],
                              knot_multiplicities=self.knot_multiplicities[::-1],
                              knots=self.knots[::-1],
                              weights=self.weights,
                              periodic=self.periodic)

    # def point_belongs(self, point, abs_tol=1e-7):
    #     polygon_points = self.polygon_points()
    #     for p1, p2 in zip(polygon_points[:-1], polygon_points[1:]):
    #         line = LineSegment2D(p1, p2)
    #         if line.point_belongs(point, abs_tol=abs_tol):
    #             return True
    #     return False

    def point_distance(self, point):
        distance = math.inf
        polygon_points = self.polygon_points(n=20)
        for p1, p2 in zip(polygon_points[:-1], polygon_points[1:]):
            line = LineSegment2D(p1, p2)
            dist = line.point_distance(point)
            if dist < distance:
                distance = dist
        return distance

    def point_belongs(self, point2d, abs_tol=1e-10):
        '''
        check if a point2d belongs to the bspline_curve or not
        '''
        def f(x):
            return (point2d - volmdlr.Point2D(*self.curve.evaluate_single(x))).norm()

        x = npy.linspace(0, 1, 5)
        x_init = []
        for xi in x:
            x_init.append(xi)

        for x0 in x_init:
            z = scp.optimize.least_squares(f, x0=x0, bounds=([0, 1]))
            if z.fun < abs_tol:
                return True
        return False

    def nearest_point_to(self, point):
        '''
        find out the nearest point on the linesegment to point
        '''

        points = self.polygon_points(500)
        return point.nearest_point(points)

    def merge_with(self, bspline_curve):
        '''
        merge successives bspline_curves to define a new one
        '''

        wire = volmdlr.wires.Wire2D([self, bspline_curve])
        ordered_wire = wire.order_wire()

        points, n = [], 10
        for primitive in ordered_wire.primitives:
            points.extend(primitive.polygon_points(n))
        points.pop(n + 1)

        return volmdlr.edges.BSplineCurve2D.from_points_interpolation(points, min(self.degree, bspline_curve.degree))

    def linesegment_intersections(self, linesegment):
        results = self.line_intersections(linesegment.to_line())
        intersections_points = []
        for result in results:
            if linesegment.point_belongs(result, 1e-6):
                intersections_points.append(result)
        return intersections_points

    @classmethod
    def from_bsplines(cls, bsplines, discretization_points=10):
        '''
        define a bspline_curve using a list of bsplines
        '''

        wire = volmdlr.wires.Wire2D(bsplines)
        ordered_wire = wire.order_wire()

        points, degree = [], []
        for i, primitive in enumerate(ordered_wire.primitives):
            degree.append(primitive.degree)
            if i == 0:
                points.extend(primitive.polygon_points(discretization_points))
            else:
                points.extend(primitive.polygon_points(discretization_points)[1::])

        return cls.from_points_interpolation(points, min(degree))


class BezierCurve2D(BSplineCurve2D):

    def __init__(self, degree: int, control_points: List[volmdlr.Point2D],
                 name: str = ''):
        knotvector = utilities.generate_knot_vector(degree,
                                                    len(control_points))
        knot_multiplicity = [1] * len(knotvector)

        BSplineCurve2D.__init__(self, degree, control_points,
                                knot_multiplicity, knotvector,
                                None, False, name)


class LineSegment2D(LineSegment):
    """
    Define a line segment limited by two points
    """

    def __init__(self, start: volmdlr.Point2D, end: volmdlr.Point2D, *, name: str = ''):
        if start == end:
            raise NotImplementedError
        Edge.__init__(self, start, end, name=name)

    def __hash__(self):
        return self._data_hash()

    def _data_hash(self):
        return self.start._data_hash() + self.end._data_hash()

    def _data_eq(self, other_object):
        if self.__class__.__name__ != other_object.__class__.__name__:
            return False
        return self.start == other_object.start and self.end == other_object.end

    def __eq__(self, other_object):
        if self.__class__.__name__ != other_object.__class__.__name__:
            return False
        return self.start == other_object.start and self.end == other_object.end

    def to_dict(self, *args, **kwargs):
        return {'object_class': 'volmdlr.edges.LineSegment2D',
                'name': self.name,
                'start': self.start.to_dict(),
                'end': self.end.to_dict()
                }

    def length(self):
        return self.end.point_distance(self.start)

    def middle_point(self):
        return 0.5 * (self.start + self.end)

    def point_at_abscissa(self, curvilinear_abscissa):
        return self.start + self.unit_direction_vector() * curvilinear_abscissa

    def point_belongs(self, point, abs_tol=1e-6):
        distance = self.start.point_distance(point) + self.end.point_distance(
            point)
        if math.isclose(distance, self.length(), abs_tol=abs_tol):
            return True
        return False

    def bounding_rectangle(self):
        return (min(self.start.x, self.end.x), max(self.start.x, self.end.x),
                min(self.start.y, self.end.y), max(self.start.y, self.end.y))

    def straight_line_area(self):
        return 0.

    def straight_line_second_moment_area(self, point: volmdlr.Point2D):
        return 0, 0, 0

    def straight_line_center_of_mass(self):
        return 0.5 * (self.start + self.end)

    def point_distance(self, point, return_other_point=False):
        """
        Computes the distance of a point to segment of line
        """
        if self.start == self.end:
            if return_other_point:
                return 0, point

            return 0
        distance, point = volmdlr.core_compiled.LineSegment2DPointDistance(
            [(self.start.x, self.start.y), (self.end.x, self.end.y)],
            (point.x, point.y))
        if return_other_point:
            return distance, point

        return distance

    def point_projection(self, point):
        """
        If the projection falls outside the LineSegment2D, returns None.
        """
        point, curv_abs = Line2D.point_projection(Line2D(self.start, self.end),
                                                  point)
        # print('curv_abs :', curv_abs, 'length :', self.length())
        if curv_abs < 0 or curv_abs > self.length():
            if abs(curv_abs) < 1e-6 or math.isclose(curv_abs, self.length(),
                                                    abs_tol=1e-6):
                return point, curv_abs
            return None, curv_abs
        return point, curv_abs

    def line_intersections(self, line: Line2D):
        point = volmdlr.Point2D.line_intersection(self, line)
        if point is not None:
            point_projection1, _ = self.point_projection(point)
            if point_projection1 is None:
                return []

            if line.__class__.__name__ == 'LineSegment2D':
                point_projection2, _ = line.point_projection(point)
                if point_projection2 is None:
                    return []

            return [point_projection1]
        else:
            return []

    def linesegment_intersections(self, linesegment: 'LineSegment2D'):
        """
        touching linesegments does not intersect
        """
        point = volmdlr.Point2D.line_intersection(self, linesegment)
        if point:  # and (point != self.start) and (point != self.end): # TODO: May be these commented conditions should be used for linesegment_crossings
            point_projection1, _ = self.point_projection(point)
            if point_projection1 is None:
                return []

            point_projection2, _ = linesegment.point_projection(point)
            if point_projection2 is None:
                return []

            return [point_projection1]
        else:
            return []

    def line_crossings(self, line: 'Line2D'):
        if self.direction_vector().is_colinear_to(line.direction_vector()):
            return []
        else:
            line_intersection = self.line_intersections(line)
            if line_intersection and (line_intersection[0] == self.end or line_intersection[0] == self.start):
                return []
            return line_intersection

    def linesegment_crossings(self, linesegment: 'LineSegment2D'):
        if self.direction_vector().is_colinear_to(
                linesegment.direction_vector()):
            return []
        else:
            return self.linesegment_intersections(linesegment)

    def discretise(self, n: float):
        segment_to_nodes = {}

        nodes = []
        if n * self.length() < 1:
            segment_to_nodes[self] = [self.start, self.end]
        else:
            n0 = int(math.ceil(n * self.length()))
            l0 = self.length() / n0

            for k in range(n0):
                node = self.point_at_abscissa(k * l0)
                nodes.append(node)

            if self.end not in nodes:
                nodes.append(self.end)

            if self.start not in nodes:
                nodes.insert(0, self.start)

            segment_to_nodes[self] = nodes

        return segment_to_nodes[self]

    def plot(self, ax=None, color='k', alpha=1, arrow=False, width=None,
             plot_points=False):
        if ax is None:
            fig, ax = plt.subplots()

        p1, p2 = self.start, self.end
        if arrow:
            if plot_points:
                ax.plot([p1[0], p2[0]], [p1[1], p2[1]], color=color,
                        alpha=alpha, style='o-')
            else:
                ax.plot([p1[0], p2[0]], [p1[1], p2[1]], color=color,
                        alpha=alpha)

            length = ((p1[0] - p2[0]) ** 2 + (p1[1] - p2[1]) ** 2) ** 0.5
            if width is None:
                width = length / 1000.
                head_length = length / 20.
                head_width = head_length / 2.
            else:
                head_width = 2 * width
                head_length = head_width
            ax.arrow(p1[0], p1[1],
                     (p2[0] - p1[0]) / length * (length - head_length),
                     (p2[1] - p1[1]) / length * (length - head_length),
                     head_width=head_width, fc='b', linewidth=0,
                     head_length=head_length, width=width, alpha=0.3)
        else:
            if width is None:
                width = 1
            if plot_points:
                ax.plot([p1[0], p2[0]], [p1[1], p2[1]], color=color,
                        marker='o', linewidth=width, alpha=alpha)
            else:
                ax.plot([p1[0], p2[0]], [p1[1], p2[1]], color=color,
                        linewidth=width, alpha=alpha)
        return ax

    def to_3d(self, plane_origin, x1, x2):
        start = self.start.to_3d(plane_origin, x1, x2)
        end = self.end.to_3d(plane_origin, x1, x2)
        return LineSegment3D(start, end, name=self.name)

    def reverse(self):
        return LineSegment2D(self.end.copy(), self.start.copy())

    def to_line(self):
        return Line2D(self.start, self.end)

    def rotation(self, center, angle, copy=True):
        if copy:
            return LineSegment2D(self.start.rotation(center, angle, copy=True),
                                 self.end.rotation(center, angle, copy=True))
        else:
            for p in [self.start, self.end]:
                p.rotation(center, angle, copy=False)

    def translation(self, offset, copy=True):
        if copy:
            return LineSegment2D(self.start.translation(offset, copy=True),
                                 self.end.translation(offset, copy=True))
        else:
            for p in [self.start, self.end]:
                p.translation(offset, copy=False)

    def frame_mapping(self, frame, side, copy=True):
        """
        side = 'old' or 'new'
        """
        if side == 'old':
            if copy:
                return LineSegment2D(frame.old_coordinates(self.start),
                                     frame.old_coordinates(self.end))
            else:
                self.start = frame.old_coordinates(self.start)
                self.end = frame.old_coordinates(self.end)
        if side == 'new':
            if copy:
                return LineSegment2D(frame.new_coordinates(self.start),
                                     frame.new_coordinates(self.end))
            else:
                self.start = frame.new_coordinates(self.start)
                self.end = frame.new_coordinates(self.end)

    def plot_data(self, edge_style: plot_data.EdgeStyle = None):
        return plot_data.LineSegment2D([self.start.x, self.start.y],
                                       [self.end.x, self.end.y],
                                       edge_style=edge_style)

    def CreateTangentCircle(self, point, other_line):
        circle1, circle2 = Line2D.CreateTangentCircle(other_line, point, self)
        if circle1 is not None:
            point_J1, curv_abs1 = Line2D.point_projection(self, circle1.center)
            if curv_abs1 < 0. or curv_abs1 > self.length():
                circle1 = None
        if circle2 is not None:
            point_J2, curv_abs2 = Line2D.point_projection(self, circle2.center)
            if curv_abs2 < 0. or curv_abs2 > self.length():
                circle2 = None
        return circle1, circle2

    # def polygon_points(self, angle_resolution=0):
    #     return [self.start, self.end]

    def polygon_points(self, min_x_density=None, min_y_density=None):
        n = 0  # Number of points to insert between start and end
        if min_x_density:
            dx = abs(self.start[0] - self.end[0])
            n = max(n, math.floor(dx * min_x_density))
        if min_y_density:
            dy = abs(self.start[1] - self.end[1])
            n = max(n, math.floor(dy * min_y_density))

        if n:
            l = self.length()
            return [self.point_at_abscissa(i * l / (n + 1)) for i in
                    range(n + 2)]
        else:
            return [self.start, self.end]

    def infinite_primitive(self, offset):
        n = self.normal_vector()
        offset_point_1 = self.start + offset * \
            n

        offset_point_2 = self.end + offset * \
            n

        return Line2D(offset_point_1, offset_point_2)

    # def border_primitive(self,infinite_primitive:volmdlr.core.Primitive2D,intersection,position):
    #     if position == 0 :
    #         return LineSegment2D(infinite_primitive.point1,intersection)
    #     else :
    #         return LineSegment2D(intersection,infinite_primitive.point2)

    def discretization_points(self, n: int):
        '''
        discretize a LineSegment2D to have "n" points (including start and end points)
        '''

        return [self.point_at_abscissa(i * self.length() / (n - 1)) for i in range(n)]

    def to_wire(self, n: int):
        '''
        convert a linesegment2d to a wire2d defined with 'n' line_segments
        '''

        points = self.discretise(n)
        return volmdlr.wires.Wire2D.from_points(points)

    def nearest_point_to(self, point):
        '''
        find out the nearest point on the linesegment to point
        '''

        points = self.discretization_points(500)
        return point.nearest_point(points)


class Arc(Edge):
    def __init__(self, start,
                 end,
                 interior,
                 name: str = ''):
        Edge.__init__(self, start=start, end=end, name=name)
        self.interior = interior
        self._utd_clockwise_and_trigowise_paths = False
        self._clockwise_and_trigowise_paths = None
        self._radius = None

    @property
    def center(self):
        """
        Gets the arc's center
        :return: The center of the arc
        """
        raise NotImplementedError(
            'the property method center must be overloaded by subclassing'
            'class if not a given parameter')

    @property
    def angle(self):
        """
        Gets the angle of the arc
        :return: The angle of the arc
        """
        return NotImplementedError(
            'the property method angle must be overloaded by subclassing'
            'class if not a given parameter')

    @property
    def is_trigo(self):
        """
        Verifies if arc is trigowise or clockwise
        :return: True if trigowise or False otherwise
        """
        return NotImplementedError(
            'the property method is_trigo must be overloaded by subclassing'
            'class if not a given parameter')

    @property
    def radius(self):
        if not self._radius:
            self._radius = (self.start - self.center).norm()
        return self._radius

    def length(self):
        """
        Calculates the length of the Arc, with its radius and it arc angle
        :return: the length fo the Arc
        """
        return self.radius * abs(self.angle)

    def point_at_abscissa(self, curvilinear_abscissa):
        if self.is_trigo:
            return self.start.rotation(self.center,
                                       curvilinear_abscissa / self.radius,
                                       copy=True)
        else:
            return self.start.rotation(self.center,
                                       -curvilinear_abscissa / self.radius,
                                       copy=True)

    @staticmethod
    def get_clockwise_and_trigowise_paths(radius_1, radius_2, radius_i):
        """
        :param radius_1: radius from center to start point
        :param radius_2: radius form center ro end point
        :param radius_i: radius from center to interior point
        :return: the clockwise and trigowise paths
        """
        angle1 = math.atan2(radius_1.y, radius_1.x)
        anglei = math.atan2(radius_i.y, radius_i.x)
        angle2 = math.atan2(radius_2.y, radius_2.x)

        # Going trigo/clock wise from start to interior
        if anglei < angle1:
            trigowise_path = (anglei + volmdlr.TWO_PI) - angle1
            clockwise_path = angle1 - anglei
        else:
            trigowise_path = anglei - angle1
            clockwise_path = angle1 - anglei + volmdlr.TWO_PI

        # Going trigo wise from interior to interior
        if angle2 < anglei:
            trigowise_path += (angle2 + volmdlr.TWO_PI) - anglei
            clockwise_path += anglei - angle2
        else:
            trigowise_path += angle2 - anglei
            clockwise_path += anglei - angle2 + volmdlr.TWO_PI
        return clockwise_path, trigowise_path

    def middle_point(self):
        return self.point_at_abscissa(0.5 * self.length())

    def polygon_points(self, angle_resolution=40):
        number_points = math.ceil(self.angle * angle_resolution) + 2
        l = self.length()
        return [self.point_at_abscissa(i * l / number_points)
                for i in range(number_points)]

    def discretise(self, n: float):

        arc_to_nodes = {}
        nodes = []
        if n * self.length() < 1:
            arc_to_nodes[self] = [self.start, self.end]
        else:
            n0 = int(math.ceil(n * self.length()))
            l0 = self.length() / n0

            for k in range(n0):
                node = self.point_at_abscissa(k * l0)

                nodes.append(node)
            nodes.insert(len(nodes), self.end)

            arc_to_nodes[self] = nodes

        return arc_to_nodes[self]

    def point_distance(self, point):
        points = self.polygon_points(angle_resolution=100)
        return point.point_distance(point.nearest_point(points))


class Arc2D(Arc):
    """
    angle: the angle measure always >= 0
    """

    def __init__(self,
                 start: volmdlr.Point2D,
                 interior: volmdlr.Point2D,
                 end: volmdlr.Point2D,
                 name: str = ''):
        self._utd_center = False
        self._utd_is_trigo = False
        self._utd_angle = False
        self._center = None
        self._is_trigo = None
        self._angle = None
        Arc.__init__(self, start=start, end=end, interior=interior, name=name)
        start_to_center = start - self.center
        end_to_center = end - self.center
        angle1 = math.atan2(start_to_center.y, start_to_center.x)
        angle2 = math.atan2(end_to_center.y, end_to_center.x)
        if self.is_trigo:
            self.angle1 = angle1
            self.angle2 = angle2
        else:
            self.angle1 = angle2
            self.angle2 = angle1

    @property
    def center(self):
        if not self._utd_center:
            self._center = self.get_center()
            self._utd_center = True
        return self._center

    def get_center(self):
        xi, yi = self.interior.x, self.interior.y
        xe, ye = self.end.x, self.end.y
        xs, ys = self.start.x, self.start.y
        try:
            A = volmdlr.Matrix22(2 * (xs - xi), 2 * (ys - yi),
                                 2 * (xs - xe), 2 * (ys - ye))
            b = - volmdlr.Vector2D(xi ** 2 + yi ** 2 - xs ** 2 - ys ** 2,
                                   xe ** 2 + ye ** 2 - xs ** 2 - ys ** 2)
            inv_A = A.inverse()
            x = inv_A.vector_multiplication(b)
            center = volmdlr.Point2D(x.x, x.y)
        except ValueError:
            A = npy.array([[2 * (xs - xi), 2 * (ys - yi)],
                           [2 * (xs - xe), 2 * (ys - ye)]])
            b = - npy.array([xi ** 2 + yi ** 2 - xs ** 2 - ys ** 2,
                             xe ** 2 + ye ** 2 - xs ** 2 - ys ** 2])
            center = volmdlr.Point2D(*npy.linalg.solve(A, b))
        return center

    @property
    def is_trigo(self):
        if not self._utd_is_trigo:
            self._is_trigo = self.get_arc_direction()
            self._utd_is_trigo = True
        return self._is_trigo

    @property
    def clockwise_and_trigowise_paths(self):
        if not self._utd_clockwise_and_trigowise_paths:
            radius_1 = self.start - self.center
            radius_2 = self.end - self.center
            radius_i = self.interior - self.center
            self._clockwise_and_trigowise_paths =\
                self.get_clockwise_and_trigowise_paths(radius_1,
                                                       radius_2,
                                                       radius_i)
            self._utd_clockwise_and_trigowise_paths = True
        return self._clockwise_and_trigowise_paths

    def get_arc_direction(self):
        clockwise_path, trigowise_path =\
            self.clockwise_and_trigowise_paths
        if clockwise_path > trigowise_path:
            return True
        return False

    @property
    def angle(self):
        if not self._utd_angle:
            self._angle = self.get_angle()
            self._utd_angle = True
        return self._angle

    def get_angle(self):
        clockwise_path, trigowise_path = \
            self.clockwise_and_trigowise_paths
        if self.is_trigo:
            return trigowise_path
        return clockwise_path

    def _get_points(self):
        return [self.start, self.interior, self.end]

    points = property(_get_points)

<<<<<<< HEAD
    def polygon_points(self, angle_resolution: float = 10.):
        number_points_tesselation = math.ceil(
            angle_resolution * abs(self.angle))

        number_points_tesselation = max(number_points_tesselation, 5)
        l = self.length()
        return [self.point_at_abscissa(
            i / (number_points_tesselation - 1) * l) for i in
            range(number_points_tesselation)]

    # def polygon_points(self, angle_resolution=10):

    #     # densities = []
    #     # for d in [min_x_density, min_y_density]:
    #     #     if d:
    #     #         densities.append(d)
    #     # if densities:
    #     #     number_points = max(number_points,
    #     #                         min(densities) * self.angle * self.radius)
    #     number_points = math.ceil(self.angle * angle_resolution)
    #     l = self.length()
    #     return [self.point_at_abscissa(i * l / number_points) \
    #             for i in range(number_points + 1)]

=======
>>>>>>> 04ce395d
    def point_distance(self, point):
        vector_start = self.start - self.center
        vector_point = point - self.center
        vector_end = self.end - self.center
        if self.is_trigo:
            vector_start, vector_end = vector_end, vector_start
        arc_angle = volmdlr.core.clockwise_angle(vector_start, vector_end)
        point_angle = volmdlr.core.clockwise_angle(vector_start, vector_point)
        if point_angle <= arc_angle:
            return abs(
                LineSegment2D(point, self.center).length() - self.radius)
        else:
            return min(LineSegment2D(point, self.start).length(),
                       LineSegment2D(point, self.end).length())

<<<<<<< HEAD
    def point_belongs(self, point2d, abs_tol=1e-10):
        """
        check if a Point2D belongs to the Arc2D
        """
        vector_start = self.start - self.center
        vector_end = self.end - self.center
        vector_point = point2d - self.center
        r1 = vector_start.norm()
        cp = vector_point.norm()
        if math.isclose(cp, r1, abs_tol=abs_tol):
            if (self.start.x < self.end.x) and (self.start.y < self.end.y):
                arc_angle = - volmdlr.core.clockwise_angle(vector_start,
                                                           vector_end)
                print('arc_angle', arc_angle)
                point_angle = - volmdlr.core.clockwise_angle(vector_start,
                                                             vector_point)
            else:
                arc_angle = volmdlr.core.clockwise_angle(vector_start,
                                                         vector_end)
                print('arc_angle', arc_angle)
                point_angle = volmdlr.core.clockwise_angle(vector_start,
                                                           vector_point)
            if point_angle <= arc_angle:
                return True
        return False

    def to_full_arc_2d(self):
        return FullArc2D(center=self.center,
                         start_end=self.point_at_abscissa(0),
                         is_trigo=True,
                         name=self.name)
=======
    def to_circle(self):
        return volmdlr.wires.Circle2D(self.center, self.radius)
>>>>>>> 04ce395d

    def line_intersections(self, line2d: Line2D):
        full_arc_2d = self.to_full_arc_2d()
        fa2d_intersection_points = full_arc_2d.line_intersections(line2d)
        intersection_points = []
        for pt in fa2d_intersection_points:
            if self.point_belongs(pt):
                intersection_points.append(pt)
        return intersection_points

    def linesegment_intersections(self, linesegment2d: LineSegment2D):
        full_arc_2d = self.to_full_arc_2d()
        fa2d_intersection_points = full_arc_2d.linesegment_intersections(
            linesegment2d)

        # print(circle_intersection_points)
        intersection_points = []
        for pt in fa2d_intersection_points:
            if self.point_belongs(pt):
                intersection_points.append(pt)
        return intersection_points

    def abscissa(self, point2d: volmdlr.Point2D, tol=1e-9):
        p = point2d - self.center
        u = self.start - self.center
        u.normalize()
        if self.is_trigo:
            v = u.normal_vector()
        else:
            v = -u.normal_vector()

        x, y = p.dot(u), p.dot(v)
        theta = math.atan2(y, x)
        if theta < -tol or theta > self.angle + tol:
            raise ValueError('Point not in arc')

        if theta < 0:
            return 0.
        if theta > self.angle:
            return self.angle * self.radius

        return self.radius * theta

    def direction_vector(self, abscissa: float):
        """
        :param abscissa: defines where in the Arc2D the
        direction vector is to be calculated
        :return: The direction vector of the Arc2D
        """
        return -self.normal_vector(abscissa=abscissa).normal_vector()

    def unit_direction_vector(self, abscissa: float):
        """
        :param abscissa: defines where in the Arc2D the
        unit direction vector is to be calculated
        :return: The unit direction vector of the Arc2D
        """
        direction_vector = self.direction_vector(abscissa)
        direction_vector.normalize()
        return direction_vector

    def normal_vector(self, abscissa: float):
        """
        :param abscissa: defines where in the Arc2D the
        normal vector is to be calculated
        :return: The normal vector of the Arc2D
        """
        point = self.point_at_abscissa(abscissa)
        # if self.is_trigo:
        normal_vector = self.center - point
        # else:
        #     normal_vector = point - self.center
        return normal_vector

    def unit_normal_vector(self, abscissa: float):
        """
        :param abscissa: defines where in the Arc2D the
        unit normal vector is to be calculated
        :return: The unit normal vector of the Arc2D
        """
        normal_vector = self.normal_vector(abscissa)
        normal_vector.normalize()
        return normal_vector

    def area(self):
        return self.radius ** 2 * self.angle / 2

    def center_of_mass(self):
        #        u=self.middle.vector-self.center.vector
        u = self.middle_point() - self.center
        u.normalize()
        # alpha = abs(self.angle)
        return self.center + 4 / (3 * self.angle) * self.radius * math.sin(
            self.angle * 0.5) * u

    def bounding_rectangle(self):
        # TODO: Enhance this!!!
        return (self.center.x - self.radius, self.center.x + self.radius,
                self.center.y - self.radius, self.center.y + self.radius)

    def straight_line_area(self):
        if self.angle >= math.pi:
            angle = volmdlr.TWO_PI - self.angle
            area = math.pi * self.radius ** 2 - 0.5 * self.radius ** 2 * (
                    angle - math.sin(angle))
        else:
            angle = self.angle
            area = 0.5 * self.radius ** 2 * (angle - math.sin(angle))

        if self.is_trigo:
            return area
        else:
            return -area

    def straight_line_second_moment_area(self, point: volmdlr.Point2D):

        if self.angle2 < self.angle1:
            angle2 = self.angle2 + volmdlr.TWO_PI

        else:
            angle2 = self.angle2
        angle1 = self.angle1

        # Full arc section
        Ix1 = self.radius ** 4 / 8 * (angle2 - angle1 + 0.5 * (
                math.sin(2 * angle1) - math.sin(2 * angle2)))
        Iy1 = self.radius ** 4 / 8 * (angle2 - angle1 + 0.5 * (
                math.sin(2 * angle2) - math.sin(2 * angle1)))
        Ixy1 = self.radius ** 4 / 8 * (
                math.cos(angle1) ** 2 - math.cos(angle2) ** 2)

        # Triangle
        xi, yi = (self.start - self.center)
        xj, yj = (self.end - self.center)
        Ix2 = (yi ** 2 + yi * yj + yj ** 2) * (xi * yj - xj * yi) / 12.
        Iy2 = (xi ** 2 + xi * xj + xj ** 2) * (xi * yj - xj * yi) / 12.
        Ixy2 = (xi * yj + 2 * xi * yi + 2 * xj * yj + xj * yi) * (
                xi * yj - xj * yi) / 24.
        if Ix2 < 0.:
            Ix2, Iy2, Ixy2 = -Ix2, -Iy2, -Ixy2
        if self.angle < math.pi:
            if self.is_trigo:
                Ix = Ix1 - Ix2
                Iy = Iy1 - Iy2
                Ixy = Ixy1 - Ixy2
            else:
                Ix = Ix2 - Ix1
                Iy = Iy2 - Iy1
                Ixy = Ixy2 - Ixy1
        else:
            # print('Ixy12', Ixy1, Ixy2)
            if self.is_trigo:
                Ix = Ix1 + Ix2
                Iy = Iy1 + Iy2
                Ixy = Ixy1 + Ixy2
            else:
                Ix = -Ix2 - Ix1
                Iy = -Iy2 - Iy1
                Ixy = -Ixy2 - Ixy1

        return volmdlr.geometry.huygens2d(Ix, Iy, Ixy,
                                          self.straight_line_area(),
                                          self.center,
                                          point)

    def straight_line_center_of_mass(self):
        if self.angle == math.pi:
            return self.center_of_mass()

        u = self.middle_point() - self.center
        u.normalize()
        if self.angle >= math.pi:
            u = -u
        bissec = Line2D(self.center, self.center + u)
        string = Line2D(self.start, self.end)
        p = volmdlr.Point2D.line_intersection(bissec, string)
        a = p.point_distance(self.start)
        h = p.point_distance(self.center)
        triangle_area = h * a
        # alpha = abs(self.angle)
        triangle_cog = self.center + 2 / 3. * h * u
        if self.angle < math.pi:
            cog = (
                          self.center_of_mass() * self.area() - triangle_area * triangle_cog) / abs(
                self.straight_line_area())
        else:
            cog = (
                          self.center_of_mass() * self.area() + triangle_area * triangle_cog) / abs(
                self.straight_line_area())

        # ax = self.plot()
        # bissec.plot(ax=ax, color='grey')
        # self.center.plot(ax=ax)
        # string.plot(ax=ax, color='grey')
        # triangle_cog.plot(ax=ax, color='green')
        # self.center_of_mass().plot(ax=ax, color='red')
        #
        # cog_line = Line2D(volmdlr.O2D, self.center_of_mass()*self.area()-triangle_area*triangle_cog)
        # cog_line.plot(ax=ax)
        #
        # cog.plot(ax=ax, color='b')
        # ax.set_aspect('equal')
        return cog

    def plot(self, ax=None, color='k', alpha=1, plot_points=False):
        if ax is None:
            fig, ax = plt.subplots()

        if plot_points:
            for p in [self.center, self.start, self.interior, self.end]:
                p.plot(ax=ax, color=color, alpha=alpha)

        ax.add_patch(matplotlib.patches.Arc(self.center, 2 * self.radius,
                                            2 * self.radius, angle=0,
                                            theta1=self.angle1 * 0.5 / math.pi * 360,
                                            theta2=self.angle2 * 0.5 / math.pi * 360,
                                            color=color,
                                            alpha=alpha))

        return ax

    def to_3d(self, plane_origin, x, y):
        ps = self.start.to_3d(plane_origin, x, y)
        pi = self.interior.to_3d(plane_origin, x, y)
        pe = self.end.to_3d(plane_origin, x, y)

        return volmdlr.edges.Arc3D(ps, pi, pe, name=self.name)

    def rotation(self, center, angle, copy=True):
        if copy:
            return Arc2D(*[p.rotation(center, angle, copy=True) for p in
                           [self.start, self.interior, self.end]])
        else:
            self.__init__(*[p.rotation(center, angle, copy=True) for p in
                            [self.start, self.interior, self.end]])

    def translation(self, offset, copy=True):
        if copy:
            return Arc2D(*[p.translation(offset, copy=True) for p in
                           [self.start, self.interior, self.end]])
        else:
            self.__init__(*[p.translation(offset, copy=True) for p in
                            [self.start, self.interior, self.end]])

    def frame_mapping(self, frame, side, copy=True):
        """
        side = 'old' or 'new'
        """
        if copy:
            return Arc2D(*[p.frame_mapping(frame, side, copy=True) for p in
                           [self.start, self.interior, self.end]])
        else:
            self.__init__(*[p.frame_mapping(frame, side, copy=True) for p in
                            [self.start, self.interior, self.end]])

    def second_moment_area(self, point):
        """
        Second moment area of part of disk
        """
        if self.angle2 < self.angle1:
            angle2 = self.angle2 + volmdlr.TWO_PI

        else:
            angle2 = self.angle2
        angle1 = self.angle1

        Ix = self.radius ** 4 / 8 * (angle2 - angle1 + 0.5 * (
                math.sin(2 * angle1) - math.sin(2 * angle2)))
        Iy = self.radius ** 4 / 8 * (angle2 - angle1 + 0.5 * (
                math.sin(2 * angle2) - math.sin(2 * angle1)))
        Ixy = self.radius ** 4 / 8 * (
                math.cos(angle1) ** 2 - math.cos(angle2) ** 2)
        # Ic = npy.array([[Ix, Ixy], [Ixy, Iy]])

        # Must be computed at center, so huygens related to center
        return volmdlr.geometry.huygens2d(Ix, Iy, Ixy, self.area(),
                                          self.center, point)

    def plot_data(self, edge_style: plot_data.EdgeStyle = None,
                  anticlockwise: bool = None):

        list_node = self.polygon_points()
        data = []
        for nd in list_node:
            data.append({'x': nd.x, 'y': nd.y})
        return plot_data.Arc2D(cx=self.center.x,
                               cy=self.center.y,
                               r=self.radius,
                               start_angle=self.angle1,
                               end_angle=self.angle2,
                               edge_style=edge_style,
                               data=data,
                               anticlockwise=anticlockwise,
                               name=self.name)

    def copy(self, *args, **kwargs):
        return Arc2D(self.start.copy(),
                     self.interior.copy(),
                     self.end.copy())

    def split(self, split_point: volmdlr.Point2D):
        abscissa = self.abscissa(split_point)

        return [Arc2D(self.start,
                      self.point_at_abscissa(0.5 * abscissa),
                      split_point),
                Arc2D(split_point,
                      self.point_at_abscissa(1.5 * abscissa),
                      self.end)
                ]

    def infinite_primitive(self, offset):

        if not self.is_trigo:
            radius = self.radius + offset
        else:
            radius = self.radius - offset

        return FullArc2D(self.center,
                         self.center + radius * volmdlr.Point2D(1, 0.),
                         is_trigo=self.is_trigo)

    def complementary(self):

        interior = self.middle_point().rotation(self.center, math.pi)
        return Arc2D(self.start, interior, self.end)

<<<<<<< HEAD
=======
    def point_belongs(self, point2d, abs_tol=1e-10):
        '''
        check if a point2d belongs to the arc_2d or not
        '''

        def f(x):
            return (point2d - self.point_at_abscissa(x)).norm()
        length_ = self.length()
        x = npy.linspace(0, length_, 5)
        x_init = []
        for xi in x:
            x_init.append(xi)

        for x0 in x_init:
            z = scp.optimize.least_squares(f, x0=x0, bounds=([0, length_]))
            if z.fun < abs_tol:
                return True
        return False

    def to_wire(self, angle_resolution: float = 10.):
        '''
        convert an arc to a wire2d defined with line_segments
        '''
>>>>>>> 04ce395d

        return volmdlr.wires.Wire2D.from_points(self.polygon_points(angle_resolution))


class FullArc2D(Arc2D):
    """
    An edge that starts at start_end, ends at the same point after having described
    a circle
    """

    def __init__(self, center: volmdlr.Point2D, start_end: volmdlr.Point2D,
                 name: str = ''):
        self.__center = center
        interior = start_end.rotation(center, math.pi)
        Arc2D.__init__(self, start=start_end, interior=interior,
                       end=start_end, name=name)  # !!! this is dangerous

    @property
    def is_trigo(self):
        return True

    @property
    def center(self):
        return self.__center

    @property
    def angle(self):
        return volmdlr.TWO_PI

    def to_dict(self, use_pointers: bool = False, memo=None, path: str = '#'):
        dict_ = self.base_dict()
        dict_['center'] = self.center.to_dict(use_pointers=use_pointers, memo=memo, path=path + '/center')
        dict_['radius'] = self.radius
        dict_['angle'] = self.angle
        dict_['is_trigo'] = self.is_trigo
        dict_['start_end'] = self.start.to_dict(use_pointers=use_pointers, memo=memo, path=path + '/start_end')
        dict_['name'] = self.name
        return dict_

    def copy(self, *args, **kwargs):
        return FullArc2D(self.center.copy(), self.start.copy())

    @classmethod
    def dict_to_object(cls, dict_, global_dict=None, pointers_memo: Dict[str, Any] = None, path: str = '#'):
        center = volmdlr.Point2D.dict_to_object(dict_['center'])
        start_end = volmdlr.Point2D.dict_to_object(dict_['start_end'])

        return cls(center, start_end, name=dict_['name'])

    def __hash__(self):
        return hash(self.radius)
        # return hash(self.center) + 5*hash(self.start)

    def __eq__(self, other_arc):
        if self.__class__.__name__ != other_arc.__class__.__name__:
            return False
        return (self.center == other_arc.center) \
            and (self.start_end == other_arc.start_end)

    def straight_line_area(self):
        area = self.area()
        return area

    def center_of_mass(self):
        return self.center

    def straight_line_center_of_mass(self):
        return self.center_of_mass()

    def to_3d(self, plane_origin, x, y):
        center = self.center.to_3d(plane_origin, x, y)
        start = self.start.to_3d(plane_origin, x, y)
        z = x.cross(y)
        z.normalize()

        return FullArc3D(center, start, z)

    def rotation(self, center, angle):
        new_center = self._center.rotation(center, angle, True)
        new_start_end = self.start.rotation(center, angle, True)
        return FullArc2D(new_center, new_start_end)

    def rotation_inplace(self, center, angle):
        self._center.rotation(center, angle, False)
        self.start.rotation(center, angle, False)
        self.interior.rotation(center, angle, False)
        self.end.rotation(center, angle, False)

    def translation(self, offset):
        new_center = self._center.translation(offset, copy=True)
        new_start_end = self.start.translation(offset, copy=True)
        return FullArc2D(new_center, new_start_end)

    def translation_inplace(self, offset):
        self._center.translation(offset, copy=False)
        self.start.translation(offset, copy=False)
        self.end.translation(offset, copy=False)
        self.interior.translation(offset, copy=False)

    def frame_mapping(self, frame, side):
        """
        side = 'old' or 'new'
        """
        return FullArc2D(*[p.frame_mapping(frame, side, copy=True) for p in
                           [self._center, self.start]])

    def frame_mapping_inplace(self, frame, side):
        [p.frame_mapping(frame, side, copy=True) for p in
         [self._center, self.start, self.end, self.interior]]

    def polygonization(self):
        # def polygon_points(self, points_per_radian=10):
        # densities = []
        # for d in [min_x_density, min_y_density]:
        #     if d:
        #         densities.append(d)
        # if densities:
        #     number_points = max(number_points,
        #                         min(densities) * self.angle * self.radius)

        return volmdlr.wires.ClosedPolygon2D(self.polygon_points())

    def plot(self, ax=None, color='k', alpha=1, plot_points=False,
             linestyle='-', linewidth=1):
        if ax is None:
            fig, ax = plt.subplots()

        if self.radius > 0:
            ax.add_patch(matplotlib.patches.Arc((self.center.x, self.center.y),
                                                2 * self.radius,
                                                2 * self.radius,
                                                angle=0,
                                                theta1=0,
                                                theta2=360,
                                                color=color,
                                                linestyle=linestyle,
                                                linewidth=linewidth))
        if plot_points:
            ax.plot([self.start.x], [self.start.y], 'o',
                    color=color, alpha=alpha)
        return ax

    def cut_between_two_points(self, point1, point2):

        x1, y1 = point1 - self.center
        x2, y2 = point2 - self.center

        angle1 = math.atan2(y1, x1)
        angle2 = math.atan2(y2, x2)
        if angle2 < angle1:
            angle2 += volmdlr.TWO_PI
        angle_i = 0.5 * (angle1 + angle2)
        interior = point1.rotation(self.center, angle_i)
        arc = Arc2D(point1, interior, point2)
        if self.is_trigo != arc.is_trigo:
            arc = arc.complementary()

        return arc

    def line_intersections(self, line2d: Line2D, tol=1e-9):
        Q = self.center
        try:
            if line2d.start == self.center:
                P1 = line2d.end
                V = line2d.start - line2d.end
            else:
                P1 = line2d.start
                V = line2d.end - line2d.start
        except AttributeError:
            if line2d.point1 == self.center:
                P1 = line2d.point2
                V = line2d.point1 - line2d.point2
            else:
                P1 = line2d.point1
                V = line2d.point2 - line2d.point1
        a = V.dot(V)
        b = 2 * V.dot(P1 - Q)
        c = P1.dot(P1) + Q.dot(Q) - 2 * P1.dot(Q) - self.radius ** 2

        disc = b ** 2 - 4 * a * c
        if math.isclose(disc, 0., abs_tol=tol):
            t1 = -b / (2 * a)
            return [P1 + t1 * V]

        elif disc > 0:
            sqrt_disc = math.sqrt(disc)
            t1 = (-b + sqrt_disc) / (2 * a)
            t2 = (-b - sqrt_disc) / (2 * a)
            return [P1 + t1 * V,
                    P1 + t2 * V]
        else:
            return []

    def linesegment_intersections(self, linesegment2d: LineSegment2D,
                                  tol=1e-9):
        Q = self.center
        try:
            if linesegment2d.start == self.center:
                P1 = linesegment2d.end
                V = linesegment2d.start - linesegment2d.end
            else:
                P1 = linesegment2d.start
                V = linesegment2d.end - linesegment2d.start
        except AttributeError:
            if linesegment2d.point1 == self.center:
                P1 = linesegment2d.point2
                V = linesegment2d.point1 - linesegment2d.point2
            else:
                P1 = linesegment2d.point1
                V = linesegment2d.point2 - linesegment2d.point1
        a = V.dot(V)
        b = 2 * V.dot(P1 - Q)
        c = P1.dot(P1) + Q.dot(Q) - 2 * P1.dot(Q) - self.radius ** 2

        disc = b ** 2 - 4 * a * c
        if math.isclose(disc, 0., abs_tol=tol):
            t1 = -b / (2 * a)
            points = [P1 + t1 * V]
            if linesegment2d.point_belongs(points[0]):
                return points
            return []

        elif disc > 0:
            sqrt_disc = math.sqrt(disc)
            t1 = (-b + sqrt_disc) / (2 * a)
            t2 = (-b - sqrt_disc) / (2 * a)
            points = [P1 + t1 * V, P1 + t2 * V]
            valid_points = [pt for pt in points if linesegment2d.point_belongs(pt)]
            return valid_points
        else:
            return []


class ArcEllipse2D(Edge):
    """

    """

    def __init__(self, start, interior, end, center, major_dir, name='',
                 extra=None):
        Edge.__init__(self, start, end, name)
        self.interior = interior
        self.center = center
        self.extra = extra
        self.major_dir = major_dir
        self.minor_dir = self.major_dir.deterministic_unit_normal_vector()

        frame = volmdlr.Frame2D(self.center, self.major_dir, self.minor_dir)
        start_new, end_new = frame.new_coordinates(
            self.start), frame.new_coordinates(self.end)
        interior_new, center_new = frame.new_coordinates(
            self.interior), frame.new_coordinates(self.center)

        # from :
        # https://math.stackexchange.com/questions/339126/how-to-draw-an-ellipse-if-a-center-and-3-arbitrary-points-on-it-are-given
        def theta_A_B(s, i, e,
                      c):  # theta=angle d'inclinaison ellipse par rapport à horizontal(sens horaire),A=demi grd axe, B=demi petit axe
            xs, ys, xi, yi, xe, ye = s[0] - c[0], s[1] - c[1], i[0] - c[0], i[
                1] - c[1], e[0] - c[0], e[1] - c[1]
            A = npy.array(([xs ** 2, ys ** 2, 2 * xs * ys],
                           [xi ** 2, yi ** 2, 2 * xi * yi],
                           [xe ** 2, ye ** 2, 2 * xe * ye]))
            invA = npy.linalg.inv(A)
            One = npy.array(([1],
                             [1],
                             [1]))
            C = npy.dot(invA, One)  # matrice colonne de taille 3
            theta = 0
            c1 = C[0] + C[1]
            c2 = (C[1] - C[0]) / math.cos(2 * theta)
            gdaxe = math.sqrt((2 / (c1 - c2)))
            ptax = math.sqrt((2 / (c1 + c2)))
            return theta, gdaxe, ptax

        if start == end:
            extra_new = frame.new_coordinates(self.extra)
            theta, A, B = theta_A_B(start_new, extra_new, interior_new,
                                    center_new)
        else:
            theta, A, B = theta_A_B(start_new, interior_new, end_new,
                                    center_new)

        self.Gradius = A
        self.Sradius = B
        self.theta = theta

        # Angle pour start
        u1, u2 = start_new.x / self.Gradius, start_new.y / self.Sradius
        angle1 = volmdlr.core.sin_cos_angle(u1, u2)
        # Angle pour end
        u3, u4 = end_new.x / self.Gradius, end_new.y / self.Sradius
        angle2 = volmdlr.core.sin_cos_angle(u3, u4)
        # Angle pour interior
        u5, u6 = interior_new.x / self.Gradius, interior_new.y / self.Sradius
        anglei = volmdlr.core.sin_cos_angle(u5, u6)

        # Going trigo/clock wise from start to interior
        if anglei < angle1:
            trigowise_path = (anglei + volmdlr.TWO_PI) - angle1
            clockwise_path = angle1 - anglei
        else:
            trigowise_path = anglei - angle1
            clockwise_path = angle1 - anglei + volmdlr.TWO_PI

        # Going trigo wise from interior to interior
        if angle2 < anglei:
            trigowise_path += (angle2 + volmdlr.TWO_PI) - anglei
            clockwise_path += anglei - angle2
        else:
            trigowise_path += angle2 - anglei
            clockwise_path += anglei - angle2 + volmdlr.TWO_PI

        if clockwise_path > trigowise_path:
            self.is_trigo = True
            self.angle = trigowise_path
        else:
            # Clock wise
            self.is_trigo = False
            self.angle = clockwise_path

        if self.start == self.end or self.angle == 0:
            self.angle = volmdlr.TWO_PI

        if self.is_trigo:  # sens trigo
            self.offset_angle = angle1
        else:
            self.offset_angle = angle2

    def _get_points(self):
        return self.polygon_points()

    points = property(_get_points)

    def polygon_points(self, angle_resolution=40):
        number_points_tesselation = math.ceil(
            angle_resolution * abs(0.5 * self.angle / math.pi))

        frame2d = volmdlr.Frame2D(self.center, self.major_dir, self.minor_dir)

        polygon_points_2D = [(volmdlr.Point2D((self.Gradius * math.cos(
            self.offset_angle + self.angle * i / (number_points_tesselation)),
                                               self.Sradius * math.sin(
                                                   self.offset_angle + self.angle * i / (
                                                       number_points_tesselation)))))
                             for i in
                             range(number_points_tesselation + 1)]

        global_points = []
        for pt in polygon_points_2D:
            global_points.append(frame2d.old_coordinates(pt))

        return global_points

    def to_3d(self, plane_origin, x, y):
        ps = self.start.to_3d(plane_origin, x, y)
        pi = self.interior.to_3d(plane_origin, x, y)
        pe = self.end.to_3d(plane_origin, x, y)
        pc = self.center.to_3d(plane_origin, x, y)
        if self.extra is None:
            pextra = None
        else:
            pextra = self.extra.to_3d(plane_origin, x, y)
        if ps == pe:
            p3 = pextra
        else:
            p3 = pe
        plane = volmdlr.faces.Plane3D.from_3_points(ps, pi, p3)
        n = plane.normal
        major_dir = self.major_dir.to_3d(plane_origin, x, y)
        major_dir.normalize()

        return ArcEllipse3D(ps, pi, pe, pc, major_dir, normal=n,
                            name=self.name, extra=pextra)

    def plot(self, ax=None, color='k', alpha=1):
        if ax is None:
            _, ax = plt.subplots()

        self.interior.plot(ax=ax, color='m')
        self.start.plot(ax=ax, color='r')
        self.end.plot(ax=ax, color='b')
        self.center.plot(ax=ax, color='y')

        x = []
        y = []
        for px, py in self.polygon_points():
            x.append(px)
            y.append(py)

        plt.plot(x, y, color=color, alpha=alpha)
        return ax

    def normal_vector(self, abscissa):
        raise NotImplementedError

    def unit_normal_vector(self, abscissa):
        raise NotImplementedError

    def direction_vector(self, abscissa):
        raise NotImplementedError

    def unit_direction_vector(self, abscissa):
        raise NotImplementedError


class Line3D(Line):
    _non_eq_attributes = ['name', 'basis_primitives', 'bounding_box']

    """
    Define an infinite line passing through the 2 points
    """

    def __init__(self, point1: volmdlr.Point3D, point2: volmdlr.Point3D,
                 name: str = ''):
        Line.__init__(self, point1, point2, name=name)
        self.bounding_box = self._bounding_box()

    def _bounding_box(self):
        # points = [self.point1, self.point2]
        # xmin = min([pt[0] for pt in points])
        # xmax = max([pt[0] for pt in points])
        # ymin = min([pt[1] for pt in points])
        # ymax = max([pt[1] for pt in points])
        # zmin = min([pt[2] for pt in points])
        # zmax = max([pt[2] for pt in points])

        xmin = min([self.point1[0], self.point2[0]])
        xmax = max([self.point1[0], self.point2[0]])
        ymin = min([self.point1[1], self.point2[1]])
        ymax = max([self.point1[1], self.point2[1]])
        zmin = min([self.point1[2], self.point2[2]])
        zmax = max([self.point1[2], self.point2[2]])

        return volmdlr.core.BoundingBox(xmin, xmax, ymin, ymax, zmin, zmax)

    def point_at_abscissa(self, curvilinear_abscissa):
        return self.point1 + (
                self.point2 - self.point1) * curvilinear_abscissa

    def point_belongs(self, point3d):
        if point3d == self.point1:
            v = point3d - self.point2
        else:
            v = point3d - self.point1

        return self.direction_vector().is_colinear_to(v)

    def point_distance(self, point):
        vector1 = point - self.start
        vector1.to_vector()
        vector2 = self.end - self.start
        vector2.to_vector()
        return vector1.cross(vector2).norm() / vector2.norm()

    def plot(self, ax=None, color='k', alpha=1, dashed=True):
        if ax is None:
            ax = Axes3D(plt.figure())

        # Line segment
        x = [self.point1.x, self.point2.x]
        y = [self.point1.y, self.point2.y]
        z = [self.point1.z, self.point2.z]
        ax.plot(x, y, z, color=color, alpha=alpha)

        # Drawing 3 times length of segment on each side
        u = self.point2 - self.point1
        v1 = (self.point1 - 3 * u)
        x1, y1, z1 = v1.x, v1.y, v1.z
        v2 = (self.point2 - 3 * u)
        x2, y2, z2 = v2.x, v2.y, v2.z
        if dashed:
            ax.plot([x1, x2], [y1, y2], [z1, z2], color=color,
                    dashes=[30, 5, 10, 5])
        else:
            ax.plot([x1, x2], [y1, y2], [z1, z2], color=color)
        return ax

    def plane_projection2d(self, center, x, y):
        return Line2D(self.points[0].plane_projection2d(center, x, y),
                      self.point2.plane_projection2d(center, x, y))

    def minimum_distance_points(self, other_line):
        """
        Returns the points on this line and the other line that are the closest
        of lines
        """
        u = self.point2 - self.point1
        v = other_line.point2 - other_line.point1
        w = self.point1 - other_line.point1
        a = u.dot(u)
        b = u.dot(v)
        c = v.dot(v)
        d = u.dot(w)
        e = v.dot(w)

        s = (b * e - c * d) / (a * c - b ** 2)
        t = (a * e - b * d) / (a * c - b ** 2)
        p1 = self.point1 + s * u
        p2 = other_line.point1 + t * v
        return p1, p2

    def rotation(self, center, axis, angle, copy=True):
        if copy:
            return Line3D(*[p.rotation(center, axis, angle, copy=True) for p in
                            [self.point1, self.point2]])
        else:
            for p in [self.point1, self.point2]:
                p.rotation(center, axis, angle, copy=False)

    def translation(self, offset, copy=True):
        if copy:
            return Line3D(*[p.translation(offset, copy=True) for p in
                            [self.point1, self.point2]])
        else:
            for p in [self.point1, self.point2]:
                p.translation(offset, copy=False)

    def frame_mapping(self, frame, side, copy=True):
        """
        side = 'old' or 'new'
        """
        if side == 'old':
            if copy:
                return Line3D(*[frame.old_coordinates(p) for p in
                                [self.point1, self.point2]])
            else:
                self.point1 = frame.old_coordinates(self.point1)
                self.point2 = frame.old_coordinates(self.point2)
                self.bounding_box = self._bounding_box()
        if side == 'new':
            if copy:
                return Line3D(*[frame.new_coordinates(p) for p in
                                [self.point1, self.point2]])
            else:
                self.point1 = frame.new_coordinates(self.point1)
                self.point2 = frame.new_coordinates(self.point2)
                self.bounding_box = self._bounding_box()

    def trim(self, point1: volmdlr.Point3D, point2: volmdlr.Point3D):
        if not self.point_belongs(point1) or not self.point_belongs(point2):
            raise ValueError('Point not on curve')
        return Line3D(point1, point2)

    def copy(self, *args, **kwargs):
        return Line3D(*[p.copy() for p in self.points])

    @classmethod
    def from_step(cls, arguments, object_dict):
        point1 = object_dict[arguments[1]]
        direction = object_dict[arguments[2]]
        point2 = point1 + direction
        return cls(point1, point2, arguments[0][1:-1])

    def intersection(self, line2):

        x1 = self.point1.x
        y1 = self.point1.y
        z1 = self.point1.z
        x2 = self.point2.x
        y2 = self.point2.y
        z2 = self.point2.z
        x3 = line2.point1.x
        y3 = line2.point1.y
        z3 = line2.point1.z
        x4 = line2.point2.x
        y4 = line2.point2.y
        z4 = line2.point2.z

        if x3 == 0 and x4 == 0 and y4 - y3 == 0:
            x5, y5, z5 = x3, y3, z3
            x6, y6, z6 = x4, y4, z4
            x3, y3, z3 = x1, y1, z1
            x4, y4, z4 = x2, y2, z2
            x1, y1, z1 = x5, y5, z5
            x2, y2, z2 = x6, y6, z6

        elif y3 == 0 and y4 == 0 and x4 - x3 == 0:
            x5, y5, z5 = x3, y3, z3
            x6, y6, z6 = x4, y4, z4
            x3, y3, z3 = x1, y1, z1
            x4, y4, z4 = x2, y2, z2
            x1, y1, z1 = x5, y5, z5
            x2, y2, z2 = x6, y6, z6

        res, list_t1 = [], []

        # 2 unknown 3eq with t1 et t2 unknown

        if (x2 - x1 + y1 - y2) != 0 and (y4 - y3) != 0:
            t1 = (x3 - x1 + (x4 - x3) * (y1 - y3) / (y4 - y3)) / (
                    x2 - x1 + y1 - y2)
            t2 = (y1 - y3 + (y2 - y1) * t1) / (y4 - y3)
            res1 = z1 + (z2 - z1) * t1
            res2 = z3 + (z4 - z3) * t2
            list_t1.append(t1)
            res.append([res1, res2])

        if (z2 - z1 + y1 - y2) != 0 and (y4 - y3) != 0:
            t1 = (z3 - z1 + (z4 - z3) * (y1 - y3) / (y4 - y3)) / (
                    z2 - z1 + y1 - y2)
            t2 = (y1 - y3 + (y2 - y1) * t1) / (y4 - y3)
            res1 = x1 + (x2 - x1) * t1
            res2 = x3 + (x4 - x3) * t2
            list_t1.append(t1)
            res.append([res1, res2])

        if (z2 - z1 + x1 - x2) != 0 and (x4 - x3) != 0:
            t1 = (z3 - z1 + (z4 - z3) * (x1 - x3) / (x4 - x3)) / (
                    z2 - z1 + x1 - x2)
            t2 = (x1 - x3 + (x2 - x1) * t1) / (x4 - x3)
            res1 = y1 + (y2 - y1) * t1
            res2 = y3 + (y4 - y3) * t2
            list_t1.append(t1)
            res.append([res1, res2])

        if len(res) == 0:
            return None

        for pair, t1 in zip(res, list_t1):
            res1, res2 = pair[0], pair[1]
            if math.isclose(res1, res2,
                            abs_tol=1e-7):  # if there is an intersection point
                return volmdlr.Point3D(x1 + (x2 - x1) * t1,
                                       y1 + (y2 - y1) * t1,
                                       z1 + (z2 - z1) * t1)

        return None

    def to_step(self, current_id):
        p1_content, p1_id = self.point1.to_step(current_id)
        # p2_content, p2_id = self.point2.to_step(current_id+1)
        current_id = p1_id + 1
        u_content, u_id = volmdlr.Vector3D.to_step(
            self.unit_direction_vector(),
            current_id,
            vector=True)
        current_id = u_id + 1
        content = p1_content + u_content
        content += f"#{current_id} = LINE('{self.name}',#{p1_id},#{u_id});\n"
        return content, current_id


class LineSegment3D(LineSegment):
    """
    Define a line segment limited by two points
    """

    def __init__(self, start: volmdlr.Point3D, end: volmdlr.Point3D,
                 name: str = ''):
        self.points = [start, end]
        LineSegment.__init__(self, start=start, end=end, name=name)

        self._utd_bounding_box = False

    @property
    def bounding_box(self):
        if not self._utd_bounding_box:
            self._bbox = self._bounding_box()
            self._utd_bounding_box = True
        return self._bbox

    def __hash__(self):
        return 2 + hash(self.start) + hash(self.end)

    def __eq__(self, other_linesegment3d):
        if other_linesegment3d.__class__ != self.__class__:
            return False
        return (self.start == other_linesegment3d.start
                and self.end == other_linesegment3d.end)

    def _bounding_box(self):

        xmin = min(self.start.x, self.end.x)
        xmax = max(self.start.x, self.end.x)
        ymin = min(self.start.y, self.end.y)
        ymax = max(self.start.y, self.end.y)
        zmin = min(self.start.z, self.end.z)
        zmax = max(self.start.z, self.end.z)

        return volmdlr.core.BoundingBox(xmin, xmax, ymin, ymax, zmin, zmax)

    def to_dict(self, *args, **kwargs):
        return {'object_class': 'volmdlr.edges.LineSegment3D',
                'name': self.name,
                'start': self.start.to_dict(),
                'end': self.end.to_dict()
                }

    def length(self):
        return self.end.point_distance(self.start)

    def point_at_abscissa(self, curvilinear_abscissa):
        return self.start + curvilinear_abscissa * (
                self.end - self.start) / self.length()

    def point_belongs(self, point, abs_tol=1e-7):
        distance = self.start.point_distance(point) + self.end.point_distance(
            point)
        if math.isclose(distance, self.length(), abs_tol=abs_tol):
            return True
        return False

    def normal_vector(self, abscissa=0.):
        return None

    def unit_normal_vector(self, abscissa=0.):
        return None

    def middle_point(self):
        return self.point_at_abscissa(0.5 * self.length())

    def point_distance(self, point):
        vector1 = point - self.start
        vector1.to_vector()
        vector2 = self.end - self.start
        vector2.to_vector()
        proj_dist = vector1.cross(vector2).norm() / vector2.norm()
        distance_start = self.start.point_distance(point)
        distance_end = self.end.point_distance(point)
        return min(proj_dist, distance_start, distance_end)

    def plane_projection2d(self, center, x, y):
        return LineSegment2D(self.start.plane_projection2d(center, x, y),
                             self.end.plane_projection2d(center, x, y))

    def intersection(self, segment2):
        x1 = self.start.x
        y1 = self.start.y
        z1 = self.start.z
        x2 = self.end.x
        y2 = self.end.y
        z2 = self.end.z
        x3 = segment2.start.x
        y3 = segment2.start.y
        z3 = segment2.start.z
        x4 = segment2.end.x
        y4 = segment2.end.y
        z4 = segment2.end.z

        if x3 == 0 and x4 == 0 and y4 - y3 == 0:
            x5, y5, z5 = x3, y3, z3
            x6, y6, z6 = x4, y4, z4
            x3, y3, z3 = x1, y1, z1
            x4, y4, z4 = x2, y2, z2
            x1, y1, z1 = x5, y5, z5
            x2, y2, z2 = x6, y6, z6

        elif y3 == 0 and y4 == 0 and x4 - x3 == 0:
            x5, y5, z5 = x3, y3, z3
            x6, y6, z6 = x4, y4, z4
            x3, y3, z3 = x1, y1, z1
            x4, y4, z4 = x2, y2, z2
            x1, y1, z1 = x5, y5, z5
            x2, y2, z2 = x6, y6, z6

        res, list_t1 = [], []

        # 2 unknown 3eq with t1 et t2 unknown
        if (x2 - x1 + y1 - y2) != 0 and (y4 - y3) != 0:
            t1 = (x3 - x1 + (x4 - x3) * (y1 - y3) / (y4 - y3)) / (
                    x2 - x1 + y1 - y2)
            t2 = (y1 - y3 + (y2 - y1) * t1) / (y4 - y3)
            res1 = z1 + (z2 - z1) * t1
            res2 = z3 + (z4 - z3) * t2
            list_t1.append(t1)
            res.append([res1, res2])

        if (z2 - z1 + y1 - y2) != 0 and (y4 - y3) != 0:
            t1 = (z3 - z1 + (z4 - z3) * (y1 - y3) / (y4 - y3)) / (
                    z2 - z1 + y1 - y2)
            t2 = (y1 - y3 + (y2 - y1) * t1) / (y4 - y3)
            res1 = x1 + (x2 - x1) * t1
            res2 = x3 + (x4 - x3) * t2
            list_t1.append(t1)
            res.append([res1, res2])

        if (z2 - z1 + x1 - x2) != 0 and (x4 - x3) != 0:
            t1 = (z3 - z1 + (z4 - z3) * (x1 - x3) / (x4 - x3)) / (
                    z2 - z1 + x1 - x2)
            t2 = (x1 - x3 + (x2 - x1) * t1) / (x4 - x3)
            res1 = y1 + (y2 - y1) * t1
            res2 = y3 + (y4 - y3) * t2
            list_t1.append(t1)
            res.append([res1, res2])

        if len(res) == 0:
            return None

        for pair, t1 in zip(res, list_t1):
            res1, res2 = pair[0], pair[1]
            if math.isclose(res1, res2,
                            abs_tol=1e-7):  # if there is an intersection point
                if t1 >= 0 or t1 <= 1:
                    return volmdlr.Point3D(x1 + (x2 - x1) * t1,
                                           y1 + (y2 - y1) * t1,
                                           z1 + (z2 - z1) * t1)

        return None

    def linesegment_intersection(self, linesegment):
        intersection = self.intersection(linesegment)
        if intersection is not None:
            if intersection in [self.start, self.end]:
                return intersection

            if self.point_belongs(
                        intersection) and linesegment.point_belongs(
                    intersection):
                return intersection
            return None
        return None

    def rotation(self, center, axis, angle, copy=True):
        if copy:
            return LineSegment3D(
                *[p.rotation(center, axis, angle, copy=True) for p in
                  self.points])

        Edge.rotation(self, center, axis, angle, copy=False)
        self.bounding_box = self._bounding_box()

    def __contains__(self, point):

        point1, point2 = self.start, self.end
        axis = point2 - point1
        test = point.rotation(point1, axis, math.pi)
        if test == point:
            return True

        return False

    def translation(self, offset, copy=True):
        if copy:
            return LineSegment3D(
                *[p.translation(offset, copy=True) for p in self.points])

        Edge.translation(self, offset, copy=False)
        self.bounding_box = self._bounding_box()

    def frame_mapping(self, frame, side, copy=True):
        """
        side = 'old' or 'new'
        """
        if side == 'old':
            if copy:
                return LineSegment3D(
                    *[frame.old_coordinates(p) for p in self.points])
            else:
                Edge.frame_mapping(self, frame, side, copy=False)
                self.bounding_box = self._bounding_box()
        if side == 'new':
            if copy:
                return LineSegment3D(
                    *[frame.new_coordinates(p) for p in self.points])
            else:
                Edge.frame_mapping(self, frame, side, copy=False)
                self.bounding_box = self._bounding_box()

    def copy(self, *args, **kwargs):
        return LineSegment3D(self.start.copy(), self.end.copy())

    def plot(self, ax=None, color='k', alpha=1,
             edge_ends=False, edge_direction=False):
        if ax is None:
            fig = plt.figure()
            ax = fig.add_subplot(111, projection='3d')
        else:
            fig = ax.figure

        points = [self.start, self.end]
        x = [p.x for p in points]
        y = [p.y for p in points]
        z = [p.z for p in points]
        if edge_ends:
            ax.plot(x, y, z, color=color, alpha=alpha, marker='o')
        else:
            ax.plot(x, y, z, color=color, alpha=alpha)
        if edge_direction:
            x, y, z = self.point_at_abscissa(0.5 * self.length())
            u, v, w = 0.05 * self.direction_vector()
            ax.quiver(x, y, z, u, v, w, length=self.length() / 100,
                      arrow_length_ratio=5, normalize=True,
                      pivot='tip', color=color)
        return ax

    def plot2d(self, x_3D, y_3D, ax=None, color='k', width=None):
        if ax is None:
            fig = plt.figure()
            ax = fig.add_subplot(111, projection='3d')
        else:
            fig = ax.figure

        edge2D = self.plane_projection2d(volmdlr.O3D, x_3D, y_3D)
        edge2D.plot(ax=ax, color=color, width=width)
        return ax

    def plot_data(self, x_3D, y_3D, marker=None, color='black', stroke_width=1,
                  dash=False, opacity=1, arrow=False):
        edge2D = self.plane_projection2d(volmdlr.O3D, x_3D, y_3D)
        return edge2D.plot_data(marker, color, stroke_width,
                                dash, opacity, arrow)

    def FreeCADExport(self, name, ndigits=6):
        name = 'primitive' + str(name)
        x1, y1, z1 = round(1000 * self.start, ndigits)
        x2, y2, z2 = round(1000 * self.end, ndigits)
        return '{} = Part.LineSegment(fc.Vector({},{},{}),fc.Vector({},{},{}))\n'.format(
            name, x1, y1, z1, x2, y2, z2)

    def to_line(self):
        return Line3D(self.start, self.end)

    def babylon_script(self, color=(1, 1, 1), name='line', type_='line',
                       parent=None):
        if type_ in ['line', 'dashed']:
            s = 'var myPoints = [];\n'
            s += 'var point1 = new BABYLON.Vector3({},{},{});\n'.format(
                *self.start)
            s += 'myPoints.push(point1);\n'
            s += 'var point2 = new BABYLON.Vector3({},{},{});\n'.format(
                *self.end)
            s += 'myPoints.push(point2);\n'
            if type_ == 'line':
                s += 'var {} = BABYLON.MeshBuilder.CreateLines("lines", {{points: myPoints}}, scene);\n'.format(
                    name)
            elif type_ == 'dashed':
                s += 'var {} = BABYLON.MeshBuilder.CreateDashedLines("lines", {{points: myPoints, dashNb:20}}, scene);'.format(
                    name)
            s += '{}.color = new BABYLON.Color3{};\n'.format(name,
                                                             tuple(color))
        elif type_ == 'tube':
            radius = 0.03 * self.start.point_distance(self.end)
            s = 'var points = [new BABYLON.Vector3({},{},{}), new BABYLON.Vector3({},{},{})];\n'.format(
                *self.start, *self.end)
            s += 'var {} = BABYLON.MeshBuilder.CreateTube("frame_U", {{path: points, radius: {}}}, {});'.format(
                name, radius, parent)
        #            s += 'line.material = red_material;\n'

        else:
            raise NotImplementedError

        if parent is not None:
            s += '{}.parent = {};\n'.format(name, parent)

        return s

    def to_2d(self, plane_origin, x1, x2):
        p2D = [p.to_2d(plane_origin, x1, x2) for p in (self.start, self.end)]
        return LineSegment2D(*p2D, name=self.name)

    def reverse(self):
        return LineSegment3D(self.end.copy(), self.start.copy())

    def minimum_distance_points(self, other_line):
        """
        Returns the points on this line and the other line that are the closest
        of lines
        """
        u = self.end - self.start
        v = other_line.end - other_line.start
        w = self.start - other_line.start
        a = u.dot(u)
        b = u.dot(v)
        c = v.dot(v)
        d = u.dot(w)
        e = v.dot(w)
        if (a * c - b ** 2) != 0:
            s = (b * e - c * d) / (a * c - b ** 2)
            t = (a * e - b * d) / (a * c - b ** 2)
            p1 = self.start + s * u
            p2 = other_line.start + t * v
            return p1, p2
        else:
            return self.start, other_line.start

    def Matrix_distance(self, other_line):
        u = self.direction_vector()
        v = other_line.direction_vector()
        w = other_line.start - self.start

        a = u.dot(u)
        b = -u.dot(v)
        d = v.dot(v)

        e = w.dot(u)
        f = -w.dot(v)

        A = npy.array([[a, b],
                       [b, d]])
        B = npy.array([e, f])

        res = scp.optimize.lsq_linear(A, B, bounds=(0, 1))
        p1 = self.point_at_abscissa(res.x[0] * self.length())
        p2 = other_line.point_at_abscissa(
            res.x[1] * other_line.length())
        return p1, p2

    def parallele_distance(self, other_linesegment):
        ptA, ptB, ptC = self.start, self.end, other_linesegment.points[0]
        u = volmdlr.Vector3D((ptA - ptB).vector)
        u.normalize()
        plane1 = volmdlr.faces.Plane3D.from_3_points(ptA, ptB, ptC)
        v = u.cross(plane1.normal)  # distance vector
        # ptA = k*u + c*v + ptC
        res = (ptA - ptC).vector
        x, y, z = res[0], res[1], res[2]
        u1, u2, u3 = u.x, u.y, u.z
        v1, v2, v3 = v.x, v.y, v.z

        if (u1 * v2 - v1 * u2) != 0 and u1 != 0:
            c = (y * u1 - x * u2) / (u1 * v2 - v1 * u2)
            k = (x - c * v1) / u1
            if math.isclose(k * u3 + c * v3, z, abs_tol=1e-7):
                return k
        elif (u1 * v3 - v1 * u3) != 0 and u1 != 0:
            c = (z * u1 - x * u3) / (u1 * v3 - v1 * u3)
            k = (x - c * v1) / u1
            if math.isclose(k * u2 + c * v2, y, abs_tol=1e-7):
                return k
        elif (v1 * u2 - v2 * u1) != 0 and u2 != 0:
            c = (u2 * x - y * u1) / (v1 * u2 - v2 * u1)
            k = (y - c * v2) / u2
            if math.isclose(k * u3 + c * v3, z, abs_tol=1e-7):
                return k
        elif (v3 * u2 - v2 * u3) != 0 and u2 != 0:
            c = (u2 * z - y * u3) / (v3 * u2 - v2 * u3)
            k = (y - c * v2) / u2
            if math.isclose(k * u1 + c * v1, x, abs_tol=1e-7):
                return k
        elif (u1 * v3 - v1 * u3) != 0 and u3 != 0:
            c = (z * u1 - x * u3) / (u1 * v3 - v1 * u3)
            k = (z - c * v3) / u3
            if math.isclose(k * u2 + c * v2, y, abs_tol=1e-7):
                return k
        elif (u2 * v3 - v2 * u3) != 0 and u3 != 0:
            c = (z * u2 - y * u3) / (u2 * v3 - v2 * u3)
            k = (z - c * v3) / u3
            if math.isclose(k * u1 + c * v1, x, abs_tol=1e-7):
                return k
        else:
            return NotImplementedError

    def minimum_distance(self, element, return_points=False):
        if element.__class__ is Arc3D or element.__class__ is volmdlr.wires.Circle3D:
            pt1, pt2 = element.minimum_distance_points_line(self)
            if return_points:
                return pt1.point_distance(pt2), pt1, pt2
            else:
                return pt1.point_distance(pt2)

        elif element.__class__ is LineSegment3D:
            p1, p2 = self.Matrix_distance(element)
            if return_points:
                return p1.point_distance(p2), p1, p2
            else:
                return p1.point_distance(p2)

        elif element.__class__ is BSplineCurve3D:
            points = element.points
            lines = []
            dist_min = math.inf
            for p1, p2 in zip(points[0:-1], points[1:]):
                lines.append(LineSegment3D(p1, p2))
            for l in lines:
                p1, p2 = self.Matrix_distance(l)
                dist = p1.point_distance(p2)
                if dist < dist_min:
                    dist_min = dist
                    min_points = (p1, p2)
            if return_points:
                p1, p2 = min_points
                return dist_min, p1, p2
            else:
                return dist_min

        else:
            return NotImplementedError

    def extrusion(self, extrusion_vector):
        u = self.unit_direction_vector()
        v = extrusion_vector.copy()
        v.normalize()
        w = u.cross(v)
        l1 = self.length()
        l2 = extrusion_vector.norm()
        # outer_contour = Polygon2D([O2D, Point2D((l1, 0.)),
        #                            Point2D((l1, l2)), Point2D((0., l2))])
        plane = volmdlr.faces.Plane3D(volmdlr.Frame3D(self.start, u, v, w))
        return [plane.rectangular_cut(0, l1, 0, l2)]

    def revolution(self, axis_point, axis, angle):
        axis_line3d = Line3D(axis_point, axis_point + axis)
        if axis_line3d.point_belongs(self.start) and axis_line3d.point_belongs(
                self.end):
            return []

        p1_proj, _ = axis_line3d.point_projection(self.start)
        p2_proj, _ = axis_line3d.point_projection(self.end)
        d1 = self.start.point_distance(p1_proj)
        d2 = self.end.point_distance(p2_proj)
        if not math.isclose(d1, 0., abs_tol=1e-9):
            u = (self.start - p1_proj)  # Unit vector from p1_proj to p1
            u.normalize()
        elif not math.isclose(d2, 0., abs_tol=1e-9):
            u = (self.end - p2_proj)  # Unit vector from p1_proj to p1
            u.normalize()
        else:
            return []
        if u.is_colinear_to(self.direction_vector()):
            # Planar face
            v = axis.cross(u)
            surface = volmdlr.faces.Plane3D(
                volmdlr.Frame3D(p1_proj, u, v, axis))
            r, R = sorted([d1, d2])
            if angle == volmdlr.TWO_PI:
                # Only 2 circles as countours
                outer_contour2d = volmdlr.wires.Circle2D(volmdlr.O2D, R)
                if not math.isclose(r, 0, abs_tol=1e-9):
                    inner_contours2d = [volmdlr.wires.Circle2D(volmdlr.O2D, r)]
                else:
                    inner_contours2d = []
            else:
                inner_contours2d = []
                if math.isclose(r, 0, abs_tol=1e-9):
                    # One arc and 2 lines (pizza slice)
                    arc2_e = volmdlr.Point2D(R, 0)
                    arc2_i = arc2_e.rotation(center=volmdlr.O2D,
                                             angle=0.5 * angle)
                    arc2_s = arc2_e.rotation(center=volmdlr.O2D, angle=angle)
                    arc2 = Arc2D(arc2_s, arc2_i, arc2_e)
                    line1 = LineSegment2D(arc2_e, volmdlr.O2D)
                    line2 = LineSegment2D(volmdlr.O2D, arc2_s)
                    outer_contour2d = volmdlr.wires.Contour2D([arc2, line1,
                                                               line2])

                else:
                    # Two arcs and lines
                    arc1_s = volmdlr.Point2D(R, 0)
                    arc1_i = arc1_s.rotation(center=volmdlr.O2D,
                                             angle=0.5 * angle)
                    arc1_e = arc1_s.rotation(center=volmdlr.O2D, angle=angle)
                    arc1 = Arc2D(arc1_s, arc1_i, arc1_e)

                    arc2_e = volmdlr.Point2D(r, 0)
                    arc2_i = arc2_e.rotation(center=volmdlr.O2D,
                                             angle=0.5 * angle)
                    arc2_s = arc2_e.rotation(center=volmdlr.O2D, angle=angle)
                    arc2 = Arc2D(arc2_s, arc2_i, arc2_e)

                    line1 = LineSegment2D(arc1_e, arc2_s)
                    line2 = LineSegment2D(arc2_e, arc1_s)

                    outer_contour2d = volmdlr.wires.Contour2D([arc1, line1,
                                                               arc2, line2])

            return [volmdlr.faces.PlaneFace3D(surface,
                                              volmdlr.faces.Surface2D(
                                                  outer_contour2d,
                                                  inner_contours2d))]

        elif not math.isclose(d1, d2, abs_tol=1e-9):
            # Conical
            v = axis.cross(u)
            dv = self.direction_vector()
            dv.normalize()

            semi_angle = math.atan2(dv.dot(u), dv.dot(axis))
            cone_origin = p1_proj - d1 / math.tan(semi_angle) * axis
            if semi_angle > 0.5 * math.pi:
                semi_angle = math.pi - semi_angle

                cone_frame = volmdlr.Frame3D(cone_origin, u, -v, -axis)
                angle2 = -angle
            else:
                angle2 = angle
                cone_frame = volmdlr.Frame3D(cone_origin, u, v, axis)

            surface = volmdlr.faces.ConicalSurface3D(cone_frame,
                                                     semi_angle)
            z1 = d1 / math.tan(semi_angle)
            z2 = d2 / math.tan(semi_angle)
            return [surface.rectangular_cut(0, angle2, z1, z2)]
        else:
            # Cylindrical face
            v = axis.cross(u)
            surface = volmdlr.faces.CylindricalSurface3D(
                volmdlr.Frame3D(p1_proj, u, v, axis), d1)
            return [surface.rectangular_cut(0, angle,
                                            0,
                                            (self.end - self.start).dot(axis))]

    def to_step(self, current_id, surface_id=None):
        line = self.to_line()
        content, line_id = line.to_step(current_id)

        if surface_id:
            content += "#{} = SURFACE_CURVE('',#{},(#{}),.PCURVE_S1.);\n".format(
                line_id + 1, line_id, surface_id)
            line_id += 1

        current_id = line_id + 1
        start_content, start_id = self.start.to_step(current_id, vertex=True)
        current_id = start_id + 1
        end_content, end_id = self.end.to_step(current_id + 1, vertex=True)
        content += start_content + end_content
        current_id = end_id + 1
        content += "#{} = EDGE_CURVE('{}',#{},#{},#{},.T.);\n".format(
            current_id, self.name,
            start_id, end_id, line_id)
        return content, [current_id]


class BSplineCurve3D(Edge, volmdlr.core.Primitive3D):
    _non_serializable_attributes = ['curve']

    def __init__(self, degree: int, control_points: List[volmdlr.Point3D],
                 knot_multiplicities: List[int], knots: List[float],
                 weights: List[float] = None, periodic: bool = False,
                 name: str = ''):
        volmdlr.core.Primitive3D.__init__(self, name=name)
        self.control_points = control_points
        self.degree = degree
        knots = standardize_knot_vector(knots)
        self.knots = knots
        self.knot_multiplicities = knot_multiplicities
        self.weights = weights
        self.periodic = periodic
        self.name = name

        curve = BSpline.Curve()
        curve.degree = degree
        if weights is None:
            P = [(control_points[i][0], control_points[i][1],
                  control_points[i][2]) for i in range(len(control_points))]
            curve.ctrlpts = P
        else:
            Pw = [(control_points[i][0] * weights[i],
                   control_points[i][1] * weights[i],
                   control_points[i][2] * weights[i], weights[i]) for i in
                  range(len(control_points))]
            curve.ctrlptsw = Pw
        knot_vector = []
        for i, knot in enumerate(knots):
            knot_vector.extend([knot] * knot_multiplicities[i])
        curve.knotvector = knot_vector
        curve.delta = 0.01
        curve_points = curve.evalpts

        self.curve = curve
        self.bounding_box = self._bounding_box()
        self.points = [volmdlr.Point3D(p[0], p[1], p[2]) for p in curve_points]
        Edge.__init__(self, start=self.points[0], end=self.points[-1])

    def _bounding_box(self):
        bbox = self.curve.bbox
        return volmdlr.core.BoundingBox(bbox[0][0], bbox[1][0],
                                        bbox[0][1], bbox[1][1],
                                        bbox[0][2], bbox[1][2])

    def reverse(self):
        return self.__class__(degree=self.degree,
                              control_points=self.control_points[::-1],
                              knot_multiplicities=self.knot_multiplicities[
                                                  ::-1],
                              knots=self.knots[::-1],
                              weights=self.weights,
                              periodic=self.periodic)

    def length(self):
        """

        """
        # length = 0
        # for k in range(0, len(self.points) - 1):
        #     length += (self.points[k] - self.points[k + 1]).norm()
        # return length
        return length_curve(self.curve)

    def look_up_table(self, resolution=20, start_parameter: float = 0,
                      end_parameter: float = 1):
        """
        Creates a table of equivalence between the parameter t (evaluation
        of the BSplineCruve) and the cumulative distance.
        """
        points3d = []
        ts = [start_parameter + i / resolution * (end_parameter - start_parameter)
              for i in range(resolution + 1)]
        points = self.curve.evaluate_list(ts)
        for pt in points:
            points3d.append(volmdlr.Point3D(*pt))
        linesegments = [volmdlr.edges.LineSegment3D(p1, p2)
                        for p1, p2 in zip(points3d[:-1], points3d[1:])]
        distances = [0]
        for lineseg in linesegments:
            distances.append(lineseg.length() + distances[-1])

        return [(ts[i], distances[i]) for i in range(resolution + 1)]

    def point_at_abscissa(self, curvilinear_abscissa, resolution=1000):
        """
        Returns the vm.Point3D at a given curvilinear abscissa.
        This is an approximation. Resolution parameter can increased
        for more accurate result.
        """
        if curvilinear_abscissa == 0:
            return self.start
        elif curvilinear_abscissa == self.length():
            return self.end
        lut = self.look_up_table(resolution=resolution)
        if 0 < curvilinear_abscissa < self.length():
            for i, (t, dist) in enumerate(lut):
                if curvilinear_abscissa < dist:
                    t1 = lut[i - 1][0]
                    t2 = t
                    # dist1 = lut[i-1][1]
                    # dist2 = dist
                    return volmdlr.Point3D(
                        *self.curve.evaluate_single((t1 + t2) / 2))
        else:
            raise ValueError('Curvilinear abscissa is bigger than length,'
                             ' or negative')

    def normal(self, position: float = 0.0):
        point, normal = operations.normal(self.curve, position, normalize=True)
        normal = volmdlr.Point3D(normal[0], normal[1], normal[2])
        return normal

    def tangent(self, abscissa: float):
        point, tangent = operations.tangent(self.curve, abscissa,
                                            normalize=False)
        tangent = volmdlr.Vector3D(*tangent)
        return tangent

    def direction_vector(self, abscissa=0.):
        l = self.length()
        if abscissa >= l:
            abscissa2 = l
            abscissa = abscissa2 - 0.001 * l

        else:
            abscissa2 = min(abscissa + 0.001 * l, l)

        tangent = self.point_at_abscissa(abscissa2) - self.point_at_abscissa(
            abscissa)
        return tangent

    def unit_direction_vector(self, abscissa):
        direction_vector = self.direction_vector(abscissa)
        direction_vector.normalize()
        return direction_vector

    def normal_vector(self, abscissa):
        return None

    def unit_normal_vector(self, abscissa):
        return None

    def point3d_to_parameter(self, point: volmdlr.Point3D):
        """
        Search for the value of the normalized evaluation parameter t
        (between 0 and 1) that would return the given point when the
        BSplineCurve3D is evaluated at the t value.
        """
        def f(param):
            p3d = volmdlr.Point3D(*self.curve.evaluate_single(param))
            return point.point_distance(p3d)
        res = scipy.optimize.minimize(fun=f, x0=(0.5), bounds=[(0, 1)],
                                      tol=1e-9)
        return res.x[0]

    def point_on_curve(self, point: volmdlr.Point3D):
        # TODO: complete ?
        pass

    def FreeCADExport(self, ip, ndigits=3):
        name = 'primitive{}'.format(ip)
        points = '['
        for i in range(len(self.control_points)):
            point = 'fc.Vector({},{},{}),'.format(self.control_points[i][0],
                                                  self.control_points[i][1],
                                                  self.control_points[i][2])
            points += point
        points = points[:-1]
        points += ']'
        # !!! : A QUOI SERT LE DERNIER ARG DE BSplineCurve (False)?
        # LA MULTIPLICITE EN 3e ARG ET LES KNOTS EN 2e ARG ?
        return '{} = Part.BSplineCurve({},{},{},{},{},{},{})\n'.format(name,
                                                                       points,
                                                                       self.knot_multiplicities,
                                                                       self.knots,
                                                                       self.periodic,
                                                                       self.degree,
                                                                       self.weights,
                                                                       False)

    @classmethod
    def from_step(cls, arguments, object_dict):
        name = arguments[0][1:-1]
        degree = int(arguments[1])
        points = [object_dict[int(i[1:])] for i in arguments[2]]
        # curve_form = arguments[3]
        if arguments[4] == '.F.':
            closed_curve = False
        elif arguments[4] == '.T.':
            closed_curve = True
        else:
            raise ValueError
        # self_intersect = arguments[5]
        knot_multiplicities = [int(i) for i in arguments[6][1:-1].split(",")]
        knots = [float(i) for i in arguments[7][1:-1].split(",")]
        # knot_spec = arguments[8]
        knot_vector = []
        for i, knot in enumerate(knots):
            knot_vector.extend([knot] * knot_multiplicities[i])

        if 9 in range(len(arguments)):
            weight_data = [float(i) for i in arguments[9][1:-1].split(",")]
        else:
            weight_data = None

        # FORCING CLOSED_CURVE = FALSE:
        # closed_curve = False
        return cls(degree, points, knot_multiplicities, knots, weight_data,
                   closed_curve, name)

    def to_step(self, current_id, surface_id=None):

        points_ids = []
        content = ''
        for point in self.points:
            point_content, point_id = point.to_step(current_id,
                                                    vertex=True)
            content += point_content
            points_ids.append(point_id)

        curve_id = point_id + 1
        content += "#{} = B_SPLINE_CURVE_WITH_KNOTS('{}',{},({})," \
                   ".UNSPECIFIED.,.F.,.F.,({}),{}," \
                   ".PIECEWISE_BEZIER_KNOTS.);\n".format(curve_id,
                                                         self.name,
                                                         self.degree,
                                                         volmdlr.core.step_ids_to_str(
                                                             points_ids),
                                                         volmdlr.core.step_ids_to_str(
                                                             self.knot_multiplicities),
                                                         tuple(self.knots)
                                                         )

        if surface_id:
            content += "#{} = SURFACE_CURVE('',#{},(#{}),.PCURVE_S1.);\n".format(
                curve_id + 1, curve_id, surface_id)
            curve_id += 1

        current_id = curve_id + 1
        start_content, start_id = self.start.to_step(current_id, vertex=True)
        current_id = start_id + 1
        end_content, end_id = self.end.to_step(current_id + 1, vertex=True)
        content += start_content + end_content
        current_id = end_id + 1
        content += "#{} = EDGE_CURVE('{}',#{},#{},#{},.T.);\n".format(
            current_id, self.name,
            start_id, end_id, curve_id)
        return content, [current_id]

    @classmethod
    def from_points_interpolation(cls, points, degree, periodic=False):
        curve = fitting.interpolate_curve([(p.x, p.y, p.z) for p in points],
                                          degree)
        bsplinecurve3d = cls.from_geomdl_curve(curve)
        if not periodic:
            return bsplinecurve3d
        else:
            bsplinecurve3d.periodic = True
            return bsplinecurve3d

    def point_distance(self, pt1):
        distances = []
        for point in self.points:
            #            vmpt = Point3D((point[1], point[2], point[3]))
            distances.append(pt1.point_distance(point))
        return min(distances)

    # def point_belongs(self, point):
    #     polygon_points = self.polygon_points()
    #     for p1, p2 in zip(polygon_points[:-1], polygon_points[1:]):
    #         line = LineSegment3D(p1, p2)
    #         if line.point_belongs(point):
    #             return True
    #     return False

    def point_belongs(self, point3d, abs_tol=1e-10):
        '''
        check if a point3d belongs to the bspline_curve or not
        '''
        def f(x):
            return (point3d - volmdlr.Point3D(*self.curve.evaluate_single(x))).norm()

        x = npy.linspace(0, 1, 5)
        x_init = []
        for xi in x:
            x_init.append(xi)

        for x0 in x_init:
            z = scp.optimize.least_squares(f, x0=x0, bounds=([0, 1]))
            if z.fun < abs_tol:
                return True
        return False

    def rotation(self, center, axis, angle, copy=True):
        new_control_points = [p.rotation(center, axis, angle, True) for p in
                              self.control_points]
        new_BSplineCurve3D = BSplineCurve3D(self.degree, new_control_points,
                                            self.knot_multiplicities,
                                            self.knots, self.weights,
                                            self.periodic, self.name)
        if copy:
            return new_BSplineCurve3D
        else:
            self.control_points = new_control_points
            self.curve = new_BSplineCurve3D.curve
            self.points = new_BSplineCurve3D.points

    def translation(self, offset, copy=True):
        new_control_points = [p.translation(offset, True) for p in
                              self.control_points]
        new_BSplineCurve3D = BSplineCurve3D(self.degree, new_control_points,
                                            self.knot_multiplicities,
                                            self.knots, self.weights,
                                            self.periodic, self.name)
        if copy:
            return new_BSplineCurve3D
        else:
            self.control_points = new_control_points
            self.curve = new_BSplineCurve3D.curve
            self.points = new_BSplineCurve3D.points

    def trim(self, point1: volmdlr.Point3D, point2: volmdlr.Point3D):
        if (point1 == self.start and point2 == self.end) \
                or (point1 == self.end and point2 == self.start):
            return self

        elif point1 == self.start and point2 != self.end:
            parameter2 = self.point3d_to_parameter(point2)
            return self.cut_after(parameter2)

        elif point2 == self.start and point1 != self.end:
            parameter1 = self.point3d_to_parameter(point1)
            return self.cut_after(parameter1)

        elif point1 != self.start and point2 == self.end:
            parameter1 = self.point3d_to_parameter(point1)
            return self.cut_before(parameter1)

        elif point2 != self.start and point1 == self.end:
            parameter2 = self.point3d_to_parameter(point2)
            return self.cut_before(parameter2)

        parameter1 = self.point3d_to_parameter(point1)
        parameter2 = self.point3d_to_parameter(point2)
        if parameter1 is None or parameter2 is None:
            raise ValueError('Point not on BSplineCurve for trim method')

        if parameter1 > parameter2:
            parameter1, parameter2 = parameter2, parameter1
            point1, point2 = point2, point1

        bspline_curve = self.cut_before(parameter1)
        new_param2 = bspline_curve.point3d_to_parameter(point2)
        trimmed_bspline_cruve = bspline_curve.cut_after(new_param2)
        return trimmed_bspline_cruve

    def trim_between_evaluations(self, parameter1: float, parameter2: float):
        print('Use BSplineCurve3D.trim instead of trim_between_evaluation')
        parameter1, parameter2 = min([parameter1, parameter2]), \
            max([parameter1, parameter2])

        if math.isclose(parameter1, 0, abs_tol=1e-7) \
                and math.isclose(parameter2, 1, abs_tol=1e-7):
            return self
        elif math.isclose(parameter1, 0, abs_tol=1e-7):
            return self.cut_after(parameter2)
        elif math.isclose(parameter2, 1, abs_tol=1e-7):
            return self.cut_before(parameter1)

        # Cut before
        bspline_curve = self.insert_knot(parameter1, num=self.degree)
        if bspline_curve.weights is not None:
            raise NotImplementedError

        # Cut after
        bspline_curve = bspline_curve.insert_knot(parameter2, num=self.degree)
        if bspline_curve.weights is not None:
            raise NotImplementedError

        # Que faire quand on rajoute un noeud au milieu ?
        # plus simple de passer par cut_after cut_before
        new_ctrlpts = bspline_curve.control_points[bspline_curve.degree:
                                                   -bspline_curve.degree]
        new_multiplicities = bspline_curve.knot_multiplicities[1:-1]
        # new_multiplicities = bspline_curve.knot_multiplicities[2:-5]
        new_multiplicities[-1] += 1
        new_multiplicities[0] += 1
        new_knots = bspline_curve.knots[1:-1]
        # new_knots = bspline_curve.knots[2:-5]
        new_knots = standardize_knot_vector(new_knots)

        return BSplineCurve3D(degree=bspline_curve.degree,
                              control_points=new_ctrlpts,
                              knot_multiplicities=new_multiplicities,
                              knots=new_knots,
                              weights=None,
                              periodic=bspline_curve.periodic,
                              name=bspline_curve.name)

    def cut_before(self, parameter: float):
        # if parameter == 0:
        if math.isclose(parameter, 0, abs_tol=1e-6):
            return self
        # elif parameter == 1:
        elif math.isclose(parameter, 1, abs_tol=1e-6):
            raise ValueError('Nothing will be left from the BSplineCurve3D')
        curves = operations.split_curve(self.curve, parameter)
        return self.from_geomdl_curve(curves[1])

    def cut_after(self, parameter: float):
        # if parameter == 0.:
        if math.isclose(parameter, 0, abs_tol=1e-6):
            raise ValueError('Nothing will be left from the BSplineCurve3D')
        # elif parameter == 1.:
        elif math.isclose(parameter, 1, abs_tol=1e-6):
            return self
        curves = operations.split_curve(self.curve, parameter)
        return self.from_geomdl_curve(curves[0])

    def insert_knot(self, knot: float, num: int = 1):
        """
        Returns a new BSplineCurve3D
        """
        curve_copy = self.curve.__deepcopy__({})
        modified_curve = operations.insert_knot(curve_copy, [knot], num=[num])
        return self.from_geomdl_curve(modified_curve)

    # Copy paste du LineSegment3D
    def plot(self, ax=None, edge_ends=False, color='k', alpha=1,
             edge_direction=False):
        if ax is None:
            fig = plt.figure()
            ax = fig.add_subplot(111, projection='3d')
        else:
            fig = ax.figure

        x = [p.x for p in self.points]
        y = [p.y for p in self.points]
        z = [p.z for p in self.points]
        ax.plot(x, y, z, color=color, alpha=alpha)
        if edge_ends:
            ax.plot(x, y, z, 'o', color=color, alpha=alpha)
        return ax

    def to_2d(self, plane_origin, x1, x2):
        control_points2d = [p.to_2d(plane_origin, x1, x2) for p in
                            self.control_points]
        return BSplineCurve2D(self.degree, control_points2d,
                              self.knot_multiplicities, self.knots,
                              self.weights, self.periodic, self.name)

    def polygon_points(self):
        return self.points

    def curvature(self, u: float, point_in_curve: bool = False):
        # u should be in the interval [0,1]
        curve = self.curve
        ders = curve.derivatives(u, 3)  # 3 first derivative
        c1, c2 = volmdlr.Point3D(*ders[1]), volmdlr.Point3D(*ders[2])
        denom = c1.cross(c2)
        if c1 == volmdlr.O3D or c2 == volmdlr.O3D or denom.norm() == 0.0:
            if point_in_curve:
                return 0., volmdlr.Point3D(*ders[0])
            return 0.
        r_c = ((c1.norm()) ** 3) / denom.norm()
        point = volmdlr.Point3D(*ders[0])
        if point_in_curve:
            return 1 / r_c, point
        return 1 / r_c

    def global_maximum_curvature(self, nb_eval: int = 21, point_in_curve: bool = False):
        check = [i / (nb_eval - 1) for i in range(nb_eval)]
        curvatures = []
        for u in check:
            curvatures.append(self.curvature(u, point_in_curve))
        return curvatures

    def maximum_curvature(self, point_in_curve: bool = False):
        """
        Returns the maximum curvature of a curve and the point where it is located
        """
        if point_in_curve:
            maximum_curvarture, point = max(self.global_maximum_curvature(nb_eval=21, point_in_curve=point_in_curve))
            return maximum_curvarture, point
        # print(self.global_maximum_curvature(point_in_curve))
        maximum_curvarture = max(self.global_maximum_curvature(nb_eval=21, point_in_curve=point_in_curve))
        return maximum_curvarture

    def minimum_radius(self, point_in_curve=False):
        """
        Returns the minimum curvature radius of a curve and the point where it is located
        """
        if point_in_curve:
            maximum_curvarture, point = self.maximum_curvature(point_in_curve)
            return 1 / maximum_curvarture, point
        maximum_curvarture = self.maximum_curvature(point_in_curve)
        return 1 / maximum_curvarture

    @classmethod
    def from_geomdl_curve(cls, curve):
        knots = list(sorted(set(curve.knotvector)))
        knot_multiplicities = [curve.knotvector.count(k) for k in knots]

        return cls(degree=curve.degree,
                   control_points=curve.ctrlpts,
                   knots=knots,
                   knot_multiplicities=knot_multiplicities)

    def global_minimum_curvature(self, nb_eval: int = 21):
        check = [i / (nb_eval - 1) for i in range(nb_eval)]
        radius = []
        for u in check:
            radius.append(self.minimum_curvature(u))
        return radius

    @classmethod
    def from_points_approximation(cls, points, degree, **kwargs):
        '''
        Bspline Curve approximation through 3d points using least squares method
        It is better to specify the number of control points

        Parameters
        ----------
        points : volmdlr.Point3D
            data points
        degree: int
            degree of the output parametric curve

        Keyword Arguments:
            * ``centripetal``: activates centripetal parametrization method. *Default: False*
            * ``ctrlpts_size``: number of control points. *Default: len(points) - 1*

        Returns
        -------
        BSplineCurve3D

        '''

        curve = fitting.approximate_curve([(p.x, p.y, p.z) for p in points], degree, **kwargs)
        return cls.from_geomdl_curve(curve)

    def middle_point(self):
        return self.point_at_abscissa(self.length() / 2)

    def split(self, point3d):
        adim_abscissa = self.abscissa(point3d) / self.length()
        curve1, curve2 = split_curve(self.curve, adim_abscissa)

        return [BSplineCurve3D.from_geomdl_curve(curve1),
                BSplineCurve3D.from_geomdl_curve(curve2)]

    def abscissa(self, point3d):
        '''
        copied from BSplineCurve2D
        '''
        l = self.length()

        res = scp.optimize.least_squares(
            lambda u: (point3d - self.point_at_abscissa(u)).norm(),
            x0=npy.array(l / 2),
            bounds=([0], [l]),
            # ftol=tol / 10,
            # xtol=tol / 10,
            # loss='soft_l1'
        )

        if res.fun > 1e-1:
            print('distance =', res.cost)
            ax = self.plot()
            point3d.plot(ax=ax)
            best_point = self.point_at_abscissa(res.x)
            best_point.plot(ax=ax, color='r')
            raise ValueError('abscissa not found')
        return res.x[0]


class BezierCurve3D(BSplineCurve3D):

    def __init__(self, degree: int, control_points: List[volmdlr.Point3D],
                 name: str = ''):
        knotvector = utilities.generate_knot_vector(degree,
                                                    len(control_points))
        knot_multiplicity = [1] * len(knotvector)

        BSplineCurve3D.__init__(self, degree, control_points,
                                knot_multiplicity, knotvector,
                                None, False, name)


class Arc3D(Arc):
    """
    An arc is defined by a starting point, an end point and an interior point

    """

    def __init__(self, start, interior, end, name=''):
        """

        """
        self._utd_normal = False
        self._utd_center = False
        self._utd_frame = False
        self._utd_is_trigo = False
        self._utd_angle = False
        self._normal = None
        self._frame = None
        self._center = None
        self._is_trigo = None
        self._angle = None
        # self._utd_clockwise_and_trigowise_paths = False
        Arc.__init__(self, start=start, end=end, interior=interior, name=name)
        self._bbox = None
        # self.bounding_box = self._bounding_box()

    @property
    def bounding_box(self):
        if not self._bbox:
            self._bbox = self.get_bounding_box()
        return self._bbox

    @bounding_box.setter
    def bounding_box(self, new_bounding_box):
        self._bbox = new_bounding_box

    def get_bounding_box(self):
        # TODO: implement exact calculation
        points = self.polygon_points()
        xmin = min(p.x for p in points)
        xmax = max(p.x for p in points)
        ymin = min(p.y for p in points)
        ymax = max(p.y for p in points)
        zmin = min(p.z for p in points)
        zmax = max(p.z for p in points)
        return volmdlr.core.BoundingBox(xmin, xmax, ymin, ymax, zmin, zmax)

    @classmethod
    def from_angle(cls, start: volmdlr.Point3D, angle: float,
                   axis_point: volmdlr.Point3D, axis: volmdlr.Vector3D):
        start_gen = start
        int_gen = start_gen.rotation(axis_point, axis, angle / 2, copy=True)
        end_gen = start_gen.rotation(axis_point, axis, angle, copy=True)
        if angle == volmdlr.TWO_PI:
            line = Line3D(axis_point, axis_point + axis)
            center, _ = line.point_projection(start)
            radius = center.point_distance(start)
            u = start - center
            v = axis.cross(u)
            return volmdlr.wires.Circle3D(volmdlr.Frame3D(center, u, v, axis),
                                          radius)
        return cls(start_gen, int_gen, end_gen, axis)

    @property
    def normal(self):
        if not self._utd_normal:
            self._normal = self.get_normal()
            self._utd_normal = True
        return self._normal

    def get_normal(self):
        u1 = self.interior - self.start
        u2 = self.interior - self.end
        try:
            u1.normalize()
            u2.normalize()
        except ZeroDivisionError:
            raise ValueError(
                'Start, end and interior points of an arc must be distincts')

        normal = u2.cross(u1)
        normal.normalize()
        return normal

    @property
    def center(self):
        if not self._utd_center:
            self._center = self.get_center()
            self._utd_center = True
        return self._center

    def get_center(self):
        u1 = self.interior - self.start
        u2 = self.interior - self.end
        if u1 == u2:
            u2 = self.normal.cross(u1)
            u2.normalize()

        v1 = self.normal.cross(u1)  # v1 is normal, equal u2
        v2 = self.normal.cross(u2)  # equal -u1

        p11 = 0.5 * (self.start + self.interior)  # Mid point of segment s,m
        p12 = p11 + v1
        p21 = 0.5 * (self.end + self.interior)  # Mid point of segment s,m
        p22 = p21 + v2

        l1 = Line3D(p11, p12)
        l2 = Line3D(p21, p22)

        try:
            center, _ = l1.minimum_distance_points(l2)
        except ZeroDivisionError:
            raise ValueError(
                'Start, end and interior points  of an arc must be distincts')

        return center

    @property
    def frame(self):
        if not self._utd_frame:
            self._frame = self.get_frame()
            self._utd_frame = True
        return self._frame

    def get_frame(self):
        vec1 = (self.start - self.center)
        vec1.normalize()
        vec2 = self.normal.cross(vec1)
        frame = volmdlr.Frame3D(self.center, vec1, vec2, self.normal)
        return frame

    @property
    def is_trigo(self):
        if not self._utd_is_trigo:
            self._is_trigo = self.get_arc_direction()
            self._utd_is_trigo = True
        return self._is_trigo

    def get_arc_direction(self):
        """
        Verifies if arc is clockwise of trigowise
        :return:
        """
        clockwise_path, trigowise_path = self.clockwise_and_trigowise_paths
        if clockwise_path > trigowise_path:
            return True
        return False

    @property
    def clockwise_and_trigowise_paths(self):
        """
        :return: clockwise path and trigonomectric path property
        """
        if not self._utd_clockwise_and_trigowise_paths:
            vec1 = (self.start - self.center)
            vec1.normalize()
            vec2 = self.normal.cross(vec1)
            radius_1 = self.start.to_2d(self.center, vec1, vec2)
            radius_2 = self.end.to_2d(self.center, vec1, vec2)
            radius_i = self.interior.to_2d(self.center, vec1, vec2)
            self._clockwise_and_trigowise_paths = \
                self.get_clockwise_and_trigowise_paths(radius_1,
                                                       radius_2,
                                                       radius_i)
            self._utd_clockwise_and_trigowise_paths = True
        return self._clockwise_and_trigowise_paths

    @property
    def angle(self):
        """
        Arc angle property
        :return: arc angle
        """
        if not self._utd_angle:
            self._angle = self.get_angle()
            self._utd_angle = True
        return self._angle

    def get_angle(self):
        """
        Gets the arc angle
        :return: arc angle
        """
        clockwise_path, trigowise_path = \
            self.clockwise_and_trigowise_paths
        if self.is_trigo:
            return trigowise_path
        return clockwise_path

    @property
    def points(self):
        return [self.start, self.interior, self.end]

    def reverse(self):
        return self.__class__(self.end.copy(),
                              self.interior.copy(),
                              self.start.copy())

    def point_at_abscissa(self, curvilinear_abscissa):
        return self.start.rotation(self.center, self.normal,
                                   curvilinear_abscissa / self.radius)

    def normal_vector(self, abscissa):
        theta = abscissa / self.radius
        n_0 = self.center - self.start
        normal = n_0.rotation(self.center, self.normal, theta)
        return normal

    def unit_normal_vector(self, abscissa):
        normal_vector = self.normal_vector(abscissa)
        normal_vector.normalize()
        return normal_vector

    def direction_vector(self, abscissa):
        normal_vector = self.normal_vector(abscissa)
        tangent = normal_vector.cross(self.normal)
        return tangent

    def unit_direction_vector(self, abscissa):
        direction_vector = self.direction_vector(abscissa)
        direction_vector.normalize()
        return direction_vector

    def rotation(self, rot_center, axis, angle, copy=True):
        if copy:
            new_start = self.start.rotation(rot_center, axis, angle, True)
            new_interior = self.interior.rotation(rot_center, axis, angle,
                                                  True)
            new_end = self.end.rotation(rot_center, axis, angle, True)
            return Arc3D(new_start, new_interior, new_end, name=self.name)
        else:
            self.center.rotation(rot_center, axis, angle, False)
            self.start.rotation(rot_center, axis, angle, False)
            self.interior.rotation(rot_center, axis, angle, False)
            self.end.rotation(rot_center, axis, angle, False)
            new_bounding_box = self.get_bounding_box()
            self.bounding_box = new_bounding_box
            [p.rotation(rot_center, axis, angle, False) for p in
             self.primitives]

    def translation(self, offset, copy=True):
        if copy:
            new_start = self.start.translation(offset, True)
            new_interior = self.interior.translation(offset, True)
            new_end = self.end.translation(offset, True)
            return Arc3D(new_start, new_interior, new_end, name=self.name)
        else:
            self.center.translation(offset, False)
            self.start.translation(offset, False)
            self.interior.translation(offset, False)
            self.end.translation(offset, False)
            new_bounding_box = self.get_bounding_box()
            self.bounding_box = new_bounding_box
            [p.translation(offset, False) for p in self.primitives]

    def plot(self, ax=None, color='k', alpha=1,
             edge_ends=False, edge_direction=False):
        if ax is None:
            fig = plt.figure()
            ax = Axes3D(fig)
        else:
            fig = None
        # if plot_points:
        #     ax.plot([self.interior[0]], [self.interior[1]], [self.interior[2]],
        #             color='b')
        #     ax.plot([self.start[0]], [self.start[1]], [self.start[2]], c='r')
        #     ax.plot([self.end[0]], [self.end[1]], [self.end[2]], c='r')
        #     ax.plot([self.interior[0]], [self.interior[1]], [self.interior[2]],
        #             c='g')
        x = []
        y = []
        z = []
        for px, py, pz in self.polygon_points():
            x.append(px)
            y.append(py)
            z.append(pz)

        ax.plot(x, y, z, color=color, alpha=alpha)
        if edge_ends:
            self.start.plot(ax=ax)
            self.end.plot(ax=ax)

        if edge_direction:
            x, y, z = self.point_at_abscissa(0.5 * self.length())
            u, v, w = 0.05 * self.unit_direction_vector(0.5 * self.length())
            ax.quiver(x, y, z, u, v, w, length=self.length() / 100,
                      arrow_length_ratio=5, normalize=True,
                      pivot='tip', color=color)
        return ax

    def plot2d(self, center: volmdlr.Point3D = volmdlr.O3D,
               x3d: volmdlr.Vector3D = volmdlr.X3D, y3d: volmdlr.Vector3D = volmdlr.Y3D,
               ax=None, color='k'):

        if ax is None:
            fig = plt.figure()
            ax = fig.add_subplot(111, projection='3d')
        else:
            fig = ax.figure

        # TODO: Enhance this plot
        l = self.length()
        x = []
        y = []
        for i in range(30):
            p = self.point_at_abscissa(i / (29.) * l)
            xi, yi = p.plane_projection2d(center, x3d, y3d)
            x.append(xi)
            y.append(yi)
        ax.plot(x, y, color=color)

        return ax

    def FreeCADExport(self, name, ndigits=6):
        xs, ys, zs = round(1000 * self.start, ndigits)
        xi, yi, zi = round(1000 * self.interior, ndigits)
        xe, ye, ze = round(1000 * self.end, ndigits)
        return '{} = Part.Arc(fc.Vector({},{},{}),fc.Vector({},{},{}),fc.Vector({},{},{}))\n' \
            .format(name, xs, ys, zs, xi, yi, zi, xe, ye, ze)

    def copy(self, *args, **kwargs):
        return Arc3D(self.start.copy(), self.interior.copy(), self.end.copy())

    def frame_mapping(self, frame, side, copy=True):
        """
        side = 'old' or 'new'
        """
        if side == 'old':
            new_start = frame.old_coordinates(self.start.copy())
            new_interior = frame.old_coordinates(self.interior.copy())
            new_end = frame.old_coordinates(self.end.copy())
            if copy:
                return Arc3D(new_start, new_interior, new_end, normal=None,
                             name=self.name)
            else:
                self.start, self.interior, self.end = new_start, new_interior, new_end
                self.setup_arc(self.start, self.interior, self.end)

        if side == 'new':
            new_start = frame.new_coordinates(self.start.copy())
            new_interior = frame.new_coordinates(self.interior.copy())
            new_end = frame.new_coordinates(self.end.copy())
            if copy:
                return Arc3D(new_start, new_interior, new_end, normal=None,
                             name=self.name)
            else:
                self.start, self.interior, self.end = new_start, new_interior, new_end
                self.setup_arc(self.start, self.interior, self.end)

    def abscissa(self, point3d: volmdlr.Point3D):
        x, y, z = self.frame.new_coordinates(point3d)
        u1 = x / self.radius
        u2 = y / self.radius
        theta = volmdlr.core.sin_cos_angle(u1, u2)

        return self.radius * abs(theta)

    def split(self, split_point: volmdlr.Point3D):
        abscissa = self.abscissa(split_point)

        return [Arc3D(self.start,
                      self.point_at_abscissa(0.5 * abscissa),
                      split_point),
                Arc3D(split_point,
                      self.point_at_abscissa(1.5 * abscissa),
                      self.end)
                ]

    def to_2d(self, plane_origin, x, y):
        ps = self.start.to_2d(plane_origin, x, y)
        pi = self.interior.to_2d(plane_origin, x, y)
        pe = self.end.to_2d(plane_origin, x, y)
        return Arc2D(ps, pi, pe, name=self.name)

    def minimum_distance_points_arc(self, other_arc):

        u1 = self.start - self.center
        u1.normalize()
        u2 = self.normal.cross(u1)

        w = other_arc.center - self.center

        u3 = other_arc.start - other_arc.center
        u3.normalize()
        u4 = other_arc.normal.cross(u3)

        r1, r2 = self.radius, other_arc.radius

        a, b, c, d = u1.dot(u1), u1.dot(u2), u1.dot(u3), u1.dot(u4)
        e, f, g = u2.dot(u2), u2.dot(u3), u2.dot(u4)
        h, i = u3.dot(u3), u3.dot(u4)
        j = u4.dot(u4)
        k, l, m, n, o = w.dot(u1), w.dot(u2), w.dot(u3), w.dot(u4), w.dot(w)

        def distance_squared(x):
            return (a * ((math.cos(x[0])) ** 2) * r1 ** 2 + e * (
                    (math.sin(x[0])) ** 2) * r1 ** 2
                    + o + h * ((math.cos(x[1])) ** 2) * r2 ** 2 + j * (
                            (math.sin(x[1])) ** 2) * r2 ** 2
                    + b * math.sin(2 * x[0]) * r1 ** 2 - 2 * r1 * math.cos(
                        x[0]) * k
                    - 2 * r1 * r2 * math.cos(x[0]) * math.cos(x[1]) * c
                    - 2 * r1 * r2 * math.cos(x[0]) * math.sin(
                        x[1]) * d - 2 * r1 * math.sin(x[0]) * l
                    - 2 * r1 * r2 * math.sin(x[0]) * math.cos(x[1]) * f
                    - 2 * r1 * r2 * math.sin(x[0]) * math.sin(
                        x[1]) * g + 2 * r2 * math.cos(x[1]) * m
                    + 2 * r2 * math.sin(x[1]) * n + i * math.sin(
                        2 * x[1]) * r2 ** 2)

        x01 = npy.array([self.angle / 2, other_arc.angle / 2])

        res1 = scp.optimize.least_squares(distance_squared, x01,
                                          bounds=[(0, 0), (
                                              self.angle, other_arc.angle)])

        p1 = self.point_at_abscissa(res1.x[0] * r1)
        p2 = other_arc.point_at_abscissa(res1.x[1] * r2)

        return p1, p2

    def minimum_distance_points_line(self, other_line):

        u = other_line.direction_vector()
        k = self.start - self.center
        k.normalize()
        w = self.center - other_line.start
        v = self.normal.cross(k)

        r = self.radius

        a = u.dot(u)
        b = u.dot(v)
        c = u.dot(k)
        d = v.dot(v)
        e = v.dot(k)
        f = k.dot(k)
        g = w.dot(u)
        h = w.dot(v)
        i = w.dot(k)
        j = w.dot(w)

        # x = (s, theta)
        def distance_squared(x):
            return (a * x[0] ** 2 + j + d * (
                    (math.sin(x[1])) ** 2) * r ** 2 + f * (
                            (math.cos(x[1])) ** 2) * r ** 2
                    - 2 * x[0] * g - 2 * x[0] * r * math.sin(x[1]) * b - 2 * x[
                        0] * r * math.cos(x[1]) * c
                    + 2 * r * math.sin(x[1]) * h + 2 * r * math.cos(x[1]) * i
                    + math.sin(2 * x[1]) * e * r ** 2)

        x01 = npy.array([0.5, self.angle / 2])
        x02 = npy.array([0.5, 0])
        x03 = npy.array([0.5, self.angle])

        res1 = scp.optimize.least_squares(distance_squared, x01,
                                          bounds=[(0, 0), (1, self.angle)])
        res2 = scp.optimize.least_squares(distance_squared, x02,
                                          bounds=[(0, 0), (1, self.angle)])
        res3 = scp.optimize.least_squares(distance_squared, x03,
                                          bounds=[(0, 0), (1, self.angle)])

        p1 = other_line.point_at_abscissa(
            res1.x[0] * other_line.length())
        p2 = self.point_at_abscissa(res1.x[1] * r)

        res = [res2, res3]
        for couple in res:
            ptest1 = other_line.point_at_abscissa(
                couple.x[0] * other_line.length())
            ptest2 = self.point_at_abscissa(couple.x[1] * r)
            dtest = ptest1.point_distance(ptest2)
            if dtest < d:
                p1, p2 = ptest1, ptest2

        return p1, p2

    def minimum_distance(self, element, return_points=False):
        if element.__class__ is Arc3D or element.__class__.__name__ == 'Circle3D':
            p1, p2 = self.minimum_distance_points_arc(element)
            if return_points:
                return p1.point_distance(p2), p1, p2
            else:
                return p1.point_distance(p2)

        elif element.__class__ is LineSegment3D:
            pt1, pt2 = self.minimum_distance_points_line(element)
            if return_points:
                return pt1.point_distance(pt2), pt1, pt2
            else:
                return pt1.point_distance(pt2)
        else:
            return NotImplementedError

    def extrusion(self, extrusion_vector):
        if self.normal.is_colinear_to(extrusion_vector):
            u = self.start - self.center
            u.normalize()
            w = extrusion_vector.copy()
            w.normalize()
            v = w.cross(u)
            arc2d = self.to_2d(self.center, u, v)
            angle1, angle2 = arc2d.angle1, arc2d.angle2
            if angle2 < angle1:
                angle2 += volmdlr.TWO_PI
            cylinder = volmdlr.faces.CylindricalSurface3D(
                volmdlr.Frame3D(self.center,
                                u,
                                v,
                                w),
                self.radius
            )
            return [cylinder.rectangular_cut(angle1,
                                             angle2,
                                             0, extrusion_vector.norm())]
        else:
            raise NotImplementedError(
                'Elliptic faces not handled: dot={}'.format(
                    self.normal.dot(extrusion_vector)
                ))

    def revolution(self, axis_point: volmdlr.Point3D, axis: volmdlr.Vector3D,
                   angle: float):
        line3d = Line3D(axis_point, axis_point + axis)
        tore_center, _ = line3d.point_projection(self.center)
        if math.isclose(tore_center.point_distance(self.center), 0.,
                        abs_tol=1e-9):
            # Sphere
            start_p, _ = line3d.point_projection(self.start)
            u = self.start - start_p

            if math.isclose(u.norm(), 0, abs_tol=1e-9):
                end_p, _ = line3d.point_projection(self.end)
                u = self.end - end_p
                if math.isclose(u.norm(), 0, abs_tol=1e-9):
                    interior_p, _ = line3d.point_projection(self.interior)
                    u = self.interior - interior_p

            u.normalize()
            v = axis.cross(u)
            arc2d = self.to_2d(self.center, u, axis)

            surface = volmdlr.faces.SphericalSurface3D(
                volmdlr.Frame3D(self.center, u, v, axis), self.radius)

            return [surface.rectangular_cut(0, angle,
                                            arc2d.angle1, arc2d.angle2)]

        else:
            # Toroidal
            u = self.center - tore_center
            u.normalize()
            v = axis.cross(u)
            if not math.isclose(self.normal.dot(u), 0., abs_tol=1e-9):
                raise NotImplementedError(
                    'Outside of plane revolution not supported')

            R = tore_center.point_distance(self.center)
            surface = volmdlr.faces.ToroidalSurface3D(
                volmdlr.Frame3D(tore_center, u, v, axis), R,
                self.radius)
            arc2d = self.to_2d(tore_center, u, axis)
            return [surface.rectangular_cut(0, angle,
                                            arc2d.angle1, arc2d.angle2)]

    def to_step(self, current_id):
        if self.angle >= math.pi:
            l = self.length()
            arc1, arc2 = self.split(self.point_at_abscissa(0.33 * l))
            arc2, arc3 = arc2.split(self.point_at_abscissa(0.66 * l))
            content, arcs1_id = arc1.to_step_without_splitting(current_id)
            arc2_content, arcs2_id = arc2.to_step_without_splitting(
                arcs1_id[0] + 1)
            arc3_content, arcs3_id = arc3.to_step_without_splitting(
                arcs2_id[0] + 1)
            content += arc2_content + arc3_content
            return content, [arcs1_id[0], arcs2_id[0], arcs3_id[0]]
        else:
            return self.to_step_without_splitting(current_id)

    def to_step_without_splitting(self, current_id, surface_id=None):
        u = self.start - self.center
        u.normalize()
        v = self.normal.cross(u)
        frame = volmdlr.Frame3D(self.center, self.normal, u, v)

        content, frame_id = frame.to_step(current_id)
        curve_id = frame_id + 1
        content += "#{} = CIRCLE('{}', #{}, {:.6f});\n".format(curve_id,
                                                               self.name,
                                                               frame_id,
                                                               self.radius * 1000,
                                                               )

        if surface_id:
            content += "#{} = SURFACE_CURVE('',#{},(#{}),.PCURVE_S1.);\n".format(
                curve_id + 1, curve_id, surface_id)
            curve_id += 1

        current_id = curve_id + 1
        start_content, start_id = self.start.to_step(current_id, vertex=True)
        end_content, end_id = self.end.to_step(start_id + 1, vertex=True)
        content += start_content + end_content
        current_id = end_id + 1
        content += "#{} = EDGE_CURVE('{}',#{},#{},#{},.T.);\n".format(
            current_id, self.name,
            start_id, end_id, curve_id)
        return content, [current_id]

    def point_belongs(self, point3d, abs_tol=1e-10):
        '''
        check if a point3d belongs to the arc_3d or not
        '''
        def f(x):
            return (point3d - self.point_at_abscissa(x)).norm()
        length_ = self.length()
        x = npy.linspace(0, length_, 5)
        x_init = []
        for xi in x:
            x_init.append(xi)

        for x0 in x_init:
            z = scp.optimize.least_squares(f, x0=x0, bounds=([0, length_]))
            if z.fun < abs_tol:
                return True
        return False

    def middle_point(self):
        return self.point_at_abscissa(self.length() / 2)


class FullArc3D(Arc3D):
    """
    An edge that starts at start_end, ends at the same point after having described
    a circle
    """

    def __init__(self, center: volmdlr.Point3D, start_end: volmdlr.Point3D,
                 normal: volmdlr.Vector3D,
                 name: str = ''):
        self.__center = center
        self.__normal = normal
        interior = start_end.rotation(center, normal, math.pi)
        Arc3D.__init__(self, start=start_end, end=start_end,
                       interior=interior, name=name)  # !!! this is dangerous

    def __hash__(self):
        return hash(self.center) + 5 * hash(self.start_end)

    def __eq__(self, other_arc):
        return (self.center == other_arc.center) \
               and (self.start == other_arc.start)

    @property
    def center(self):
        return self.__center

    @property
    def angle(self):
        return volmdlr.TWO_PI

    @property
    def normal(self):
        return self.__normal

    @property
    def is_trigo(self):
        return True

    def copy(self, *args, **kwargs):
        return FullArc3D(self._center.copy(), self.end.copy(), self._normal.copy())

    def to_2d(self, plane_origin, x1, x2):
        center = self.center.to_2d(plane_origin, x1, x2)
        start_end = self.start.to_2d(plane_origin, x1, x2)
        return FullArc2D(center, start_end)

    def to_step(self, current_id, surface_id=None):
        # Not calling Circle3D.to_step because of circular imports
        u = self.start - self.center
        u.normalize()
        v = self.normal.cross(u)
        frame = volmdlr.Frame3D(self.center, self.normal, u, v)
        content, frame_id = frame.to_step(current_id)
        curve_id = frame_id + 1
        # Not calling Circle3D.to_step because of circular imports
        content += "#{} = CIRCLE('{}',#{},{:.6f});\n".format(curve_id,
                                                             self.name,
                                                             frame_id,
                                                             self.radius * 1000,
                                                             )

        if surface_id:
            content += "#{} = SURFACE_CURVE('',#{},(#{}),.PCURVE_S1.);\n".format(
                curve_id + 1, curve_id, surface_id)
            curve_id += 1

        p1 = (self.center + u * self.radius).to_point()
        # p2 = self.center + v*self.radius
        # p3 = self.center - u*self.radius
        # p4 = self.center - v*self.radius

        p1_content, p1_id = p1.to_step(curve_id + 1, vertex=True)
        content += p1_content
        # p2_content, p2_id = p2.to_step(p1_id+1, vertex=True)
        # p3_content, p3_id = p3.to_step(p2_id+1, vertex=True)
        # p4_content, p4_id = p4.to_step(p3_id+1, vertex=True)
        # content += p1_content + p2_content + p3_content + p4_content

        # arc1_id = p4_id + 1
        # content += "#{} = EDGE_CURVE('{}',#{},#{},#{},.T.);\n".format(arc1_id, self.name,
        #                                                             p1_id, p2_id,
        #                                                             circle_id)

        # arc2_id = arc1_id + 1
        # content += "#{} = EDGE_CURVE('{}',#{},#{},#{},.T.);\n".format(arc2_id, self.name,
        #                                                             p2_id, p3_id,
        #                                                             circle_id)

        # arc3_id = arc2_id + 1
        # content += "#{} = EDGE_CURVE('{}',#{},#{},#{},.T.);\n".format(arc3_id, self.name,
        #                                                             p3_id, p4_id,
        #                                                             circle_id)

        # arc4_id = arc3_id + 1
        # content += "#{} = EDGE_CURVE('{}',#{},#{},#{},.T.);\n".format(arc4_id, self.name,
        #                                                             p4_id, p1_id,
        #                                                             circle_id)

        edge_curve = p1_id + 1
        content += f"#{edge_curve} = EDGE_CURVE('{self.name}',#{p1_id},#{p1_id},#{curve_id},.T.);\n"
        curve_id += 1

        # return content, [arc1_id, arc2_id, arc3_id, arc4_id]
        return content, [edge_curve]

    def plot(self, ax=None, color='k', alpha=1., edge_ends=False,
             edge_direction=False):
        if ax is None:
            fig = plt.figure()
            ax = Axes3D(fig)

        x = []
        y = []
        z = []
        for px, py, pz in self.polygon_points():
            x.append(px)
            y.append(py)
            z.append(pz)
        x.append(x[0])
        y.append(y[0])
        z.append(z[0])
        ax.plot(x, y, z, color=color, alpha=alpha)

        if edge_ends:
            self.start.plot(ax=ax)
            self.end.plot(ax=ax)

        if edge_direction:
            s = 0.5 * self.length()
            x, y, z = self.point_at_abscissa(s)
            tangent = self.unit_direction_vector(s)
            arrow_length = 0.15 * s
            ax.quiver(x, y, z, *arrow_length * tangent,
                      pivot='tip')

        return ax

    def rotation(self, rot_center, axis, angle):
        new_start_end = self.start.rotation(rot_center, axis, angle, True)
        new_center = self._center.rotation(rot_center, axis, angle, True)
        new_normal = self._normal.rotation(rot_center, axis, angle, True)
        return FullArc3D(new_center, new_start_end,
                         new_normal, name=self.name)

    def rotation_inplace(self, rot_center, axis, angle):
        self.start.rotation(rot_center, axis, angle, False)
        self.end.rotation(rot_center, axis, angle, False)
        self._center.rotation(rot_center, axis, angle, False)
        self.interior.rotation(rot_center, axis, angle, False)

    def translation(self, offset):
        new_start_end = self.start.translation(offset, True)
        new_center = self._center.translation(offset, True)
        new_normal = self._normal.translation(offset, True)
        return FullArc3D(new_center, new_start_end,
                         new_normal, name=self.name)

    def translation_inplace(self, offset):
        self.start.translation(offset, False)
        self.end.translation(offset, False)
        self._center.translation(offset, False)
        self.interior.translation(offset, False)


class ArcEllipse3D(Edge):
    """
    An arc is defined by a starting point, an end point and an interior point
    """

    def __init__(self, start, interior, end, center, major_dir,
                 name=''):  # , extra=None):
        # Extra is an additionnal point if start=end because you need 3 points on the arcellipse to define it
        Edge.__init__(self, start=start, end=end, name=name)
        self.interior = interior
        self.center = center
        major_dir.normalize()
        self.major_dir = major_dir  # Vector for Gradius
        # self.extra = extra

        u1 = (self.interior - self.start)
        u2 = (self.interior - self.end)
        u1.normalize()
        u2.normalize()

        if u1 == u2:
            u2 = (self.interior - self.extra)
            u2.normalize()

        # if normal is None:
        n = u2.cross(u1)
        n.normalize()
        self.normal = n
        # else:
        #     n = normal
        #     n.normalize()
        #     self.normal = normal

        self.minor_dir = self.normal.cross(self.major_dir)

        frame = volmdlr.Frame3D(self.center, self.major_dir, self.minor_dir,
                                self.normal)
        start_new, end_new = frame.new_coordinates(
            self.start), frame.new_coordinates(self.end)
        interior_new, center_new = frame.new_coordinates(
            self.interior), frame.new_coordinates(self.center)

        # from :
        # https://math.stackexchange.com/questions/339126/how-to-draw-an-ellipse-if-a-center-and-3-arbitrary-points-on-it-are-given
        def theta_A_B(s, i, e,
                      c):  # theta=angle d'inclinaison ellipse par rapport à horizontal(sens horaire),A=demi grd axe, B=demi petit axe
            xs, ys, xi, yi, xe, ye = s[0] - c[0], s[1] - c[1], i[0] - c[0], i[
                1] - c[1], e[0] - c[0], e[1] - c[1]
            A = npy.array(([xs ** 2, ys ** 2, 2 * xs * ys],
                           [xi ** 2, yi ** 2, 2 * xi * yi],
                           [xe ** 2, ye ** 2, 2 * xe * ye]))
            invA = npy.linalg.inv(A)
            One = npy.array(([1],
                             [1],
                             [1]))
            C = npy.dot(invA, One)  # matrice colonne de taille 3
            theta = 0.5 * math.atan(2 * C[2] / (C[1] - C[0]))
            c1 = C[0] + C[1]
            c2 = (C[1] - C[0]) / math.cos(2 * theta)
            gdaxe = math.sqrt((2 / (c1 - c2)))
            ptax = math.sqrt((2 / (c1 + c2)))
            return theta, gdaxe, ptax

        if start == end:
            extra_new = frame.new_coordinates(self.extra)
            theta, A, B = theta_A_B(start_new, extra_new, interior_new,
                                    center_new)
        else:
            theta, A, B = theta_A_B(start_new, interior_new, end_new,
                                    center_new)

        self.Gradius = A
        self.Sradius = B
        self.theta = theta

        # Angle pour start
        u1, u2 = start_new.x / self.Gradius, start_new.y / self.Sradius
        angle1 = volmdlr.core.sin_cos_angle(u1, u2)
        # Angle pour end
        u3, u4 = end_new.x / self.Gradius, end_new.y / self.Sradius
        angle2 = volmdlr.core.sin_cos_angle(u3, u4)
        # Angle pour interior
        u5, u6 = interior_new.x / self.Gradius, interior_new.y / self.Sradius
        anglei = volmdlr.core.sin_cos_angle(u5, u6)

        # Going trigo/clock wise from start to interior
        if anglei < angle1:
            trigowise_path = (anglei + volmdlr.TWO_PI) - angle1
            clockwise_path = angle1 - anglei
        else:
            trigowise_path = anglei - angle1
            clockwise_path = angle1 - anglei + volmdlr.TWO_PI

        # Going trigo wise from interior to interior
        if angle2 < anglei:
            trigowise_path += (angle2 + volmdlr.TWO_PI) - anglei
            clockwise_path += anglei - angle2
        else:
            trigowise_path += angle2 - anglei
            clockwise_path += anglei - angle2 + volmdlr.TWO_PI

        if clockwise_path > trigowise_path:
            self.is_trigo = True
            self.angle = trigowise_path
        else:
            # Clock wise
            self.is_trigo = False
            self.angle = clockwise_path

        if self.start == self.end:
            self.angle = volmdlr.TWO_PI

        if self.is_trigo:
            self.offset_angle = angle1
        else:
            self.offset_angle = angle2

        volmdlr.core.CompositePrimitive3D.__init__(self,
                                                   primitives=self.polygon_points(),
                                                   name=name)

    def _get_points(self):
        return self.polygon_points()

    points = property(_get_points)

    def polygon_points(self, resolution_for_ellipse=40):
        number_points_tesselation = math.ceil(
            resolution_for_ellipse * abs(0.5 * self.angle / math.pi))

        frame3d = volmdlr.Frame3D(self.center, self.major_dir,
                                  self.minor_dir, self.normal)

        polygon_points_3D = [volmdlr.Point3D(self.Gradius * math.cos(
            self.offset_angle + self.angle * i / (number_points_tesselation)),
                                             self.Sradius * math.sin(
                                                 self.offset_angle + self.angle * i / (
                                                     number_points_tesselation)),
                                             0) for i in
                             range(number_points_tesselation + 1)]

        global_points = []
        for pt in polygon_points_3D:
            global_points.append(frame3d.old_coordinates(pt))

        return global_points

    def to_2d(self, plane_origin, x, y):
        ps = self.start.to_2d(plane_origin, x, y)
        pi = self.interior.to_2d(plane_origin, x, y)
        pe = self.end.to_2d(plane_origin, x, y)
        center = self.center.to_2d(plane_origin, x, y)

        maj_dir2d = self.major_dir.to_2d(plane_origin, x, y)
        maj_dir2d.normalize()
        return ArcEllipse2D(ps, pi, pe, center, maj_dir2d, name=self.name)

    def length(self):
        return self.angle * math.sqrt(
            (self.Gradius ** 2 + self.Sradius ** 2) / 2)

    def normal_vector(self, abscissa):
        raise NotImplementedError

    def unit_normal_vector(self, abscissa):
        raise NotImplementedError

    def direction_vector(self, abscissa):
        raise NotImplementedError

    def unit_direction_vector(self, abscissa):
        raise NotImplementedError

    def reverse(self):
        return self.__class__(self.end.copy(),
                              self.interior.copy(),
                              self.start.copy(),
                              self.center.copy(),
                              self.major_dir.copy(),
                              self.name)

    def plot(self, ax=None):
        if ax is None:
            fig = plt.figure()
            ax = Axes3D(fig)
        else:
            fig = None

        ax.plot([self.interior[0]], [self.interior[1]], [self.interior[2]],
                color='b')
        ax.plot([self.start[0]], [self.start[1]], [self.start[2]], c='r')
        ax.plot([self.end[0]], [self.end[1]], [self.end[2]], c='r')
        ax.plot([self.interior[0]], [self.interior[1]], [self.interior[2]],
                c='g')
        x = []
        y = []
        z = []
        for px, py, pz in self.polygon_points():
            x.append(px)
            y.append(py)
            z.append(pz)

        ax.plot(x, y, z, 'k')
        return ax

    def plot2d(self, x3d: volmdlr.Vector3D = volmdlr.X3D, y3d: volmdlr.Vector3D = volmdlr.Y3D,
               ax=None, color='k'):
        if ax is None:
            fig = plt.figure()
            ax = fig.add_subplot(111, projection='3d')
        else:
            fig = ax.figure

        # TODO: Enhance this plot
        l = self.length()
        x = []
        y = []
        for i in range(30):
            p = self.point_at_abscissa(i / (29.) * l)
            xi, yi = p.plane_projection2d(x3d, y3d)
            x.append(xi)
            y.append(yi)
        ax.plot(x, y, color=color)
        return ax

    def FreeCADExport(self, name, ndigits=6):
        xs, ys, zs = round(1000 * self.start, ndigits).vector
        xi, yi, zi = round(1000 * self.interior, ndigits).vector
        xe, ye, ze = round(1000 * self.end, ndigits).vector
        return '{} = Part.Arc(fc.Vector({},{},{}),fc.Vector({},{},{}),fc.Vector({},{},{}))\n'.format(
            name, xs, ys, zs, xi, yi, zi, xe, ye, ze)<|MERGE_RESOLUTION|>--- conflicted
+++ resolved
@@ -1483,33 +1483,6 @@
 
     points = property(_get_points)
 
-<<<<<<< HEAD
-    def polygon_points(self, angle_resolution: float = 10.):
-        number_points_tesselation = math.ceil(
-            angle_resolution * abs(self.angle))
-
-        number_points_tesselation = max(number_points_tesselation, 5)
-        l = self.length()
-        return [self.point_at_abscissa(
-            i / (number_points_tesselation - 1) * l) for i in
-            range(number_points_tesselation)]
-
-    # def polygon_points(self, angle_resolution=10):
-
-    #     # densities = []
-    #     # for d in [min_x_density, min_y_density]:
-    #     #     if d:
-    #     #         densities.append(d)
-    #     # if densities:
-    #     #     number_points = max(number_points,
-    #     #                         min(densities) * self.angle * self.radius)
-    #     number_points = math.ceil(self.angle * angle_resolution)
-    #     l = self.length()
-    #     return [self.point_at_abscissa(i * l / number_points) \
-    #             for i in range(number_points + 1)]
-
-=======
->>>>>>> 04ce395d
     def point_distance(self, point):
         vector_start = self.start - self.center
         vector_point = point - self.center
@@ -1525,42 +1498,8 @@
             return min(LineSegment2D(point, self.start).length(),
                        LineSegment2D(point, self.end).length())
 
-<<<<<<< HEAD
-    def point_belongs(self, point2d, abs_tol=1e-10):
-        """
-        check if a Point2D belongs to the Arc2D
-        """
-        vector_start = self.start - self.center
-        vector_end = self.end - self.center
-        vector_point = point2d - self.center
-        r1 = vector_start.norm()
-        cp = vector_point.norm()
-        if math.isclose(cp, r1, abs_tol=abs_tol):
-            if (self.start.x < self.end.x) and (self.start.y < self.end.y):
-                arc_angle = - volmdlr.core.clockwise_angle(vector_start,
-                                                           vector_end)
-                print('arc_angle', arc_angle)
-                point_angle = - volmdlr.core.clockwise_angle(vector_start,
-                                                             vector_point)
-            else:
-                arc_angle = volmdlr.core.clockwise_angle(vector_start,
-                                                         vector_end)
-                print('arc_angle', arc_angle)
-                point_angle = volmdlr.core.clockwise_angle(vector_start,
-                                                           vector_point)
-            if point_angle <= arc_angle:
-                return True
-        return False
-
-    def to_full_arc_2d(self):
-        return FullArc2D(center=self.center,
-                         start_end=self.point_at_abscissa(0),
-                         is_trigo=True,
-                         name=self.name)
-=======
     def to_circle(self):
         return volmdlr.wires.Circle2D(self.center, self.radius)
->>>>>>> 04ce395d
 
     def line_intersections(self, line2d: Line2D):
         full_arc_2d = self.to_full_arc_2d()
@@ -1888,8 +1827,6 @@
         interior = self.middle_point().rotation(self.center, math.pi)
         return Arc2D(self.start, interior, self.end)
 
-<<<<<<< HEAD
-=======
     def point_belongs(self, point2d, abs_tol=1e-10):
         '''
         check if a point2d belongs to the arc_2d or not
@@ -1913,7 +1850,6 @@
         '''
         convert an arc to a wire2d defined with line_segments
         '''
->>>>>>> 04ce395d
 
         return volmdlr.wires.Wire2D.from_points(self.polygon_points(angle_resolution))
 
