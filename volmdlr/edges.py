#!/usr/bin/env python3
# -*- coding: utf-8 -*-
"""
Edges related classes.
"""

import math
import sys
import warnings
from typing import Any, Dict, List, Union

import dessia_common.core as dc
import matplotlib.patches
import matplotlib.pyplot as plt
import numpy as npy
import plot_data.core as plot_data
import scipy as scp
import scipy.integrate as scipy_integrate
import scipy.optimize
from geomdl import NURBS, BSpline, fitting, operations, utilities
from geomdl.operations import length_curve, split_curve
from matplotlib import __version__ as _mpl_version
from mpl_toolkits.mplot3d import Axes3D
from packaging import version

import volmdlr.core
import volmdlr.core_compiled
import volmdlr.geometry
import volmdlr.utils.intersections as vm_utils_intersections
from volmdlr.core import EdgeStyle

def standardize_knot_vector(knot_vector):
    """
    Standardize a knot vector to range from 0 to 1.
    """
    u0 = knot_vector[0]
    u1 = knot_vector[-1]
    standard_u_knots = []
    if u0 != 0 or u1 != 1:
        x = 1 / (u1 - u0)
        y = u0 / (u0 - u1)
        for u in knot_vector:
            standard_u_knots.append(u * x + y)
        return standard_u_knots
    return knot_vector


def insert_knots_and_mutiplicity(knots, knot_mutiplicities, knot_to_add, num):
    """
    Compute knot elements and multiplicities based on the global knot vector.

    """
    new_knots = []
    new_knot_mutiplicities = []
    i = 0
    for i, knot in enumerate(knots):
        if knot > knot_to_add:
            new_knots.extend([knot_to_add])
            new_knot_mutiplicities.append(num)
            new_knots.extend(knots[i:])
            new_knot_mutiplicities.extend(knot_mutiplicities[i:])
            break
        new_knots.append(knot)
        new_knot_mutiplicities.append(knot_mutiplicities[i])
    return new_knots, new_knot_mutiplicities, i


class Edge(dc.DessiaObject):
    """
    Defines a simple edge Object.
    """

    def __init__(self, start, end, name=''):
        self.start = start
        self.end = end
        self._length = None
        self._direction_vector = None

        # Disabling super init call for performance
        # dc.DessiaObject.__init__(self, name=name)
        self.name = name

    def __getitem__(self, key):
        if key == 0:
            return self.start
        if key == 1:
            return self.end
        raise IndexError

    def length(self):
        """
        Calculates the edge's length.
        """
        raise NotImplementedError(f'length method not implemented by {self.__class__.__name__}')

    def point_at_abscissa(self, abscissa):
        """
        Calcultes the point at given abscissa.
        """
        raise NotImplementedError(f'point_at_abscissa method not implemented by {self.__class__.__name__}')

    def middle_point(self):
        half_length = self.length() / 2
        middle_point = self.point_at_abscissa(abscissa=half_length)
        return middle_point

    def discretization_points(self, *, number_points: int = None, angle_resolution: int = None):
        """
        Discretizes an Edge to have "n" points.

        :param number_points: the number of points (including start and end
            points) if unset, only start and end will be returned
        :param angle_resolution: if set, the sampling will be adapted to have
            a controlled angular distance. Useful to mesh an arc
        :return: a list of sampled points
        """
        if number_points is None or number_points == 1:
            number_points = 2
        if angle_resolution:
            number_points = int(math.pi * angle_resolution)
        step = self.length() / (number_points - 1)
        return [self.point_at_abscissa(i * step) for i in range(number_points)]

    def polygon_points(self, discretization_resolution: int):
        """
        Deprecated method of discretization_points.
        """
        warnings.warn('polygon_points is deprecated,\
        please use discretization_points instead',
                      DeprecationWarning)
        return self.discretization_points(discretization_resolution)

    @classmethod
    def from_step(cls, arguments, object_dict, **kwargs):
        """
        Converts a step primitive to an Edge type object.

        :param arguments: The arguments of the step primitive.
        :type arguments: list
        :param object_dict: The dictionary containing all the step primitives
            that have already been instantiated
        :type object_dict: dict
        :return: The corresponding Edge object
        :rtype: :class:`volmdlr.edges.Edge`
        """
        obj = object_dict[arguments[3]]
        p1 = object_dict[arguments[1]]
        p2 = object_dict[arguments[2]]
        orientation = arguments[4]
        if orientation == '.F.':
            p1, p2 = p2, p1
        if obj.__class__.__name__ == 'LineSegment3D':
            return object_dict[arguments[3]]
        if obj.__class__.__name__ == 'Line3D':
            if not p1.is_close(p2):
                return LineSegment3D(p1, p2, arguments[0][1:-1])
            return None
        if hasattr(obj, 'trim'):
            if obj.__class__.__name__ == 'Circle3D':
                p1, p2 = p2, p1
            return obj.trim(p1, p2)

        raise NotImplementedError(f'Unsupported: {object_dict[arguments[3]]}')

    def normal_vector(self, abscissa):
        """
        Calculates the normal vector the edge at given abscissa.

        :return: the normal vector
        """
        raise NotImplementedError('the normal_vector method must be'
                                  'overloaded by subclassing class')

    def unit_normal_vector(self, abscissa):
        """
        Calculates the unit normal vector the edge at given abscissa.

        :param abscissa: edge abscissa
        :return: unit normal vector
        """
        raise NotImplementedError('the unit_normal_vector method must be'
                                  'overloaded by subclassing class')

    def direction_vector(self, abscissa):
        """
        Calculates the direction vector the edge at given abscissa.

        :param abscissa: edge abscissa
        :return: direction vector
        """
        raise NotImplementedError('the direction_vector method must be'
                                  'overloaded by subclassing class')

    def unit_direction_vector(self, abscissa):
        """
        Calculates the unit direction vector the edge at given abscissa.

        :param abscissa: edge abscissa
        :return: unit direction vector
        """
        raise NotImplementedError('the unit_direction_vector method must be'
                                  'overloaded by subclassing class')

    def straight_line_point_belongs(self, point):
        """
        Verifies if a point belongs to the surface created by closing the edge.

        :param point: Point to be verified
        :return: Return True if the point belongs to this surface,
            or False otherwise
        """
        raise NotImplementedError(f'the straight_line_point_belongs method must be'
                                  f' overloaded by {self.__class__.__name__}')

    def touching_points(self, edge2):
        """
        Verifies if two edges are touching each other.

        In case these two edges are touching each other, return these touching points.

        :param edge2: edge2 to verify touching points.
        :return: list of touching points.
        """
        point1, point2 = edge2.start, edge2.end
        point3, point4 = self.start, self.end
        touching_points = []
        for primitive, points in zip([self, edge2], [[point1, point2], [point3, point4]]):
            for point in points:
                if point not in touching_points and primitive.point_belongs(point):
                    touching_points.append(point)
        return touching_points


class Line(dc.DessiaObject):
    """
    Abstract class representing a line.

    :param point1: The first point defining the line
    :type point1: Union[:class:`volmdlr.Point2D`, :class:`volmdlr.Point3D`]
    :param point2: The second point defining the line
    :type point2: Union[:class:`volmdlr.Point2D`, :class:`volmdlr.Point3D`]
    :param name: Name of the line. Default value is an empty string
    :type name: str, optional
    """

    def __init__(self, point1, point2, name=''):
        self.point1 = point1
        self.point2 = point2
        self._direction_vector = None
        dc.DessiaObject.__init__(self, name=name)

    def __getitem__(self, key):
        """
        Get a point of the line by its index.
        """
        if key == 0:
            return self.point1
        if key == 1:
            return self.point2
        raise IndexError

    def unit_direction_vector(self, *args, **kwargs):
        """
        Get the unit direction vector of the line.

        :return: The unit direction vector of the line
        :rtype:  Union[:class:`volmdlr.Vector2D`, :class:`volmdlr.Vector3D`]
        """
        vector = self.direction_vector()
        vector.normalize()
        return vector

    def direction_vector(self, *args, **kwargs):
        """
        Get the direction vector of the line.

        :return: The direction vector of the line
        :rtype: Union[:class:`volmdlr.Vector2D`, :class:`volmdlr.Vector3D`]
        """
        if not self._direction_vector:
            self._direction_vector = self.point2 - self.point1
        return self._direction_vector

    def normal_vector(self, *args, **kwargs):
        """
        Get the normal vector of the line.

        :return: The normal vector of the line
        :rtype: Union[:class:`volmdlr.Vector2D`, :class:`volmdlr.Vector3D`]
        """
        return self.direction_vector().normal_vector()

    def unit_normal_vector(self, abscissa=0.):
        """
        Get the unit normal vector of the line.

        :param abscissa: The abscissa of the point from which to calculate
            the normal vector
        :type abscissa: float, optional
        :return: The unit normal vector of the line
        :rtype: Union[:class:`volmdlr.Vector2D`, :class:`volmdlr.Vector3D`]
        """
        return self.unit_direction_vector().normal_vector()

    def point_projection(self, point):
        """
        Calculate the projection of a point onto the line.

        :param point: The point to project
        :type point: Union[:class:`volmdlr.Point2D`, :class:`volmdlr.Point3D`]
        :return: The projection of the point onto the line and the distance
            between the point and the projection
        :rtype: Tuple(Union[:class:`volmdlr.Point2D`,
            :class:`volmdlr.Point3D`], float)
        """
        vector = self.point2 - self.point1
        norm_u = vector.norm()
        t = (point - self.point1).dot(vector) / norm_u ** 2
        projection = self.point1 + t * vector
        projection = projection.to_point()
        return projection, t * norm_u

    def abscissa(self, point):
        """
        Calculate the abscissa of a point on the line.

        :param point: The point for which to calculate the abscissa
        :type point: Union[:class:`volmdlr.Point2D`, :class:`volmdlr.Point3D`]
        :return: The abscissa of the point
        :rtype: float
        """
        vector = self.point2 - self.point1
        norm_u = vector.norm()
        t = (point - self.point1).dot(vector) / norm_u
        return t

    def sort_points_along_line(self, points):
        """
        Sort point along a line.

        :param points: list of points to be sorted.
        :return: sorted points.
        """
        return sorted(points, key=self.abscissa)

    def split(self, split_point):
        """
        Split a line into two lines.

        :param split_point: The point where to split the line
        :type split_point: Union[:class:`volmdlr.Point2D`,
            :class:`volmdlr.Point3D`]
        :return: A list containing two lines
        """
        return [self.__class__(self.point1, split_point),
                self.__class__(split_point, self.point2)]

    def is_between_points(self, point1: Union[volmdlr.Point2D, volmdlr.Point3D],
                          point2: Union[volmdlr.Point2D, volmdlr.Point3D]):
        """
        Verifies if a line is between two points.

        :param point1: The first point
        :type point1: Union[:class:`volmdlr.Point2D`, :class:`volmdlr.Point3D`]
        :param point2: The second point
        :type point2: Union[:class:`volmdlr.Point2D`, :class:`volmdlr.Point3D`]
        :return: True if the line is between the two points, False otherwise
        :rtype: bool
        """

        if point1.is_close(point2):
            return False

        line_segment = LineSegment2D(point1, point2)
        if line_segment.line_intersections(self):
            return True
        return False


class LineSegment(Edge):
    """
    Abstract class.

    """

    def length(self):
        if not self._length:
            self._length = self.end.point_distance(self.start)
        return self._length

    def abscissa(self, point, tol=1e-6):
        """
        Calculates the abscissa parameter of a Line Segment, at a point.

        :param point: point to verify abscissa.
        :param tol: tolerance.
        :return: abscissa parameter.
        """
        if point.point_distance(self.start) < tol:
            return 0
        if point.point_distance(self.end) < tol:
            return self.length()

        vector = self.end - self.start
        length = vector.norm()
        t = (point - self.start).dot(vector) / length
        if t < -1e-9 or t > length + 1e-9:
            raise ValueError(f'Point is not on linesegment: abscissa={t}')
        return t

    def unit_direction_vector(self, abscissa=0.):
        """
        Computes a unit direction vector for the line segment.

        :param abscissa: defines where in the line segment the unit
            direction vector is to be calculated.
        :return: The unit direction vector of the LineSegment.
        """
        direction_vector = self.direction_vector()
        direction_vector.normalize()
        return direction_vector

    def direction_vector(self, abscissa=0.):
        """
        Returns a direction vector at a given abscissa, it is not normalized.

        :param abscissa: defines where in the line segment
            direction vector is to be calculated.
        :return: The direction vector of the LineSegment.
        """
        if not self._direction_vector:
            self._direction_vector = self.end - self.start
        return self._direction_vector

    def normal_vector(self, abscissa=0.):
        """
        Returns a normal vector at a given abscissa, it is not normalized.

        :param abscissa: defines where in the line_segment
        normal vector is to be calculated.
        :return: The normal vector of the LineSegment.
        """
        return self.direction_vector(abscissa).normal_vector()

    def unit_normal_vector(self, abscissa=0.):
        """
        Returns the unit normal vector at a given abscissa.

        :param abscissa: defines where in the line_segment unit normal vector is to be calculated.
        :return: The unit normal vector of the LineSegment.
        """
        return self.unit_direction_vector(abscissa).normal_vector()

    def point_projection(self, point):
        """
        Calculates the projection of a point on a Line Segment.

        :param point: point to be verified.
        :return: point projection.
        """
        p1, p2 = self.start, self.end
        vector = p2 - p1
        norm_u = vector.norm()
        projection_parameter = (point - p1).dot(vector) / norm_u ** 2
        projection = p1 + projection_parameter * vector

        return projection, projection_parameter * norm_u

    def split(self, split_point):
        """
        Split a Line Segment at a given point into two Line Segments.

        :param split_point: splitting point.
        :return: list with the two split line segments.
        """
        if split_point.is_close(self.start):
            return [None, self.copy()]
        if split_point.is_close(self.end):
            return [self.copy(), None]
        return [self.__class__(self.start, split_point),
                self.__class__(split_point, self.end)]

    def middle_point(self):
        """
        Calculates the middle point of a Line Segment.
        :return:
        """
        return 0.5 * (self.start + self.end)

    def point_at_abscissa(self, abscissa):
        """
        Calculates a point in the LineSegment at a given abscissa.

        :param abscissa: abscissa where in the curve the point should be calculated.
        :return: Corresponding point.
        """
        return self.start + self.unit_direction_vector() * abscissa

    def get_geo_lines(self, tag: int, start_point_tag: int, end_point_tag: int):
        """
        Gets the lines that define a LineSegment in a .geo file.

        :param tag: The linesegment index
        :type tag: int
        :param start_point_tag: The linesegment' start point index
        :type start_point_tag: int
        :param end_point_tag: The linesegment' end point index
        :type end_point_tag: int

        :return: A line
        :rtype: str
        """

        return 'Line(' + str(tag) + ') = {' + str(start_point_tag) + ', ' + str(end_point_tag) + '};'

    def get_geo_points(self):
        return [self.start, self.end]


class BSplineCurve(Edge):
    """
    An abstract class for B-spline curves.

    The following rule must be
    respected : `number of knots = number of control points + degree + 1`.

    :param degree: The degree of the B-spline curve.
    :type degree: int
    :param control_points: A list of 2 or 3 dimensional points
    :type control_points: Union[List[:class:`volmdlr.Point2D`],
        List[:class:`volmdlr.Point3D`]]
    :param knot_multiplicities: The vector of multiplicities for each knot
    :type knot_multiplicities: List[int]
    :param knots: The knot vector composed of values between 0 and 1
    :type knots: List[float]
    :param weights: The weight vector applied to the knot vector. Default
        value is None
    :type weights: List[float], optional
    :param periodic: If `True` the B-spline curve is periodic. Default value
        is False
    :type periodic: bool, optional
    :param name: The name of the B-spline curve. Default value is ''
    :type name: str, optional
    """
    _non_serializable_attributes = ['curve']

    def __init__(self,
                 degree: int,
                 control_points: Union[List[volmdlr.Point2D],
                                       List[volmdlr.Point3D]],
                 knot_multiplicities: List[int],
                 knots: List[float],
                 weights: List[float] = None,
                 periodic: bool = False,
                 name: str = ''):
        self.control_points = control_points
        self.degree = degree
        knots = standardize_knot_vector(knots)
        self.knots = knots
        self.knot_multiplicities = knot_multiplicities
        self.weights = weights
        self.periodic = periodic

        points = [[*point] for point in control_points]
        if weights is None:
            curve = BSpline.Curve()
            curve.degree = degree
            curve.ctrlpts = points
        else:
            curve = NURBS.Curve()
            curve.degree = degree
            curve.ctrlpts = points
            curve.weights = weights

        knot_vector = []
        for i, knot in enumerate(knots):
            knot_vector.extend([knot] * knot_multiplicities[i])
        curve.knotvector = knot_vector
        curve.delta = 0.01
        curve_points = curve.evalpts
        self.curve = curve

        self._length = None
        self.points = [getattr(volmdlr,
                               f'Point{self.__class__.__name__[-2::]}')(*p)
                       for p in curve_points]

        Edge.__init__(self, self.points[0], self.points[-1], name=name)

    def to_dict(self, *args, **kwargs):
        """Avoids storing points in memo that makes serialization slow."""
        dict_ = self.base_dict()
        dict_['degree'] = self.degree
        dict_['control_points'] = [p.to_dict() for p in self.control_points]
        dict_['knot_multiplicities'] = self.knot_multiplicities
        dict_['knots'] = self.knots
        dict_['weights'] = self.weights
        dict_['periodic'] = self.periodic
        return dict_

    def __hash__(self):
        """
        Return a hash value for the B-spline curve.
        """
        return hash((tuple(self.control_points), self.degree, tuple(self.knots)))

    def __eq__(self, other):
        """
        Return True if the other B-spline curve has the same control points, degree, and knot vector, False otherwise.
        """
        if isinstance(other, self.__class__):
            return (self.control_points == other.control_points
                    and self.degree == other.degree
                    and self.knots == other.knots)
        return False

    def reverse(self):
        """
        Reverses the B-spline's direction by reversing its control points.

        :return: A reversed B-spline curve.
        :rtype: :class:`volmdlr.edges.BSplineCurve`.
        """
        return self.__class__(
            degree=self.degree,
            control_points=self.control_points[::-1],
            knot_multiplicities=self.knot_multiplicities[::-1],
            knots=self.knots[::-1],
            weights=self.weights,
            periodic=self.periodic)

    @classmethod
    def from_geomdl_curve(cls, curve):
        """
        # TODO: to be completed.

        :param curve:
        :type curve:
        :return: A reversed B-spline curve
        :rtype: :class:`volmdlr.edges.BSplineCurve`
        """
        point_dimension = f'Point{cls.__name__[-2::]}'

        knots = list(sorted(set(curve.knotvector)))
        knot_multiplicities = [curve.knotvector.count(k) for k in knots]

        return cls(degree=curve.degree,
                   control_points=[getattr(volmdlr, point_dimension)(*p)
                                   for p in curve.ctrlpts],
                   knots=knots,
                   knot_multiplicities=knot_multiplicities)

    def length(self):
        """
        Returns the length of the B-spline curve.

        :return: The length of the B-spline curve.
        :rtype: float
        """
        if not self._length:
            self._length = length_curve(self.curve)
        return self._length

    def unit_direction_vector(self, abscissa: float):
        """
        Computes the 2D or 3D unit direction vector of B-spline curve at a given abscissa.

        :param abscissa: The abscissa on the B-spline curve where the unit
            direction vector will be computed
        :type abscissa: float
        :return: The unit direction vector of the B-spline curve
        :rtype: Union[:class:`volmdlr.Vector2D`, :class:`volmdlr.Vector3D`]
        """
        direction_vector = self.direction_vector(abscissa)
        direction_vector.normalize()
        return direction_vector

    def normal_vector(self, abscissa):
        """
        Calculates the normal vector the edge at given abscissa.

        :return: the normal vector
        """
        raise NotImplementedError('the normal_vector method must be'
                                  'overloaded by child class')

    def unit_normal_vector(self, abscissa):
        """
        Calculates the unit normal vector the edge at given abscissa.

        :param abscissa: edge abscissa
        :return: unit normal vector
        """
        raise NotImplementedError('the unit_normal_vector method must be'
                                  'overloaded by child class')

    def direction_vector(self, abscissa):
        """
        Calculates the direction vector the edge at given abscissa.

        :param abscissa: edge abscissa
        :return: direction vector
        """
        raise NotImplementedError('the direction_vector method must be overloaded by child class')

    def middle_point(self):
        """
        Computes the 2D or 3D middle point of the B-spline curve.

        :return: The middle point
        :rtype: Union[:class:`volmdlr.Point2D`, :class:`volmdlr.Point3D`]
        """
        return self.point_at_abscissa(self.length() * 0.5)

    def abscissa(self, point: Union[volmdlr.Point2D, volmdlr.Point3D],
                 tol: float = 1e-4):
        """
        Computes the abscissa of a 2D or 3D point using the least square method.

        :param point: The point located on the B-spline curve.
        :type point: Union[:class:`volmdlr.Point2D`, :class:`volmdlr.Point3D`].
        :param tol: The precision in terms of distance. Default value is 1e-4.
        :type tol: float, optional.
        :return: The abscissa of the point.
        :rtype: float
        """
        length = self.length()
        for x0 in [0, length * 0.25, length * 0.5, length * 0.75, length]:
            res = scp.optimize.least_squares(
                lambda u: (point - self.point_at_abscissa(u)).norm(),
                x0=x0,
                bounds=([0], [length])
            )
            if res.fun < tol:
                return res.x[0]

        print('distance =', res.cost)
        print('res.fun:', res.fun)
        # ax = self.plot()
        # point.plot(ax=ax)
        # best_point = self.point_at_abscissa(res.x)
        # best_point.plot(ax=ax, color='r')
        raise ValueError('abscissa not found')

    def split(self, point: Union[volmdlr.Point2D, volmdlr.Point3D],
              tol: float = 1e-5):
        """
        Splits of B-spline curve in two pieces using a 2D or 3D point.

        :param point: The point where the B-spline curve is split
        :type point: Union[:class:`volmdlr.Point2D`, :class:`volmdlr.Point3D`]
        :param tol: The precision in terms of distance. Default value is 1e-4
        :type tol: float, optional
        :return: A list containing the first and second split of the B-spline
            curve
        :rtype: List[:class:`volmdlr.edges.BSplineCurve`]
        """
        if point.point_distance(self.start) < tol:
            return [None, self.copy()]
        if point.point_distance(self.end) < tol:
            return [self.copy(), None]
        adim_abscissa = self.abscissa(point) / self.length()
        curve1, curve2 = split_curve(self.curve, adim_abscissa)

        return [self.__class__.from_geomdl_curve(curve1),
                self.__class__.from_geomdl_curve(curve2)]

    def translation(self, offset: Union[volmdlr.Vector2D, volmdlr.Vector3D]):
        """
        Translates the B-spline curve.

        :param offset: The translation vector
        :type offset: Union[:class:`volmdlr.Vector2D`,
            :class:`volmdlr.Vector3D`]
        :return: A new translated BSplineCurve
        :rtype: :class:`volmdlr.edges.BSplineCurve`
        """
        control_points = [point.translation(offset)
                          for point in self.control_points]
        return self.__class__(self.degree, control_points,
                              self.knot_multiplicities, self.knots,
                              self.weights, self.periodic)

    def translation_inplace(self, offset: Union[volmdlr.Vector2D,
                                                volmdlr.Vector3D]):
        """
        Translates the B-spline curve and its parameters are modified inplace.

        :param offset: The translation vector
        :type offset: Union[:class:`volmdlr.Vector2D`,
            :class:`volmdlr.Vector3D`]
        :return: None
        :rtype: None
        """
        warnings.warn("'inplace' methods are deprecated. Use a not inplace method instead.", DeprecationWarning)

        for point in self.control_points:
            point.translation_inplace(offset)

    def point_belongs(self, point: Union[volmdlr.Point2D, volmdlr.Point3D],
                      abs_tol: float = 1e-10):
        """
        Checks if a 2D or 3D point belongs to the B-spline curve or not. It uses the least square method.

        :param point: The point to be checked
        :type point: Union[:class:`volmdlr.Point2D`, :class:`volmdlr.Point3D`]
        :param abs_tol: The precision in terms of distance.
            Default value is 1e-4
        :type abs_tol: float, optional
        :return: `True` if the point belongs to the B-spline curve, `False`
            otherwise
        :rtype: bool
        """
        point_dimension = f'Point{self.__class__.__name__[-2::]}'

        def fun(x):
            return (point - getattr(volmdlr, point_dimension)(*self.curve.evaluate_single(x))).norm()

        x = npy.linspace(0, 1, 5)
        x_init = []
        for xi in x:
            x_init.append(xi)

        for x0 in x_init:
            z = scp.optimize.least_squares(fun, x0=x0, bounds=([0, 1]))
            if z.fun < abs_tol:
                return True
        return False

    def merge_with(self, bspline_curve: 'BSplineCurve'):
        """
        Merges consecutive B-spline curves to define a new merged one.

        :param bspline_curve: Another B-spline curve
        :type bspline_curve: :class:`volmdlr.edges.BSplineCurve`
        :return: A merged B-spline curve
        :rtype: :class:`volmdlr.edges.BSplineCurve`
        """
        point_dimension = f'Wire{self.__class__.__name__[-2::]}'
        wire = getattr(volmdlr.wires, point_dimension)(bspline_curve)
        ordered_wire = wire.order_wire()

        points, n = [], 10
        for primitive in ordered_wire.primitives:
            points.extend(primitive.discretization_points(n))
        points.pop(n + 1)

        return self.__class__.from_points_interpolation(
            points, min(self.degree, bspline_curve.degree))

    @classmethod
    def from_bsplines(cls, bsplines: List['BSplineCurve'],
                      discretization_points: int = 10):
        """
        Creates a B-spline curve from a list of B-spline curves.

        :param bsplines: A list of B-spline curve
        :type bsplines: List[:class:`volmdlr.edges.BSplineCurve`]
        :param discretization_points: The number of points for the
            discretization. Default value is 10
        :type discretization_points: int, optional
        :return: A merged B-spline curve
        :rtype: :class:`volmdlr.edges.BSplineCurve`
        """
        point_dimension = f'Wire{cls.__name__[-2::]}'
        wire = getattr(volmdlr.wires, point_dimension)(bsplines)
        ordered_wire = wire.order_wire()

        points, degree = [], []
        for i, primitive in enumerate(ordered_wire.primitives):
            degree.append(primitive.degree)
            if i == 0:
                points.extend(primitive.discretization_points(number_points=discretization_points))
            else:
                points.extend(
                    primitive.discretization_points(number_points=discretization_points)[1::])

        return cls.from_points_interpolation(points, min(degree))

    @classmethod
    def from_points_approximation(cls, points: Union[List[volmdlr.Point2D],
                                                     List[volmdlr.Point3D]],
                                  degree: int, **kwargs):
        """
        Creates a B-spline curve approximation using least squares method with fixed number of control points.

        It is recommended to specify the
        number of control points.
        Please refer to The NURBS Book (2nd Edition), pp.410-413 for details.

        :param points: The data points
        :type points: Union[List[:class:`volmdlr.Point2D`],
            List[:class:`volmdlr.Point3D`]]
        :param degree: The degree of the output parametric curve
        :type degree: int
        :param kwargs: See below
        :return: A B-spline curve from points approximation
        :rtype: :class:`volmdlr.edges.BSplineCurve`
        :keyword centripetal: Activates centripetal parametrization method.
            Default value is False
        :keyword ctrlpts_size: Number of control points. Default value is
            len(points) - 1
        """
        curve = fitting.approximate_curve([[*point] for point in points],
                                          degree, **kwargs)
        return cls.from_geomdl_curve(curve)

    def tangent(self, position: float = 0.0):
        """
        Evaluates the tangent vector of the B-spline curve at the input parameter value.

        :param position: Value of the parameter, between 0 and 1
        :type position: float
        :return: The tangent vector
        :rtype: Union[:class:`volmdlr.Point2D`, :class:`volmdlr.Point3D`]
        """
        _, tangent = operations.tangent(self.curve, position, normalize=True)

        dimension = f'Vector{self.__class__.__name__[-2::]}'
        tangent = getattr(volmdlr, dimension)(*tangent)

        return tangent

    @classmethod
    def from_points_interpolation(cls, points: Union[List[volmdlr.Point2D],
                                                     List[volmdlr.Point3D]],
                                  degree: int, periodic: bool = False):
        """
        Creates a B-spline curve interpolation through the data points.

        Please refer to Algorithm A9.1 on The NURBS Book (2nd Edition),
        pp.369-370 for details.

        :param points: The data points
        :type points: Union[List[:class:`volmdlr.Point2D`],
            List[:class:`volmdlr.Point3D`]]
        :param degree: The degree of the output parametric curve
        :type degree: int
        :param periodic: `True` if the curve should be periodic. Default value
            is `False`
        :type periodic: bool, optional
        :return: A B-spline curve from points interpolation
        :rtype: :class:`volmdlr.edges.BSplineCurve`
        """
        curve = fitting.interpolate_curve([[*point] for point in points], degree, centripetal=True)

        bsplinecurve = cls.from_geomdl_curve(curve)
        if not periodic:
            return bsplinecurve
        bsplinecurve.periodic = True
        return bsplinecurve

    def discretization_points(self, *, number_points: int = None, angle_resolution: int = None):
        """
        Linear spaced discretization of the curve.

        :param number_points: The number of points to include in the discretization.
        :type number_points: int
        :param angle_resolution: The resolution of the angle to use when calculating the number of points.
        :type angle_resolution: int
        :return: A list of discretized points on the B-spline curve.
        :rtype: List[`volmdlr.Point2D] or List[`volmdlr.Point3D]
        """

        if angle_resolution:
            number_points = int(math.pi * angle_resolution)

        if len(self.points) == number_points or (not number_points and not angle_resolution):
            return self.points
        curve = self.curve
        curve.delta = 1 / number_points
        curve_points = curve.evalpts

        point_dimension = f'Point{self.__class__.__name__[-2::]}'
        return [getattr(volmdlr, point_dimension)(*p) for p in curve_points]

    def derivatives(self, u, order):
        """
        Evaluates n-th order curve derivatives at the given parameter value.

        The output of this method is list of n-th order derivatives. If ``order`` is ``0``, then it will only output
        the evaluated point. Similarly, if ``order`` is ``2``, then it will output the evaluated point, 1st derivative
        and the 2nd derivative.

        :Example:

        Assuming a curve self is defined on a parametric domain [0.0, 1.0].
        Let's take the curve derivative at the parametric position u = 0.35.

        >>> ders = self.derivatives(u=0.35, order=2)
        >>> ders[0]  # evaluated point, equal to crv.evaluate_single(0.35)
        >>> ders[1]  # 1st derivative at u = 0.35
        >>> ders[2]  # 2nd derivative at u = 0.35

        :param u: parameter value
        :type u: float
        :param order: derivative order
        :type order: int
        :return: a list containing up to {order}-th derivative of the curve
        :rtype: Union[List[`volmdlr.Vector2D`], List[`volmdlr.Vector3D`]]
        """

        return [getattr(volmdlr, f'Vector{self.__class__.__name__[-2::]}')(*p)
                for p in self.curve.derivatives(u, order)]

    def get_geo_lines(self, tag: int, control_points_tags: List[int]):
        """
        Gets the lines that define a BsplineCurve in a .geo file.

        :param tag: The BsplineCurve index
        :type tag: int
        :param start_point_tag: The linesegment' start point index
        :type start_point_tag: int
        :param end_point_tag: The linesegment' end point index
        :type end_point_tag: int

        :return: A line
        :rtype: str
        """

        return 'BSpline(' + str(tag) + ') = {' + str(control_points_tags)[1:-1] + '};'

    def get_geo_points(self):
        return list(self.discretization_points())

    def line_intersections(self, line):
        """
        Calculates the intersections of a BSplineCurve (2D or 3D) with a Line (2D or 3D).

        :param line: line to verify intersections
        :return: list of intersections
        """
        polygon_points = []
        for point in self.points:
            if not volmdlr.core.point_in_list(point, polygon_points):
                polygon_points.append(point)
        list_intersections = []
        length = self.length()
        initial_abscissa = 0
        for points in zip(polygon_points[:-1], polygon_points[1:]):
            linesegment_name = 'LineSegment' + self.__class__.__name__[-2:]
            linesegment = getattr(sys.modules[__name__], linesegment_name)(points[0], points[1])
            intersections = linesegment.line_intersections(line)

            if intersections and intersections[0] not in list_intersections:
                abscissa = initial_abscissa + linesegment.abscissa(intersections[0])
                if initial_abscissa < length * 0.1:
                    number_points = int(linesegment.length() / 1e-6)
                    list_abscissas = list(
                        n for n in npy.linspace(initial_abscissa, initial_abscissa + linesegment.length(),
                                                number_points))
                else:
                    distance_from_point_to_search = 0.0001 / 2
                    list_abscissas = list(new_abscissa for new_abscissa in npy.linspace(
                        abscissa - distance_from_point_to_search, abscissa + distance_from_point_to_search, 1000))
                intersection = self.select_intersection_point(list_abscissas, intersections)
                list_intersections.append(intersection)
            initial_abscissa += linesegment.length()
        return list_intersections

    def select_intersection_point(self, list_abscissas, intersections):
        """
        Select closest point in curve to intersection point obtained with discretised linesegment.

        :param list_abscissas: list of abscissas to verify the closest point.
        :param intersections: intersection with discretised line.
        :return:
        """
        distance = npy.inf
        intersection = None
        for i_abscissa in list_abscissas:
            point_in_curve = BSplineCurve.point_at_abscissa(self, i_abscissa)
            dist = point_in_curve.point_distance(intersections[0])
            if dist < distance:
                distance = dist
                intersection = point_in_curve
            else:
                break
        return intersection

    def get_linesegment_intersections(self, linesegment):
        """
        Calculates intersections between a BSplineCurve and a LineSegment.

        :param linesegment: linesegment to verify intersections.
        :return: list with the intersections points.
        """
        results = self.line_intersections(linesegment.to_line())
        intersections_points = []
        for result in results:
            if linesegment.point_belongs(result, 1e-5):
                intersections_points.append(result)
        return intersections_points

    def point_at_abscissa(self, abscissa):
        """
        Calculates a point in the BSplineCurve at a given abscissa.

        :param abscissa: abscissa where in the curve the point should be calculated.
        :return: Corresponding point.
        """
        length = self.length()
        adim_abs = max(min(abscissa / length, 1.), 0.)
        point_name = 'Point' + self.__class__.__name__[-2:]
        return getattr(volmdlr, point_name)(*self.curve.evaluate_single(adim_abs))


class Line2D(Line):
    """
    Define an infinite line given by two points.

    """

    def __init__(self, point1: volmdlr.Point2D,
                 point2: volmdlr.Point2D, *, name=''):
        # self.points = [point1, point2]
        Line.__init__(self, point1, point2, name=name)

    def to_3d(self, plane_origin, x1, x2):
        """
        Convert the line to a 3D line.

        :param plane_origin: Origin of the plane in which the line is.
        :type plane_origin: :class:`volmdlr.Point3D`
        :param x1: First direction of the plane in which the line is.
        :type x1: :class:`volmdlr.Vector3D`
        :param x2: Second direction of the plane in which the line is.
        :type x2: :class:`volmdlr.Vector3D`
        :return: The 3D line.
        :rtype: :class:`volmdlr.edges.Line3D`
        """
        points_3d = [p.to_3d(plane_origin, x1, x2) for p in [self.point1, self.point2]]
        return Line3D(*points_3d, self.name)

    def rotation(self, center: volmdlr.Point2D, angle: float):
        """
        Line2D rotation.

        :param center: rotation center.
        :param angle: angle rotation.
        :return: a new rotated Line2D.
        """
        return Line2D(*[point.rotation(center, angle)
                        for point in [self.point1, self.point2]])

    def rotation_inplace(self, center: volmdlr.Point2D, angle: float):
        """
        Line2D rotation. Object is updated inplace.

        :param center: rotation center.
        :param angle: rotation angle.
        """
        warnings.warn("'inplace' methods are deprecated. Use a not inplace method instead.", DeprecationWarning)

        for point in [self.point1, self.point2]:
            point.rotation_inplace(center, angle)

    def translation(self, offset: volmdlr.Vector2D):
        """
        Line2D translation.

        :param offset: translation vector.
        :return: A new translated Line2D.
        """
        return Line2D(*[point.translation(offset) for point in [self.point1, self.point2]])

    def translation_inplace(self, offset: volmdlr.Vector2D):
        """
        Line2D translation. Object is updated inplace.

        :param offset: translation vector.
        """
        warnings.warn("'inplace' methods are deprecated. Use a not inplace method instead.", DeprecationWarning)

        for point in [self.point1, self.point2]:
            point.translation_inplace(offset)

    def frame_mapping(self, frame: volmdlr.Frame2D, side: str):
        """
        Map the line to a new coordinate frame.

        :param frame: The new coordinate frame.
        :type frame: :class:`volmdlr.Frame2D`
        :param side: The side to which the mapping is made. 'old' for the
            original coordinate frame, 'new' for the new one.
        :type side: str
        :return: The mapped line.
        :rtype: :class:`volmdlr.edges.Line2D`
        """
        return Line2D(*[point.frame_mapping(frame, side) for point in [self.point1, self.point2]])

    def plot(self, ax=None, edge_style: EdgeStyle = EdgeStyle()):
        """
        Plot the line.

        :param ax: Matplotlib axis on which to plot the line. If none,
            a new figure is created.
        :type ax: matplotlib.axes._subplots.AxesSubplot, optional
        :param edge_style: data class instance, containing all parameters needed to plot Line 2D.
        :return: The matplotlib axis.
        :rtype: matplotlib.axes._subplots.AxesSubplot
        """
        if ax is None:
            _, ax = plt.subplots()

        if version.parse(_mpl_version) >= version.parse('3.3.2'):
            if edge_style.dashed:
                ax.axline((self.point1.x, self.point1.y),
                          (self.point2.x, self.point2.y),
                          dashes=[30, 5, 10, 5],
                          color=edge_style.color)
            else:
                ax.axline((self.point1.x, self.point1.y),
                          (self.point2.x, self.point2.y),
                          color=edge_style.color)
        else:
            direction_vector = self.direction_vector()
            point3 = self.point1 - 3 * direction_vector
            point4 = self.point2 + 4 * direction_vector
            if edge_style.dashed:
                ax.plot([point3[0], point4[0]], [point3[1], point4[1]], color=edge_style.color,
                        dashes=[30, 5, 10, 5])
            else:
                ax.plot([point3[0], point4[0]], [point3[1], point4[1]], color=edge_style.color)

        return ax

    def plot_data(self, edge_style=None):
        """
        Get plot data for the line.

        :param edge_style: Plotting style for the line.
        :type edge_style: :class:`plot_data.EdgeStyle`, optional
        :return: Plot data for the line.
        :rtype: :class:`plot_data.Line2D`
        """
        return plot_data.Line2D([self.point1.x, self.point1.y],
                                [self.point2.x, self.point2.y],
                                edge_style=edge_style)

    def line_intersections(self, line):
        """
        Calculate the intersection between the two lines.

        :param line: The line to calculate intersections with.
        :type line: :class:`volmdlr.Line2D`
        :return: A list of at most one intersection point between
            the two lines.
        :rtype: List[:class:`volmdlr.Point2D`]
        """

        point = volmdlr.Point2D.line_intersection(self, line)
        if point is not None:
            point_projection1, _ = self.point_projection(point)
            if point_projection1 is None:
                return []

            if line.__class__.__name__ == 'Line2D':
                point_projection2, _ = line.point_projection(point)
                if point_projection2 is None:
                    return []

            return [point_projection1]
        return []

    @staticmethod
    def _compute_data_create_tangent_circle(line, point, other_line):
        if math.isclose(line.point_distance(point), 0, abs_tol=1e-10):
            I = volmdlr.Vector2D(point.x, point.y)
            A = volmdlr.Vector2D(line.point1.x, line.point1.y)
            B = volmdlr.Vector2D(line.point2.x, line.point2.y)
            C = volmdlr.Vector2D(other_line.point1.x, other_line.point1.y)
            D = volmdlr.Vector2D(other_line.point2.x, other_line.point2.y)
        elif math.isclose(other_line.point_distance(point), 0, abs_tol=1e-10):
            I = volmdlr.Vector2D(line.x, point.y)
            C = volmdlr.Vector2D(line.point1.x, line.point1.y)
            D = volmdlr.Vector2D(line.point2.x, line.point2.y)
            A = volmdlr.Vector2D(other_line.point1.x, other_line.point1.y)
            B = volmdlr.Vector2D(other_line.point2.x, other_line.point2.y)
        else:
            raise AttributeError("The point isn't on any of the two lines")
        return I, A, B, C, D

    @staticmethod
    def _change_reference_frame(I, A, B, C, D):
        new_u = volmdlr.Vector2D((B - A))
        new_u.normalize()
        new_v = new_u.unit_normal_vector()
        new_basis = volmdlr.Frame2D(I, new_u, new_v)

        new_a = new_basis.global_to_local_coordinates(A)
        new_b = new_basis.global_to_local_coordinates(B)
        new_c = new_basis.global_to_local_coordinates(C)
        new_d = new_basis.global_to_local_coordinates(D)

        return new_basis, new_a, new_b, new_c, new_d

    @staticmethod
    def compute_tangent_circle_for_parallel_segments(new_basis, new_a, new_c):
        segments_distance = abs(new_c[1] - new_a[1])
        r = segments_distance / 2
        new_circle_center = volmdlr.Point2D((0, npy.sign(new_c[1] - new_a[1]) * r))
        circle_center = new_basis.local_to_global_coordinates(new_circle_center)
        circle = volmdlr.wires.Circle2D(circle_center, r)
        return circle, None

    @staticmethod
    def compute_tangent_circles_for_perpendicular_segments(new_basis, new_a, new_b, new_c, new_d):
        line_ab = Line2D(volmdlr.Point2D(new_a), volmdlr.Point2D(new_b))
        line_cd = Line2D(volmdlr.Point2D(new_c), volmdlr.Point2D(new_d))
        new_pt_k = volmdlr.Point2D.line_intersection(line_ab, line_cd)

        r = abs(new_pt_k[0])
        new_circle_center1 = volmdlr.Point2D((0, r))
        new_circle_center2 = volmdlr.Point2D((0, -r))
        circle_center1 = new_basis.local_to_global_coordinates(new_circle_center1)
        circle_center2 = new_basis.local_to_global_coordinates(new_circle_center2)
        circle1 = volmdlr.wires.Circle2D(circle_center1, r)
        circle2 = volmdlr.wires.Circle2D(circle_center2, r)

        return circle1, circle2

    def create_tangent_circle(self, point, other_line):
        """
        Computes the two circles that are tangent to 2 lines and intersect a point located on one of the two lines.
        """
        # point will be called I(x_I, y_I)
        # self will be (AB)
        # line will be (CD)
        I, A, B, C, D = self._compute_data_create_tangent_circle(self, point, other_line)
        # Basis change
        new_basis, new_a, new_b, new_c, new_d = self._change_reference_frame(I, A, B, C, D)

        if new_c[1] == 0 and new_d[1] == 0:
            # Segments are on the same line: no solution
            return None, None

        if math.isclose(self.unit_direction_vector().dot(
                other_line.unit_normal_vector()), 0, abs_tol=1e-06):
            # Parallel segments: one solution
            return self.compute_tangent_circle_for_parallel_segments(new_basis, new_a, new_c)

        if math.isclose(self.unit_direction_vector().dot(
                other_line.unit_direction_vector()), 0, abs_tol=1e-06):
            # Perpendicular segments: 2 solution
            return self.compute_tangent_circles_for_perpendicular_segments(new_basis, new_a, new_b, new_c, new_d)

        # =============================================================================
        # LES SEGMENTS SONT QUELCONQUES
        #   => 2 SOLUTIONS
        # =============================================================================

        line_ab = Line2D(volmdlr.Point2D(new_a), volmdlr.Point2D(new_b))
        line_cd = Line2D(volmdlr.Point2D(new_c), volmdlr.Point2D(new_d))
        new_pt_k = volmdlr.Point2D.line_intersection(line_ab, line_cd)
        pt_K = volmdlr.Point2D(new_basis.local_to_global_coordinates(new_pt_k))

        if pt_K.is_close(I):
            return None, None

        # CHANGEMENT DE REPERE:
        new_u2 = volmdlr.Vector2D(pt_K - I)
        new_u2.normalize()
        new_v2 = new_u2.normal_vector(unit=True)
        new_basis2 = volmdlr.Frame2D(I, new_u2, new_v2)

        new_c = new_basis2.global_to_local_coordinates(C)
        new_d = new_basis2.global_to_local_coordinates(D)
        new_pt_k = new_basis2.global_to_local_coordinates(pt_K)

        teta1 = math.atan2(new_c[1], new_c[0] - new_pt_k[0])
        teta2 = math.atan2(new_d[1], new_d[0] - new_pt_k[0])

        if teta1 < 0:
            teta1 += math.pi
        if teta2 < 0:
            teta2 += math.pi

        if not math.isclose(teta1, teta2, abs_tol=1e-08):
            if math.isclose(teta1, math.pi, abs_tol=1e-08) or math.isclose(
                    teta1, 0., abs_tol=1e-08):
                teta = teta2
            elif math.isclose(teta2, math.pi,
                              abs_tol=1e-08) or math.isclose(teta2, 0.,
                                                             abs_tol=1e-08):
                teta = teta1
        else:
            teta = teta1

        r1 = new_pt_k[0] * math.sin(teta) / (1 + math.cos(teta))
        r2 = new_pt_k[0] * math.sin(teta) / (1 - math.cos(teta))

        new_circle_center1 = volmdlr.Point2D(0, -r1)
        new_circle_center2 = volmdlr.Point2D(0, r2)

        circle_center1 = new_basis2.local_to_global_coordinates(new_circle_center1)
        circle_center2 = new_basis2.local_to_global_coordinates(new_circle_center2)

        if new_basis.global_to_local_coordinates(circle_center1)[1] > 0:
            circle1 = volmdlr.wires.Circle2D(circle_center1, r1)
            circle2 = volmdlr.wires.Circle2D(circle_center2, r2)
        else:
            circle1 = volmdlr.wires.Circle2D(circle_center2, r2)
            circle2 = volmdlr.wires.Circle2D(circle_center1, r1)

        return circle1, circle2

    def cut_between_two_points(self, point1: volmdlr.Point2D,
                               point2: volmdlr.Point2D):
        """
        Cut the line between two points to create a linesegment.

        :param point1: The first point defining the linesegment
        :type point1: :class:`volmdlr.Point2D`
        :param point2: The second point defining the linesegment
        :type point2: :class:`volmdlr.Point2D`
        :return: The created linesegment
        :rtype: :class:`volmdlr.edges.LineSegment2D`
        """
        return LineSegment2D(point1, point2)

    def point_belongs(self, point2d, abs_tol: float = 1e-6):
        """
        Verifies if the point2d belongs to the line.

        :param point2d: point to be verified.
        :param abs_tol: absolute tolerance to consider in calculus.
        :return: True if point belongs to line, False otherwise.
        """
        return math.isclose(self.point_distance(point2d), 0, abs_tol=abs_tol)

    def point_distance(self, point2d):
        """
        Calculate the shortest distance between a line and a point.

        :param point2d: Point to calculate distance.
        :type point2d: :class:`volmdlr.Point2D`.
        :return: Distance to point.
        :rtype: float.
        """
        vector_r = self.point1 - point2d
        vector_v = self.normal_vector()
        return abs(vector_v.dot(vector_r)) / vector_v.norm()


class BSplineCurve2D(BSplineCurve):
    """
    A class for 2 dimensional B-spline curves.

    The following rule must be
    respected : `number of knots = number of control points + degree + 1`.

    :param degree: The degree of the 2 dimensional B-spline curve
    :type degree: int
    :param control_points: A list of 2 dimensional points
    :type control_points: List[:class:`volmdlr.Point2D`]
    :param knot_multiplicities: The vector of multiplicities for each knot
    :type knot_multiplicities: List[int]
    :param knots: The knot vector composed of values between 0 and 1
    :type knots: List[float]
    :param weights: The weight vector applied to the knot vector. Default
        value is None
    :type weights: List[float], optional
    :param periodic: If `True` the B-spline curve is periodic. Default value
        is False
    :type periodic: bool, optional
    :param name: The name of the B-spline curve. Default value is ''
    :type name: str, optional
    """

    _non_serializable_attributes = ['curve']

    def __init__(self,
                 degree: int,
                 control_points: List[volmdlr.Point2D],
                 knot_multiplicities: List[int],
                 knots: List[float],
                 weights: List[float] = None,
                 periodic: bool = False,
                 name: str = ''):
        self._bounding_rectangle = None

        BSplineCurve.__init__(self, degree,
                              control_points,
                              knot_multiplicities,
                              knots,
                              weights,
                              periodic,
                              name)
        self._bounding_rectangle = None
        self._length = None

    @property
    def bounding_rectangle(self):
        """
        Computes the bounding rectangle of the 2 dimensional B-spline curve.

        :return: The bounding rectangle.
        :rtype: :class:`volmdlr.core.BoundingRectangle`
        """
        if not self._bounding_rectangle:
            bbox = self.curve.bbox
            self._bounding_rectangle = volmdlr.core.BoundingRectangle(bbox[0][0], bbox[1][0],
                                                                      bbox[0][1], bbox[1][1])
        return self._bounding_rectangle

    def tangent(self, position: float = 0.0):
        """
        Computes the tangent at a given parameter between 0 and 1.

        :param position: The parameter at which the tangent is computed.
        :type position: float
        :return: A 2 dimensional point representing the tangent
        :rtype: :class:`volmdlr.Point2D`
        """
        _, tangent = operations.tangent(self.curve, position / self.length(),
                                        normalize=True)
        tangent = volmdlr.Point2D(tangent[0], tangent[1])
        return tangent

    def direction_vector(self, abscissa: float):
        """
        Get direction vector at abscissa.

        :param abscissa: defines where in the BSplineCurve2D the
        direction vector is to be calculated.
        :return: The direction vector vector of the BSplineCurve2D
        """
        return self.tangent(abscissa)

    def normal_vector(self, abscissa: float):
        """
        Get normal vector at abscissa.

        :param abscissa: defines where in the BSplineCurve2D the
        normal vector is to be calculated
        :return: The normal vector of the BSplineCurve2D
        """
        tangent_vector = self.tangent(abscissa)
        normal_vector = tangent_vector.normal_vector()
        return normal_vector

    def unit_normal_vector(self, abscissa: float):
        """
        Get unit normal vector at given abscissa.

        :param abscissa: defines where in the BSplineCurve2D the unit normal vector is to be calculated.
        :return: The unit normal vector of the BSplineCurve2D.
        """
        normal_vector = self.normal_vector(abscissa)
        normal_vector.normalize()
        return normal_vector

    def straight_line_area(self):
        """
        Uses shoelace algorithm for evaluating the area.
        """
        points = self.discretization_points(number_points=100)
        x = [point.x for point in points]
        y = [point.y for point in points]
        x1 = [x[-1]] + x[0:-1]
        y1 = [y[-1]] + y[0:-1]
        return 0.5 * abs(sum(i * j for i, j in zip(x, y1))
                         - sum(i * j for i, j in zip(y, x1)))

    def straight_line_center_of_mass(self):
        polygon_points = self.discretization_points(number_points=100)
        cog = volmdlr.O2D
        for point in polygon_points:
            cog += point
        cog = cog / len(polygon_points)
        return cog

    def plot(self, ax=None, edge_style: EdgeStyle = EdgeStyle()):
        if ax is None:
            _, ax = plt.subplots()

        points = self.points

        x_points = [p.x for p in points]
        y_points = [p.y for p in points]
        ax.plot(x_points, y_points, color=edge_style.color, alpha=edge_style.alpha)
        if edge_style.plot_points:
            for point in points:
                point.plot(ax, color=edge_style.color)
        return ax

    def to_3d(self, plane_origin, x1, x2):
        control_points3D = [p.to_3d(plane_origin, x1, x2) for p in
                            self.control_points]
        return BSplineCurve3D(self.degree, control_points3D,
                              self.knot_multiplicities, self.knots,
                              self.weights, self.periodic)

    def to_step(self, current_id, surface_id=None):
        points_ids = []
        content = ''
        point_id = current_id
        for point in self.control_points:
            point_content, point_id = point.to_step(point_id,
                                                    vertex=False)
            content += point_content
            points_ids.append(point_id)
            point_id += 1

        content += "#{} = B_SPLINE_CURVE_WITH_KNOTS('{}',{},({})," \
                   ".UNSPECIFIED.,.F.,.F.,{},{}," \
                   ".UNSPECIFIED.);\n".format(
                       point_id, self.name, self.degree,
                       volmdlr.core.step_ids_to_str(points_ids),
                       tuple(self.knot_multiplicities),
                       tuple(self.knots))
        return content, point_id + 1

    def rotation(self, center: volmdlr.Point2D, angle: float):
        """
        BSplineCurve2D rotation.

        :param center: rotation center
        :param angle: angle rotation
        :return: a new rotated Line2D
        """
        control_points = [point.rotation(center, angle)
                          for point in self.control_points]
        return BSplineCurve2D(self.degree, control_points,
                              self.knot_multiplicities, self.knots,
                              self.weights, self.periodic)

    def rotation_inplace(self, center: volmdlr.Point2D, angle: float):
        """
        BSplineCurve2D rotation. Object is updated inplace.

        :param center: rotation center
        :param angle: rotation angle
        """
        warnings.warn("'inplace' methods are deprecated. Use a not inplace method instead.", DeprecationWarning)

        for point in self.control_points:
            point.rotation_inplace(center, angle)

    def line_crossings(self, line2d: Line2D):
        polygon_points = self.discretization_points(number_points=50)
        crossings = []
        for p1, p2 in zip(polygon_points[:-1], polygon_points[1:]):
            linesegment = LineSegment2D(p1, p2)
            crossings.extend(linesegment.line_crossings(line2d))
        return crossings

    def to_wire(self, n: int):
        """
        Convert a Bspline curve to a wire2d defined with 'n' line_segments.

        """

        u = npy.linspace(0, 1, num=n + 1).tolist()
        points = []
        for u0 in u:
            p = self.curve.evaluate_single(u0)
            points.append(volmdlr.Point2D(p[0], p[1]))

        return volmdlr.wires.Wire2D.from_points(points)

    def reverse(self):
        """
        Reverse the Bspline's direction by reversing its start and end points.

        """

        return self.__class__(degree=self.degree,
                              control_points=self.control_points[::-1],
                              knot_multiplicities=self.knot_multiplicities[::-1],
                              knots=self.knots[::-1],
                              weights=self.weights,
                              periodic=self.periodic)

    def point_distance(self, point):
        """
        Calculates the distance from a given point to a BSplineCurve2D.

        :param point: point 2d.
        :return: distance.
        """
        best_distance = math.inf
        abscissa1 = 0
        abscissa2 = self.abscissa(self.end)
        distance = best_distance
        point1_ = None
        point2_ = None
        while True:
            discretized_points_between_1_2 = []
            for abscissa in npy.linspace(abscissa1, abscissa2, num=8):
                abscissa_point = self.point_at_abscissa(abscissa)
                if not volmdlr.core.point_in_list(abscissa_point, discretized_points_between_1_2):
                    discretized_points_between_1_2.append(abscissa_point)
            if not discretized_points_between_1_2:
                break
            distance = point.point_distance(discretized_points_between_1_2[0])
            for point1, point2 in zip(discretized_points_between_1_2[:-1], discretized_points_between_1_2[1:]):
                line = LineSegment2D(point1, point2)
                dist = line.point_distance(point)
                if dist < distance:
                    point1_ = point1
                    point2_ = point2
                    distance = dist
            if not point1_ or math.isclose(distance, best_distance, abs_tol=1e-6):
                break
            abscissa1 = self.abscissa(point1_)
            abscissa2 = self.abscissa(point2_)
            best_distance = distance
            if math.isclose(abscissa1, abscissa2, abs_tol=1e-6):
                break
        return distance

    def nearest_point_to(self, point):
        """
        Find out the nearest point on the linesegment to point.

        """

        points = self.discretization_points(number_points=500)
        return point.nearest_point(points)

    def linesegment_intersections(self, linesegment2d):
        """
        Calculates intersections between a BSplineCurve2D and a LineSegment2D.

        :param linesegment2d: linesegment to verify intersections.
        :return: list with the intersections points.
        """
        if not self.bounding_rectangle.b_rectangle_intersection(linesegment2d.bounding_rectangle):
            return []
        intersections_points = self.get_linesegment_intersections(linesegment2d)
        return intersections_points

    def axial_symmetry(self, line):
        """
        Finds out the symmetric bsplinecurve2d according to a line.

        """

        points_symmetry = [point.axial_symmetry(line) for point in self.control_points]

        return self.__class__(degree=self.degree,
                              control_points=points_symmetry,
                              knot_multiplicities=self.knot_multiplicities[::-1],
                              knots=self.knots[::-1],
                              weights=self.weights,
                              periodic=self.periodic)

    def offset(self, offset_length: volmdlr.Vector2D):
        """
        Offsets a BSplineCurve2D in one of its normal direction.

        :param offset_length: the length taken to offset the BSpline. if positive, the offset is in the normal
            direction of the curve. if negetive, in the opposite direction of the normal.
        :return: returns an offseted bsplinecurve2D, created with from_points_interpolation.
        """
        unit_normal_vectors = [self.unit_normal_vector(
            self.abscissa(point)) for point in self.points]
        offseted_points = [point.translation(normal_vector * offset_length) for point, normal_vector
                           in zip(self.points, unit_normal_vectors)]
        offseted_bspline = BSplineCurve2D.from_points_interpolation(offseted_points, self.degree,
                                                                    self.periodic)
        return offseted_bspline

    def point_belongs(self, point: volmdlr.Point2D, abs_tol: float = 1e-7):
        """
        Checks if a 2D point belongs to the B-spline curve 2D or not. It uses the point_distance.

        :param point: The point to be checked
        :type point: Union[:class:`volmdlr.Point2D`, :class:`volmdlr.Point3D`]
        :param abs_tol: The precision in terms of distance.
            Default value is 1e-7
        :type abs_tol: float, optional
        :return: `True` if the point belongs to the B-spline curve, `False`
            otherwise
        :rtype: bool
        """
        if self.point_distance(point) < abs_tol:
            return True
        return False


class BezierCurve2D(BSplineCurve2D):
    """
    A class for 2 dimensional Bezier curves.

    :param degree: The degree of the Bezier curve
    :type degree: int
    :param control_points: A list of 2 dimensional points
    :type control_points: List[:class:`volmdlr.Point2D`]
    :param name: The name of the B-spline curve. Default value is ''
    :type name: str, optional
    """

    def __init__(self, degree: int, control_points: List[volmdlr.Point2D],
                 name: str = ''):
        knotvector = utilities.generate_knot_vector(degree,
                                                    len(control_points))
        knot_multiplicity = [1] * len(knotvector)

        BSplineCurve2D.__init__(self, degree, control_points,
                                knot_multiplicity, knotvector,
                                None, False, name)


class LineSegment2D(LineSegment):
    """
    Define a line segment limited by two points.

    """

    def __init__(self, start: volmdlr.Point2D, end: volmdlr.Point2D, *, name: str = ''):
        if start.is_close(end):
            raise NotImplementedError
        # self.points = [start, end]
        self._bounding_rectangle = None
        LineSegment.__init__(self, start, end, name=name)

    def __hash__(self):
        # return self._data_hash()
        # tolerance = 1e-6
        # factor = 1 / tolerance
        # return hash(math.floor(component * factor) / factor for point in [self.start, self.end]
        #             for component in [point.x, point.y])
        return hash(('linesegment2d', self.start, self.end))

    def _data_hash(self):
        return self.start._data_hash() + self.end._data_hash()

    def _data_eq(self, other_object):
        if self.__class__.__name__ != other_object.__class__.__name__:
            return False
        return self.start == other_object.start and self.end == other_object.end

    def __eq__(self, other_object):
        if self.__class__.__name__ != other_object.__class__.__name__:
            return False
        return self.start == other_object.start and self.end == other_object.end

    def direction_independent_eq(self, linesegment2):
        """
        Verifies if two line segments are the same, not considering its direction.

        """
        if self == linesegment2:
            return True
        return self.start == linesegment2.end and self.end == linesegment2.start

    def to_dict(self, *args, **kwargs):
        return {'object_class': 'volmdlr.edges.LineSegment2D',
                'name': self.name,
                'start': self.start.to_dict(),
                'end': self.end.to_dict()
                }

    # def middle_point(self):
    #     return 0.5 * (self.start + self.end)
    #
    # def point_at_abscissa(self, abscissa):
    #     return self.start + self.unit_direction_vector() * abscissa

    def point_belongs(self, point, abs_tol=1e-6):
        point_distance = self.point_distance(point)
        if math.isclose(point_distance, 0, abs_tol=abs_tol):
            return True
        return False

    @property
    def bounding_rectangle(self):
        if not self._bounding_rectangle:
            self._bounding_rectangle = volmdlr.core.BoundingRectangle(
                min(self.start.x, self.end.x), max(self.start.x, self.end.x),
                min(self.start.y, self.end.y), max(self.start.y, self.end.y))
        return self._bounding_rectangle

    def straight_line_area(self):
        """
        Calculates the area of the LineSegment2D, with line drawn from start to end.

        :return: straight_line_area.
        """
        return 0.

    def straight_line_second_moment_area(self, point: volmdlr.Point2D):
        return 0, 0, 0

    def straight_line_center_of_mass(self):
        return 0.5 * (self.start + self.end)

    def straight_line_point_belongs(self, point):
        """
        Closing straight line point belongs verification.

        Verifies if a point belongs to the surface created by closing the edge with a
        line between its start and end points.

        :param point: Point to be verified.
        :return: Return True if the point belongs to this surface, or False otherwise.
        """
        return self.point_belongs(point)

    def point_distance(self, point, return_other_point=False):
        """
        Computes the distance of a point to segment of line.

        :param point: point to calculate distance.
        :param return_other_points: Boolean variable to return linesegment's corresponding point or not.
        """
        distance, point = volmdlr.LineSegment2DPointDistance(
            [(self.start.x, self.start.y), (self.end.x, self.end.y)],
            (point.x, point.y))
        if return_other_point:
            return distance, volmdlr.Point2D(*point)
        return distance

    def point_projection(self, point):
        """
        If the projection falls outside the LineSegment2D, returns None.
        """
        point, curv_abs = Line2D.point_projection(Line2D(self.start, self.end),
                                                  point)
        # print('curv_abs :', curv_abs, 'length :', self.length())
        if curv_abs < 0 or curv_abs > self.length():
            if abs(curv_abs) < 1e-6 or math.isclose(curv_abs, self.length(),
                                                    abs_tol=1e-6):
                return point, curv_abs
            return None, curv_abs
        return point, curv_abs

    def line_intersections(self, line: Line2D):
        if self.direction_vector().is_colinear_to(line.direction_vector()):
            return []
        point = volmdlr.Point2D.line_intersection(self, line)
        if point is not None:
            point_projection1, _ = self.point_projection(point)
            intersections = [point_projection1]
            if point_projection1 is None:
                intersections = []

            elif line.__class__.__name__ == 'LineSegment2D':
                point_projection2, _ = line.point_projection(point)
                if point_projection2 is None:
                    intersections = []

            return intersections
        if line.point_belongs(self.start):
            return [self.start]
        if line.point_belongs(self.end):
            return [self.end]
        return []

    def linesegment_intersections(self, linesegment2d: 'LineSegment2D'):
        """
        Touching linesegments does not intersect.
        """
        if not self.bounding_rectangle.b_rectangle_intersection(linesegment2d.bounding_rectangle):
            return []
        point = volmdlr.Point2D.line_intersection(self, linesegment2d)
        # TODO: May be these commented conditions should be used for linesegment_crossings
        if point:  # and (point != self.start) and (point != self.end):
            point_projection1, _ = self.point_projection(point)
            if point_projection1 is None:
                return []

            point_projection2, _ = linesegment2d.point_projection(point)
            if point_projection2 is None:
                return []

            return [point_projection1]
        return []

    def line_crossings(self, line: 'Line2D'):
        if self.direction_vector().is_colinear_to(line.direction_vector()):
            return []
        line_intersection = self.line_intersections(line)
        if line_intersection and (line_intersection[0].is_close(self.end) or
                                  line_intersection[0].is_close(self.start)):
            return []
        return line_intersection

    def linesegment_crossings(self, linesegment: 'LineSegment2D'):
        """
        Gives the crossings with a linesegment.
        """
        if self.direction_vector().is_colinear_to(
                linesegment.direction_vector()):
            return []
        return self.linesegment_intersections(linesegment)

    def plot(self, ax=None, edge_style: EdgeStyle = EdgeStyle()):
        """
        Plots the Linesegment2D.
        """
        width = edge_style.width

        if ax is None:
            _, ax = plt.subplots()

        p1, p2 = self.start, self.end
        if edge_style.arrow:
            if edge_style.plot_points:
                ax.plot([p1[0], p2[0]], [p1[1], p2[1]], color=edge_style.color,
                        alpha=edge_style.alpha, style='o-')
            else:
                ax.plot([p1[0], p2[0]], [p1[1], p2[1]], color=edge_style.color,
                        alpha=edge_style.alpha)

            length = ((p1[0] - p2[0]) ** 2 + (p1[1] - p2[1]) ** 2) ** 0.5
            if width is None:
                width = length / 1000.
                head_length = length / 20.
                head_width = head_length / 2.
            else:
                head_width = 2 * width
                head_length = head_width
            ax.arrow(p1[0], p1[1],
                     (p2[0] - p1[0]) / length * (length - head_length),
                     (p2[1] - p1[1]) / length * (length - head_length),
                     head_width=head_width, fc='b', linewidth=0,
                     head_length=head_length, width=width, alpha=0.3)
        else:
            if width is None:
                width = 1
            if edge_style.plot_points:
                ax.plot([p1[0], p2[0]], [p1[1], p2[1]], color=edge_style.color,
                        marker='o', linewidth=width, alpha=edge_style.alpha)
            else:
                ax.plot([p1[0], p2[0]], [p1[1], p2[1]], color=edge_style.color,
                        linewidth=width, alpha=edge_style.alpha)
        return ax

    def to_3d(self, plane_origin, x1, x2):
        start = self.start.to_3d(plane_origin, x1, x2)
        end = self.end.to_3d(plane_origin, x1, x2)
        return LineSegment3D(start, end, name=self.name)

    def reverse(self):
        return LineSegment2D(self.end.copy(), self.start.copy())

    def to_line(self):
        return Line2D(self.start, self.end)

    def rotation(self, center: volmdlr.Point2D, angle: float):
        """
        LineSegment2D rotation.

        :param center: rotation center
        :param angle: angle rotation
        :return: a new rotated LineSegment2D
        """
        return LineSegment2D(self.start.rotation(center, angle),
                             self.end.rotation(center, angle))

    def rotation_inplace(self, center: volmdlr.Point2D, angle: float):
        """
        LineSegment2D rotation. Object is updated inplace.

        :param center: rotation center.
        :param angle: rotation angle.
        """
        warnings.warn("'inplace' methods are deprecated. Use a not inplace method instead.", DeprecationWarning)

        for point in [self.start, self.end]:
            point.rotation_inplace(center, angle)

    def translation(self, offset: volmdlr.Vector2D):
        """
        LineSegment2D translation.

        :param offset: translation vector.
        :return: A new translated LineSegment2D.
        """
        return LineSegment2D(self.start.translation(offset),
                             self.end.translation(offset))

    def translation_inplace(self, offset: volmdlr.Vector2D):
        """
        LineSegment2D translation. Object is updated inplace.

        :param offset: translation vector.
        """
        warnings.warn("'inplace' methods are deprecated. Use a not inplace method instead.", DeprecationWarning)

        for point in [self.start, self.end]:
            point.translation_inplace(offset)

    def frame_mapping(self, frame: volmdlr.Frame2D, side: str):
        """
        Changes vector frame_mapping and return a new LineSegment2D.

        side = 'old' or 'new'.
        """
        if side == 'old':
            new_start = frame.local_to_global_coordinates(self.start)
            new_end = frame.local_to_global_coordinates(self.end)
        elif side == 'new':
            new_start = frame.global_to_local_coordinates(self.start)
            new_end = frame.global_to_local_coordinates(self.end)
        else:
            raise ValueError('Please Enter a valid side: old or new')
        return LineSegment2D(new_start, new_end)

    def frame_mapping_inplace(self, frame: volmdlr.Frame2D, side: str):
        """
        Changes vector frame_mapping and the object is updated inplace.

        :param frame: frame to execute the frame mapping.
        :param side: 'old' or 'new'.
        """
        warnings.warn("'inplace' methods are deprecated. Use a not inplace method instead.", DeprecationWarning)

        if side == 'old':
            new_start = frame.local_to_global_coordinates(self.start)
            new_end = frame.local_to_global_coordinates(self.end)
        elif side == 'new':
            new_start = frame.global_to_local_coordinates(self.start)
            new_end = frame.global_to_local_coordinates(self.end)
        else:
            raise ValueError('Please Enter a valid side: old or new')
        self.start = new_start
        self.end = new_end

    def plot_data(self, edge_style: plot_data.EdgeStyle = None):
        """
        Plot data method for a LineSegment2D.

        :param edge_style: edge style.
        :return: plot_data.LineSegment2D object.
        """
        return plot_data.LineSegment2D([self.start.x, self.start.y],
                                       [self.end.x, self.end.y],
                                       edge_style=edge_style)

    def create_tangent_circle(self, point, other_line):
        circle1, circle2 = Line2D.create_tangent_circle(other_line, point, self)
        if circle1 is not None:
            _, curv_abs1 = Line2D.point_projection(self, circle1.center)
            if curv_abs1 < 0. or curv_abs1 > self.length():
                circle1 = None
        if circle2 is not None:
            _, curv_abs2 = Line2D.point_projection(self, circle2.center)
            if curv_abs2 < 0. or curv_abs2 > self.length():
                circle2 = None
        return circle1, circle2

    def infinite_primitive(self, offset):
        n = -self.unit_normal_vector()
        offset_point_1 = self.start + offset * n
        offset_point_2 = self.end + offset * n

        return Line2D(offset_point_1, offset_point_2)

    def to_wire(self, n: int):
        """
        Convert a linesegment2d to a wire2d defined with 'n' line_segments.

        """

        points = self.discretization_points(number_points=n + 1)
        return volmdlr.wires.Wire2D.from_points(points)

    def nearest_point_to(self, point):
        """
        Find out the nearest point on the linesegment to point.

        """

        points = self.discretization_points(number_points=500)
        return point.nearest_point(points)

    def axial_symmetry(self, line):
        """
        Finds out the symmetric linesegment2d according to a line.
        """

        points_symmetry = [point.axial_symmetry(line) for point in [self.start, self.end]]

        return self.__class__(points_symmetry[0], points_symmetry[1])


class Arc(Edge):
    """
    Abstract class representing an arc.

    :param start: The starting point
    :type start: Union[:class:`volmdlr.Point2D`, :class:`volmdlr.Point3D`]
    :param end: The finish point
    :type end: Union[:class:`volmdlr.Point2D`, :class:`volmdlr.Point3D`]
    :param interior: An interior point
    :type interior: Union[:class:`volmdlr.Point2D`, :class:`volmdlr.Point3D`]
    :param name: The name of the arc. Default value is an empty string
    :type name: str, optional
    """

    def __init__(self, start,
                 end,
                 interior,
                 name: str = ''):
        Edge.__init__(self, start=start, end=end, name=name)
        self.interior = interior
        self._utd_clockwise_and_trigowise_paths = False
        self._clockwise_and_trigowise_paths = None
        self._radius = None

    @property
    def center(self):
        """
        Gets the arc's center.

        :return: The center of the arc.
        """
        raise NotImplementedError(
            'the property method center must be overloaded by subclassing'
            'class if not a given parameter')

    @property
    def angle(self):
        """
        Gets the angle of the arc.

        :return: The angle of the arc.
        """
        return NotImplementedError(
            'the property method angle must be overloaded by subclassing'
            'class if not a given parameter')

    @property
    def is_trigo(self):
        """
        Verifies if arc is trigonometric wise or clockwise.

        :return: True if trigonometric wise or False otherwise.
        """
        return NotImplementedError(
            'the property method is_trigo must be overloaded by subclassing'
            'class if not a given parameter')

    @property
    def radius(self):
        if not self._radius:
            self._radius = (self.start - self.center).norm()
        return self._radius

    def length(self):
        """
        Calculates the length of the Arc, with its radius and it arc angle.

        :return: the length of the Arc.
        """
        return self.radius * abs(self.angle)

    def point_at_abscissa(self, abscissa):
        """
        Calculates a point in the Arc at a given abscissa.

        :param abscissa: abscissa where in the curve the point should be calculated.
        :return: Corresponding point.
        """
        if self.is_trigo:
            return self.start.rotation(self.center, abscissa / self.radius)
        return self.start.rotation(self.center, -abscissa / self.radius)

    @staticmethod
    def get_clockwise_and_trigowise_paths(radius_1, radius_2, radius_i):
        """
        Get arc paths from radius.

        :param radius_1: radius from center to start point.
        :param radius_2: radius form center to end point.
        :param radius_i: radius from center to interior point.
        :return: the clockwise and trigowise paths.
        """
        angle1 = math.atan2(radius_1.y, radius_1.x)
        anglei = math.atan2(radius_i.y, radius_i.x)
        angle2 = math.atan2(radius_2.y, radius_2.x)

        # Going trigo/clock wise from start to interior
        if anglei < angle1:
            trigowise_path = (anglei + volmdlr.TWO_PI) - angle1
            clockwise_path = angle1 - anglei
        else:
            trigowise_path = anglei - angle1
            clockwise_path = angle1 - anglei + volmdlr.TWO_PI

        # Going trigo wise from interior to interior
        if angle2 < anglei:
            trigowise_path += (angle2 + volmdlr.TWO_PI) - anglei
            clockwise_path += anglei - angle2
        else:
            trigowise_path += angle2 - anglei
            clockwise_path += anglei - angle2 + volmdlr.TWO_PI
        return clockwise_path, trigowise_path

    def middle_point(self):
        """
        Get point in the middle of Arc.
        """
        return self.point_at_abscissa(0.5 * self.length())

    def point_distance(self, point):
        points = self.discretization_points(angle_resolution=100)
        return point.point_distance(point.nearest_point(points))

    def discretization_points(self, *, number_points: int = None, angle_resolution: int = None):
        """
        Discretize a Edge to have "n" points.

        :param number_points: the number of points (including start and end points)
             if unset, only start and end will be returned
        :param angle_resolution: if set, the sampling will be adapted to have a controlled angular distance. Useful
            to mesh an arc
        :return: a list of sampled points
        """
        if not number_points:
            if not angle_resolution:
                number_points = 2
            else:
                number_points = math.ceil(self.angle * angle_resolution) + 2

        step = self.length() / (number_points - 1)
        return [self.point_at_abscissa(i * step)
                for i in range(number_points)]

    def polygon_points(self, discretization_resolution: int):
        warnings.warn('polygon_points is deprecated,\
        please use discretization_points instead',
                      DeprecationWarning)
        return self.discretization_points(number_points=discretization_resolution)

    def get_geo_lines(self, tag: int, start_point_tag: int, center_point_tag: int, end_point_tag: int):
        """
        Gets the lines that define an Arc in a .geo file.

        :param tag: The linesegment index
        :type tag: int
        :param start_point_tag: The linesegment' start point index
        :type start_point_tag: int
        :param center_point_tag: The linesegment' center point index
        :type center_point_tag: int
        :param end_point_tag: The linesegment' end point index
        :type end_point_tag: int

        :return: A line
        :rtype: str
        """

        return 'Circle(' + str(tag) + ') = {' + str(start_point_tag) + ', ' + \
            str(center_point_tag) + ', ' + str(end_point_tag) + '};'

    def get_geo_points(self):
        """
        Gets the points that define an Arc to use them in a .geo file.

        :return: A list of characteristic arc points
        :rtype: List

        """
        return [self.start, self.center, self.end]

    def reverse(self):
        """
        Gets the reverse version of an arc.

        :return: An arc
        :rtype: Arc
        """

        return self.__class__(start=self.end, interior=self.interior, end=self.start)


class Arc2D(Arc):
    """
    Class to draw Arc2D.

    angle: the angle measure always >= 0
    """

    def __init__(self,
                 start: volmdlr.Point2D,
                 interior: volmdlr.Point2D,
                 end: volmdlr.Point2D,
                 name: str = ''):
        self._center = None
        self._is_trigo = None
        self._angle = None
        self._bounding_rectangle = None
        Arc.__init__(self, start=start, end=end, interior=interior, name=name)
        start_to_center = start - self.center
        end_to_center = end - self.center
        angle1 = math.atan2(start_to_center.y, start_to_center.x)
        angle2 = math.atan2(end_to_center.y, end_to_center.x)
        if self.is_trigo:
            self.angle1 = angle1
            self.angle2 = angle2
        else:
            self.angle1 = angle2
            self.angle2 = angle1

    def __hash__(self):
        return hash(('arc2d', self.start, self.interior, self.end))

    def __eq__(self, other_arc):
        if self.__class__.__name__ != other_arc.__class__.__name__:
            return False
        return (self.center == other_arc.center
                and self.start == other_arc.start
                and self.end == other_arc.end
                and self.interior == other_arc.interior)

    @property
    def center(self):
        if not self._center:
            self._center = self.get_center()
        return self._center

    def get_center(self):
        """
        Calculates the center of the Arc.

        :return: asc's center.
        """
        xi, yi = self.interior.x, self.interior.y
        xe, ye = self.end.x, self.end.y
        xs, ys = self.start.x, self.start.y
        try:
            matrix_a = volmdlr.Matrix22(2 * (xs - xi), 2 * (ys - yi),
                                        2 * (xs - xe), 2 * (ys - ye))
            b_vector = - volmdlr.Vector2D(xi ** 2 + yi ** 2 - xs ** 2 - ys ** 2,
                                          xe ** 2 + ye ** 2 - xs ** 2 - ys ** 2)
            inv_matrix_a = matrix_a.inverse()
            x = inv_matrix_a.vector_multiplication(b_vector)
            center = volmdlr.Point2D(x.x, x.y)
        except ValueError:
            matrix_a = npy.array([[2 * (xs - xi), 2 * (ys - yi)],
                                  [2 * (xs - xe), 2 * (ys - ye)]])
            b_vector = - npy.array([xi ** 2 + yi ** 2 - xs ** 2 - ys ** 2,
                                    xe ** 2 + ye ** 2 - xs ** 2 - ys ** 2])
            center = volmdlr.Point2D(*npy.linalg.solve(matrix_a, b_vector))
        return center

    @property
    def is_trigo(self):
        """
        Gives if the edge goes in the trigo direction.
        """
        if not self._is_trigo:
            self._is_trigo = self.get_arc_direction()
        return self._is_trigo

    @property
    def clockwise_and_trigowise_paths(self):
        if not self._clockwise_and_trigowise_paths:
            radius_1 = self.start - self.center
            radius_2 = self.end - self.center
            radius_i = self.interior - self.center
            self._clockwise_and_trigowise_paths =\
                self.get_clockwise_and_trigowise_paths(radius_1,
                                                       radius_2,
                                                       radius_i)
            self._utd_clockwise_and_trigowise_paths = True
        return self._clockwise_and_trigowise_paths

    def get_arc_direction(self):
        """
        Gets arc direction: clockwise or trigonometric.

        :return: True if clockwise. trigowise if False.
        """
        clockwise_path, trigowise_path =\
            self.clockwise_and_trigowise_paths
        if clockwise_path > trigowise_path:
            return True
        return False

    @property
    def angle(self):
        """
        Returns the angle in radians of the arc.
        """
        if not self._angle:
            self._angle = self.get_angle()
        return self._angle

    def get_angle(self):
        """
        Gets arc angle.

        """
        clockwise_path, trigowise_path = \
            self.clockwise_and_trigowise_paths
        if self.is_trigo:
            return trigowise_path
        return clockwise_path

    def _get_points(self):
        return [self.start, self.interior, self.end]

    points = property(_get_points)

    def point_distance(self, point):
        """
        Returns the distance between a point and the edge.
        """
        vector_start = self.start - self.center
        vector_point = point - self.center
        vector_end = self.end - self.center
        if self.is_trigo:
            vector_start, vector_end = vector_end, vector_start
        arc_angle = volmdlr.geometry.clockwise_angle(vector_start, vector_end)
        point_angle = volmdlr.geometry.clockwise_angle(vector_start, vector_point)
        if point_angle <= arc_angle:
            return abs(
                LineSegment2D(point, self.center).length() - self.radius)
        return min(LineSegment2D(point, self.start).length(), LineSegment2D(point, self.end).length())

    def point_belongs(self, point2d, abs_tol=1e-10):
        """
        Check if a Point2D belongs to the Arc2D.

        """
        distance_point_to_center = point2d.point_distance(self.center)
        if not math.isclose(distance_point_to_center, self.radius, abs_tol=abs_tol):
            return False
        try:
            point_abscissa = self.abscissa(point2d)
        except ValueError:
            return False
        if self.length() >= point_abscissa >= 0:
            return True
        return False

    def to_full_arc_2d(self):
        """
        Convert to a full arc2d.
        """
        return FullArc2D(center=self.center,
                         start_end=self.point_at_abscissa(0),
                         name=self.name)

    def line_intersections(self, line2d: Line2D):
        """
        Calculates the intersection between a line and an Arc2D.

        :param line2d: Line2D to verify intersections.
        :return: a list with intersections points.
        """
        # circle = self.to_circle()
        # circle_intersection_points = circle.line_intersections(line2d)
        full_arc_2d = self.to_full_arc_2d()
        fa2d_intersection_points = full_arc_2d.line_intersections(line2d)
        intersection_points = []
        for pt in fa2d_intersection_points:
            if self.point_belongs(pt):
                intersection_points.append(pt)
        return intersection_points

    def linesegment_intersections(self, linesegment2d: LineSegment2D):
        """
        Calculates the intersection between a LineSegment2D and an Arc2D.

        :param line2d: LineSegment2D to verify intersections.
        :return: a list with intersections points.
        """
        if not self.bounding_rectangle.b_rectangle_intersection(linesegment2d.bounding_rectangle):
            return []
        full_arc_2d = self.to_full_arc_2d()
        fa2d_intersection_points = full_arc_2d.linesegment_intersections(
            linesegment2d)
        intersection_points = []
        for pt in fa2d_intersection_points:
            if self.point_belongs(pt):
                intersection_points.append(pt)
        return intersection_points

    def abscissa(self, point2d: volmdlr.Point2D, tol=1e-9):
        """
        Returns the abscissa of a given point2d.
        """
        if point2d.point_distance(self.start) < tol:
            return 0
        if point2d.point_distance(self.end) < tol:
            return self.length()

        p = point2d - self.center
        u = self.start - self.center
        u.normalize()
        if self.is_trigo:
            v = u.normal_vector()
        else:
            v = -u.normal_vector()

        x, y = p.dot(u), p.dot(v)
        theta = math.atan2(y, x)
        if theta < -tol or theta > self.angle + tol:
            raise ValueError('Point not in arc')

        if theta < 0:
            return 0.
        if theta > self.angle:
            return self.angle * self.radius

        return self.radius * theta

    def direction_vector(self, abscissa: float):
        """
        Get direction vector of the Arc2D.

        :param abscissa: defines where in the Arc2D the
        direction vector is to be calculated
        :return: The direction vector of the Arc2D
        """
        return -self.normal_vector(abscissa=abscissa).normal_vector()

    def unit_direction_vector(self, abscissa: float):
        """
        Get unit direction vector of the Arc2D.

        :param abscissa: defines where in the Arc2D the
        unit direction vector is to be calculated

        :return: The unit direction vector of the Arc2D
        """
        direction_vector = self.direction_vector(abscissa)
        direction_vector.normalize()
        return direction_vector

    def normal_vector(self, abscissa: float):
        """
        Get the normal vector of the Arc2D.

        :param abscissa: defines where in the Arc2D the
        normal vector is to be calculated
        :return: The normal vector of the Arc2D
        """
        point = self.point_at_abscissa(abscissa)
        # if self.is_trigo:
        normal_vector = self.center - point
        # else:
        #     normal_vector = point - self.center
        return normal_vector

    def unit_normal_vector(self, abscissa: float):
        """
        Get the unit normal vector of the Arc2D.

        :param abscissa: defines where in the Arc2D the
        unit normal vector is to be calculated
        :return: The unit normal vector of the Arc2D
        """
        normal_vector = self.normal_vector(abscissa)
        normal_vector.normalize()
        return normal_vector

    def area(self):
        """
        Calculates the area of the Arc2D.

        :return: the area of the Arc2D.
        """
        return self.radius ** 2 * self.angle / 2

    def center_of_mass(self):
        """
        Calculates the center of mass of the Arc2D.

        :return: center of mass point.
        """
        #        u=self.middle.vector-self.center.vector
        u = self.middle_point() - self.center
        u.normalize()
        # alpha = abs(self.angle)
        return self.center + 4 / (3 * self.angle) * self.radius * math.sin(
            self.angle * 0.5) * u

    @property
    def bounding_rectangle(self):
        if not self._bounding_rectangle:
            discretization_points = self.discretization_points(number_points=20)
            x_values, y_values = [], []
            for point in discretization_points:
                x_values.append(point.x)
                y_values.append(point.y)
            self._bounding_rectangle = volmdlr.core.BoundingRectangle(min(x_values), max(x_values),
                                                                      min(y_values), max(y_values))
        return self._bounding_rectangle

    def straight_line_area(self):
        """
        Calculates the area of the arc2d, with line drawn from start to end.

        :return: straight_line_area.
        """
        if self.angle >= math.pi:
            angle = volmdlr.TWO_PI - self.angle
            area = math.pi * self.radius ** 2 - 0.5 * self.radius ** 2 * (
                angle - math.sin(angle))
        else:
            angle = self.angle
            area = 0.5 * self.radius ** 2 * (angle - math.sin(angle))

        if self.is_trigo:
            return area
        return -area

    def straight_line_second_moment_area(self, point: volmdlr.Point2D):

        if self.angle2 < self.angle1:
            angle2 = self.angle2 + volmdlr.TWO_PI

        else:
            angle2 = self.angle2
        angle1 = self.angle1

        # Full arc section
        Ix1 = self.radius ** 4 / 8 * (angle2 - angle1 + 0.5 * (
            math.sin(2 * angle1) - math.sin(2 * angle2)))
        Iy1 = self.radius ** 4 / 8 * (angle2 - angle1 + 0.5 * (
            math.sin(2 * angle2) - math.sin(2 * angle1)))
        Ixy1 = self.radius ** 4 / 8 * (
            math.cos(angle1) ** 2 - math.cos(angle2) ** 2)

        # Triangle
        xi, yi = self.start - self.center
        xj, yj = self.end - self.center
        Ix2 = (yi ** 2 + yi * yj + yj ** 2) * (xi * yj - xj * yi) / 12.
        Iy2 = (xi ** 2 + xi * xj + xj ** 2) * (xi * yj - xj * yi) / 12.
        Ixy2 = (xi * yj + 2 * xi * yi + 2 * xj * yj + xj * yi) * (
            xi * yj - xj * yi) / 24.
        if Ix2 < 0.:
            Ix2, Iy2, Ixy2 = -Ix2, -Iy2, -Ixy2
        if self.angle < math.pi:
            if self.is_trigo:
                Ix = Ix1 - Ix2
                Iy = Iy1 - Iy2
                Ixy = Ixy1 - Ixy2
            else:
                Ix = Ix2 - Ix1
                Iy = Iy2 - Iy1
                Ixy = Ixy2 - Ixy1
        else:
            # print('Ixy12', Ixy1, Ixy2)
            if self.is_trigo:
                Ix = Ix1 + Ix2
                Iy = Iy1 + Iy2
                Ixy = Ixy1 + Ixy2
            else:
                Ix = -Ix2 - Ix1
                Iy = -Iy2 - Iy1
                Ixy = -Ixy2 - Ixy1

        return volmdlr.geometry.huygens2d(Ix, Iy, Ixy,
                                          self.straight_line_area(),
                                          self.center,
                                          point)

    def straight_line_center_of_mass(self):
        if self.angle == math.pi:
            return self.center_of_mass()

        u = self.middle_point() - self.center
        u.normalize()
        if self.angle >= math.pi:
            u = -u
        bissec = Line2D(self.center, self.center + u)
        string = Line2D(self.start, self.end)
        p = volmdlr.Point2D.line_intersection(bissec, string)
        a = p.point_distance(self.start)
        height = p.point_distance(self.center)
        triangle_area = height * a
        # alpha = abs(self.angle)
        triangle_cog = self.center + 2 / 3. * height * u
        if self.angle < math.pi:
            cog = (
                self.center_of_mass() * self.area() - triangle_area * triangle_cog) / abs(
                self.straight_line_area())
        else:
            cog = (
                self.center_of_mass() * self.area() + triangle_area * triangle_cog) / abs(
                self.straight_line_area())

        return cog

    def straight_line_point_belongs(self, point):
        """
        Verifies if a point belongs to the surface created by closing the edge.

        :param point_2d: Point to be verified.
        :return: Return True if the point belongs to this surface, or False otherwise.
        """
        if self.point_belongs(point):
            return True
        if self.start == self.end:
            if point.point_distance(self.center) <= self.radius:
                return True
        center_distance_point = self.center.point_distance(point)
        straight_line = LineSegment2D(self.start, self.end)
        for edge in [self, straight_line]:
            line_passing_trough_point = Line2D(self.center, point)
            straight_line_intersections = edge.line_intersections(line_passing_trough_point)
            if straight_line_intersections:
                if self.center.point_distance(straight_line_intersections[0]) > center_distance_point:
                    return True
        return False

    def plot(self, ax=None, edge_style: EdgeStyle = EdgeStyle()):
        if ax is None:
            _, ax = plt.subplots()

        if edge_style.plot_points:
            for point in [self.center, self.start, self.interior, self.end]:
                point.plot(ax=ax, color=edge_style.color, alpha=edge_style.alpha)

        ax.add_patch(matplotlib.patches.Arc((self.center.x, self.center.y), 2 * self.radius,
                                            2 * self.radius, angle=0,
                                            theta1=self.angle1 * 0.5 / math.pi * 360,
                                            theta2=self.angle2 * 0.5 / math.pi * 360,
                                            color=edge_style.color,
                                            alpha=edge_style.alpha))
        return ax

    def to_3d(self, plane_origin, x, y):
        ps = self.start.to_3d(plane_origin, x, y)
        pi = self.interior.to_3d(plane_origin, x, y)
        pe = self.end.to_3d(plane_origin, x, y)

        return Arc3D(ps, pi, pe, name=self.name)

    def rotation(self, center: volmdlr.Point2D, angle: float):
        """
        Arc2D rotation.

        :param center: rotation center
        :param angle: angle rotation.
        :return: a new rotated Arc2D.
        """
        return Arc2D(*[point.rotation(center, angle,) for point in
                       [self.start, self.interior, self.end]])

    def rotation_inplace(self, center: volmdlr.Point2D, angle: float):
        """
        Arc2D rotation. Object is updated inplace.

        :param center: rotation center.
        :param angle: rotation angle.
        """
        warnings.warn("'inplace' methods are deprecated. Use a not inplace method instead.", DeprecationWarning)

        self.start.rotation_inplace(center, angle)
        self.interior.rotation_inplace(center, angle)
        self.end.rotation_inplace(center, angle)
        self._angle = None
        self._is_trigo = None
        self._center = None
        self._clockwise_and_trigowise_paths = None

    def translation(self, offset: volmdlr.Vector2D):
        """
        Arc2D translation.

        :param offset: translation vector.
        :return: A new translated Arc2D.
        """
        return Arc2D(*[point.translation(offset) for point in
                       [self.start, self.interior, self.end]])

    def translation_inplace(self, offset: volmdlr.Vector2D):
        """
        Arc2D translation. Object is updated inplace.

        :param offset: translation vector.
        """
        warnings.warn("'inplace' methods are deprecated. Use a not inplace method instead.", DeprecationWarning)

        self.start.translation_inplace(offset)
        self.interior.translation_inplace(offset)
        self.end.translation_inplace(offset)
        self._angle = None
        self._is_trigo = None
        self._center = None
        self._clockwise_and_trigowise_paths = None

    def frame_mapping(self, frame: volmdlr.Frame2D, side: str):
        """
        Changes vector frame_mapping and return a new Arc2D.

        side = 'old' or 'new'
        """
        return Arc2D(*[point.frame_mapping(frame, side) for point in
                       [self.start, self.interior, self.end]])

    def frame_mapping_inplace(self, frame: volmdlr.Frame2D, side: str):
        """
        Changes vector frame_mapping and the object is updated inplace.

        side = 'old' or 'new'
        """
        warnings.warn("'inplace' methods are deprecated. Use a not inplace method instead.", DeprecationWarning)

        self.__init__(*[point.frame_mapping(frame, side) for point in
                        [self.start, self.interior, self.end]])

    def second_moment_area(self, point):
        """
        Second moment area of part of disk.

        """
        if self.angle2 < self.angle1:
            angle2 = self.angle2 + volmdlr.TWO_PI

        else:
            angle2 = self.angle2
        angle1 = self.angle1

        Ix = self.radius ** 4 / 8 * (angle2 - angle1 + 0.5 * (
            math.sin(2 * angle1) - math.sin(2 * angle2)))
        Iy = self.radius ** 4 / 8 * (angle2 - angle1 + 0.5 * (
            math.sin(2 * angle2) - math.sin(2 * angle1)))
        Ixy = self.radius ** 4 / 8 * (
            math.cos(angle1) ** 2 - math.cos(angle2) ** 2)
        # Ic = npy.array([[Ix, Ixy], [Ixy, Iy]])

        # Must be computed at center, so huygens related to center
        return volmdlr.geometry.huygens2d(Ix, Iy, Ixy, self.area(),
                                          self.center, point)

    def plot_data(self, edge_style: plot_data.EdgeStyle = None,
                  anticlockwise: bool = None):
        """
        Plot data method for a Arc2D.

        :param edge_style: edge style.
        :return: plot_data.Arc2D object.
        """
        list_node = self.discretization_points(number_points=20)
        data = []
        for node in list_node:
            data.append({'x': node.x, 'y': node.y})
        return plot_data.Arc2D(cx=self.center.x,
                               cy=self.center.y,
                               r=self.radius,
                               start_angle=self.angle1,
                               end_angle=self.angle2,
                               edge_style=edge_style,
                               data=data,
                               anticlockwise=anticlockwise,
                               name=self.name)

    def copy(self, *args, **kwargs):
        return Arc2D(self.start.copy(),
                     self.interior.copy(),
                     self.end.copy())

    def split(self, split_point: volmdlr.Point2D):
        """
        Splits arc at a given point.

        :param split_point: splitting point.
        :return: list of two Arc2D.
        """
        abscissa = self.abscissa(split_point)

        return [Arc2D(self.start,
                      self.point_at_abscissa(0.5 * abscissa),
                      split_point),
                Arc2D(split_point,
                      self.point_at_abscissa((self.abscissa(self.end)
                                              - abscissa) * 0.5 + abscissa),
                      self.end)
                ]

    def cut_between_two_points(self, point1, point2):
        """
        Cuts Arc between two points, and return the a new arc bwetween these two points.

        """
        if (point1.is_close(self.start) and point2.is_close(self.end)) or \
                (point2.is_close(self.start) and point1.is_close(self.end)):
            return self
        raise NotImplementedError

    def infinite_primitive(self, offset):
        vector_start_center = self.start - self.center
        vector_start_center.normalize()
        vector_end_center = self.end - self.center
        vector_end_center.normalize()
        vector_interior_center = self.interior - self.center
        vector_interior_center.normalize()
        if self.is_trigo:
            radius = self.radius + offset
            center = self.center

        else:
            radius = self.radius - offset
            if radius < 0:
                return None
            center = self.center
            # mid_point = self.middle_point()
            # vec1 = self.center - mid_point
            # vec1.normalize()
            # vec1 = 2 * offset * math.sqrt(2) * vec1
            # center = self.center.translation(vec1)
        start = center + radius * vector_start_center
        end = center + radius * vector_end_center
        interior = center + radius * vector_interior_center
        return Arc2D(start, interior, end)

    def complementary(self):

        interior = self.middle_point().rotation(self.center, math.pi)
        return Arc2D(self.start, interior, self.end)

    def to_wire(self, angle_resolution: float = 10.):
        """ Convert an arc to a wire2d defined with line_segments. """
        return volmdlr.wires.Wire2D.from_points(self.discretization_points(angle_resolution=angle_resolution))

    def axial_symmetry(self, line):
        """ Finds out the symmetric arc2d according to a line. """
        points_symmetry = [point.axial_symmetry(line) for point in [self.start, self.interior, self.end]]

        return self.__class__(start=points_symmetry[0],
                              interior=points_symmetry[1],
                              end=points_symmetry[2])


class FullArc2D(Arc2D):
    """ An edge that starts at start_end, ends at the same point after having described a circle. """

    def __init__(self, center: volmdlr.Point2D, start_end: volmdlr.Point2D,
                 name: str = ''):
        self.__center = center
        self.start_end = start_end
        interior = start_end.rotation(center, math.pi)
        Arc2D.__init__(self, start=start_end, interior=interior,
                       end=start_end, name=name)  # !!! this is dangerous

    @property
    def is_trigo(self):
        return True

    @property
    def center(self):
        return self.__center

    @property
    def angle(self):
        return volmdlr.TWO_PI

    def to_dict(self, use_pointers: bool = False, memo=None, path: str = '#'):
        dict_ = self.base_dict()
        dict_['center'] = self.center.to_dict(use_pointers=use_pointers, memo=memo, path=path + '/center')
        dict_['radius'] = self.radius
        dict_['angle'] = self.angle
        dict_['is_trigo'] = self.is_trigo
        dict_['start_end'] = self.start.to_dict(use_pointers=use_pointers, memo=memo, path=path + '/start_end')
        return dict_

    def copy(self, *args, **kwargs):
        return FullArc2D(self.center.copy(), self.start.copy())

    @classmethod
    def dict_to_object(cls, dict_, global_dict=None, pointers_memo: Dict[str, Any] = None, path: str = '#'):
        center = volmdlr.Point2D.dict_to_object(dict_['center'])
        start_end = volmdlr.Point2D.dict_to_object(dict_['start_end'])

        return cls(center, start_end, name=dict_['name'])

    # def __hash__(self):
    #     return hash(("fullarc", self.center, self.radius, self.start, self.end))
    #     # return hash(self.center) + 5*hash(self.start)

    def __hash__(self):
        return hash((self.__class__.__name__, self.center, self.radius, self.start_end))

    def __eq__(self, other_arc):
        if self.__class__.__name__ != other_arc.__class__.__name__:
            return False
        return (self.center == other_arc.center) \
            and (self.start_end == other_arc.start_end)

    @property
    def bounding_rectangle(self):
        if not self._bounding_rectangle:
            self._bounding_rectangle = volmdlr.core.BoundingRectangle(
                self.center.x - self.radius, self.center.x + self.radius,
                self.center.y - self.radius, self.center.y + self.radius)
        return self._bounding_rectangle

    def straight_line_area(self):
        """
        Calculates the area of the fullarc, with line drawn from start to end.

        :return: straight_line_area.
        """
        area = self.area()
        return area

    def center_of_mass(self):
        return self.center

    def straight_line_center_of_mass(self):
        return self.center_of_mass()

    def straight_line_point_belongs(self, point):
        """
        Verifies if a point belongs to the surface created by closing the edge.

        :param point2d: Point to be verified.
        :return: Return True if the point belongs to this surface, or False otherwise.
        """
        if point.point_distance(self.center) <= self.radius:
            return True
        return False

    def to_3d(self, plane_origin, x, y):
        center = self.center.to_3d(plane_origin, x, y)
        start = self.start.to_3d(plane_origin, x, y)
        z = x.cross(y)
        z.normalize()

        return FullArc3D(center, start, z)

    def rotation(self, center: volmdlr.Point2D, angle: float):
        new_center = self._center.rotation(center, angle, True)
        new_start_end = self.start.rotation(center, angle, True)
        return FullArc2D(new_center, new_start_end)

    def rotation_inplace(self, center: volmdlr.Point2D, angle: float):
        warnings.warn("'inplace' methods are deprecated. Use a not inplace method instead.", DeprecationWarning)

        self._center.rotation(center, angle, False)
        self.start.rotation(center, angle, False)
        self.interior.rotation(center, angle, False)
        self.end.rotation(center, angle, False)

    def translation(self, offset: volmdlr.Vector2D):
        new_center = self._center.translation(offset)
        new_start_end = self.start.translation(offset)
        return FullArc2D(new_center, new_start_end)

    def translation_inplace(self, offset: volmdlr.Vector2D):
        warnings.warn("'inplace' methods are deprecated. Use a not inplace method instead.", DeprecationWarning)

        self._center.translation_inplace(offset)
        self.start.translation_inplace(offset)
        self.end.translation_inplace(offset)
        self.interior.translation_inplace(offset)

    def frame_mapping(self, frame: volmdlr.Frame2D, side: str):
        """
        Map the 2D full arc to a new frame or its original frame.

        :param frame: The target frame for the mapping.
        :type frame: :class:`volmdlr.Frame2D`
        :param side: Specify whether to map the arc to the new frame ('new')
            or its original frame ('old').
        :type side: str
        :return: The full arc in the specified frame.
        :rtype: :class:`volmdlr.edges.FullArc2D`
        """
        return FullArc2D(*[point.frame_mapping(frame, side) for point in
                           [self._center, self.start]])

    def frame_mapping_inplace(self, frame: volmdlr.Frame2D, side: str):
        warnings.warn("'inplace' methods are deprecated. Use a not inplace method instead.", DeprecationWarning)

        for p in [self._center, self.start, self.end, self.interior]:
            p.frame_mapping_inplace(frame, side)

    def polygonization(self):
        return volmdlr.wires.ClosedPolygon2D(self.discretization_points(angle_resolution=15))

    def plot(self, ax=None, edge_style: EdgeStyle = EdgeStyle()):
        if ax is None:
            _, ax = plt.subplots()

        if self.radius > 0:
            ax.add_patch(matplotlib.patches.Arc((self.center.x, self.center.y),
                                                2 * self.radius,
                                                2 * self.radius,
                                                angle=0,
                                                theta1=0,
                                                theta2=360,
                                                color=edge_style.color,
                                                linestyle=edge_style.linestyle,
                                                linewidth=edge_style.linewidth))
        if edge_style.plot_points:
            ax.plot([self.start.x], [self.start.y], 'o',
                    color=edge_style.color, alpha=edge_style.alpha)
        return ax

    def cut_between_two_points(self, point1, point2):

        x1, y1 = point1 - self.center
        x2, y2 = point2 - self.center

        angle1 = math.atan2(y1, x1)
        angle2 = math.atan2(y2, x2)
        if angle2 < angle1:
            angle2 += volmdlr.TWO_PI
        angle_i = 0.5 * (angle1 + angle2)
        interior = point1.rotation(self.center, angle_i)
        arc = Arc2D(point1, interior, point2)
        if self.is_trigo != arc.is_trigo:
            arc = arc.complementary()

        return arc

    def line_intersections(self, line2d: Line2D, tol=1e-9):
        try:
            if line2d.start.is_close(self.center):
                pt1 = line2d.end
                vec = line2d.start - line2d.end
            else:
                pt1 = line2d.start
                vec = line2d.end - line2d.start
        except AttributeError:
            if line2d.point1.is_close(self.center):
                pt1 = line2d.point2
                vec = line2d.point1 - line2d.point2
            else:
                pt1 = line2d.point1
                vec = line2d.point2 - line2d.point1
        a = vec.dot(vec)
        b = 2 * vec.dot(pt1 - self.center)
        c = pt1.dot(pt1) + self.center.dot(self.center) \
            - 2 * pt1.dot(self.center) - self.radius ** 2

        disc = b ** 2 - 4 * a * c
        if math.isclose(disc, 0., abs_tol=tol):
            t1 = -b / (2 * a)
            return [pt1 + t1 * vec]

        if disc > 0:
            sqrt_disc = math.sqrt(disc)
            t1 = (-b + sqrt_disc) / (2 * a)
            t2 = (-b - sqrt_disc) / (2 * a)
            return [pt1 + t1 * vec,
                    pt1 + t2 * vec]

        return []

    def linesegment_intersections(self, linesegment2d: LineSegment2D, tol=1e-9):
        if not self.bounding_rectangle.b_rectangle_intersection(linesegment2d.bounding_rectangle):
            return []
        try:
            if linesegment2d.start.is_close(self.center):
                pt1 = linesegment2d.end
                vec = linesegment2d.start - linesegment2d.end
            else:
                pt1 = linesegment2d.start
                vec = linesegment2d.end - linesegment2d.start
        except AttributeError:
            if linesegment2d.point1.is_close(self.center):
                pt1 = linesegment2d.point2
                vec = linesegment2d.point1 - linesegment2d.point2
            else:
                pt1 = linesegment2d.point1
                vec = linesegment2d.point2 - linesegment2d.point1
        a = vec.dot(vec)
        b = 2 * vec.dot(pt1 - self.center)
        c = pt1.dot(pt1) + self.center.dot(self.center) \
            - 2 * pt1.dot(self.center) - self.radius ** 2

        disc = b ** 2 - 4 * a * c
        if math.isclose(disc, 0., abs_tol=tol):
            t1 = -b / (2 * a)
            points = [pt1 + t1 * vec]
            if linesegment2d.point_belongs(points[0]):
                return points
            return []

        if disc > 0:
            sqrt_disc = math.sqrt(disc)
            t1 = (-b + sqrt_disc) / (2 * a)
            t2 = (-b - sqrt_disc) / (2 * a)
            points = [pt1 + t1 * vec, pt1 + t2 * vec]
            valid_points = [pt for pt in points if
                            linesegment2d.point_belongs(pt)]
            return valid_points

        return []

    def reverse(self):
        return self


class ArcEllipse2D(Edge):
    """
    An 2 dimensional elliptical arc.

    :param start: The starting point of the elliptical arc
    :type start: :class:`volmdlr.Point2D`
    :param interior: An interior point of the elliptical arc
    :type interior: :class:`volmdlr.Point2D`
    :param end: The end point of the elliptical arc
    :type end: :class:`volmdlr.Point2D`
    :param center: The center of the ellipse
    :type center: :class:`volmdlr.Point2D`
    :param major_dir: The major direction of the ellipse
    :type major_dir: :class:`volmdlr.Vector2D`
    :param name: The name of the elliptical arc. Default value is ''
    :type name: str, optional
    :param extra: An extra interior point if start is equal to end. Default
        value is None
    :type extra: :class:`volmdlr.Point2D`, optional
    """

    def __init__(self, start: volmdlr.Point2D, interior: volmdlr.Point2D,
                 end: volmdlr.Point2D, center: volmdlr.Point2D,
                 major_dir: volmdlr.Vector2D, name: str = '',
                 extra: volmdlr.Point2D = None):
        Edge.__init__(self, start, end, name)
        self.interior = interior
        self.center = center
        self.extra = extra
        self.major_dir = major_dir
        self.minor_dir = self.major_dir.deterministic_unit_normal_vector()
        frame = volmdlr.Frame2D(self.center, self.major_dir, self.minor_dir)
        self.frame = frame
        start_new = frame.global_to_local_coordinates(self.start)
        end_new = frame.global_to_local_coordinates(self.end)
        interior_new = frame.global_to_local_coordinates(self.interior)
        center_new = frame.global_to_local_coordinates(self.center)
        self._bounding_rectangle = None

        def theta_A_B(s, i, e, c):
            """
            From : https://math.stackexchange.com/questions/339126/how-to-draw-an-ellipse-if-a-center-and-3-arbitrary-points-on-it-are-given.
            theta= ellipse's inclination angle related to the horizontal
            (clockwise),A=semi major axis, B=semi minor axis.

            """
            xs, ys, xi, yi, xe, ye = s[0] - c[0], s[1] - c[1], i[0] - c[0], i[
                1] - c[1], e[0] - c[0], e[1] - c[1]
            A = npy.array(([xs ** 2, ys ** 2, 2 * xs * ys],
                           [xi ** 2, yi ** 2, 2 * xi * yi],
                           [xe ** 2, ye ** 2, 2 * xe * ye]))
            invA = npy.linalg.inv(A)
            One = npy.array(([1],
                             [1],
                             [1]))
            C = npy.dot(invA, One)
            theta = 0.5 * math.atan(2 * C[2] / (C[1] - C[0]))
            c1 = C[0] + C[1]
            c2 = (C[1] - C[0]) / math.cos(2 * theta)
            gdaxe = math.sqrt((2 / (c1 - c2)))
            ptax = math.sqrt((2 / (c1 + c2)))
            return theta, gdaxe, ptax

        if start.is_close(end):
            extra_new = frame.global_to_local_coordinates(self.extra)
            theta, major_axis, minor_axis = theta_A_B(start_new, extra_new, interior_new,
                                                      center_new)
        else:
            theta, major_axis, minor_axis = theta_A_B(start_new, interior_new, end_new,
                                                      center_new)

        self.major_axis = major_axis
        self.minor_axis = minor_axis
        self.theta = theta

        # Angle pour start
        u1, u2 = start_new.x / self.major_axis, start_new.y / self.minor_axis
        angle1 = volmdlr.geometry.sin_cos_angle(u1, u2)
        self.angle_start = angle1
        # Angle pour end
        u3, u4 = end_new.x / self.major_axis, end_new.y / self.minor_axis
        angle2 = volmdlr.geometry.sin_cos_angle(u3, u4)
        self.angle_end = angle2
        # Angle pour interior
        u5, u6 = interior_new.x / self.major_axis, interior_new.y / self.minor_axis
        anglei = volmdlr.geometry.sin_cos_angle(u5, u6)
        self.angle_interior = anglei
        # Going trigo/clock wise from start to interior
        if anglei < angle1:
            trigowise_path = (anglei + volmdlr.TWO_PI) - angle1
            clockwise_path = angle1 - anglei
        else:
            trigowise_path = anglei - angle1
            clockwise_path = angle1 - anglei + volmdlr.TWO_PI

        # Going trigo wise from interior to interior
        if angle2 < anglei:
            trigowise_path += (angle2 + volmdlr.TWO_PI) - anglei
            clockwise_path += anglei - angle2
        else:
            trigowise_path += angle2 - anglei
            clockwise_path += anglei - angle2 + volmdlr.TWO_PI

        if clockwise_path > trigowise_path:
            self.is_trigo = True
            self.angle = trigowise_path
        else:
            # Clock wise
            self.is_trigo = False
            self.angle = clockwise_path

        if self.start.is_close(self.end) or self.angle == 0:
            self.angle = volmdlr.TWO_PI

        if self.is_trigo:  # sens trigo
            self.offset_angle = angle1
        else:
            self.offset_angle = angle2

    def _get_points(self):
        return self.discretization_points(number_points=20)

    points = property(_get_points)

    def length(self):
        """
        Calculates the length of the arcellipse2d.

        :return: arcellipse2d's length
        """
        length = self.abscissa(self.end)
        return length

    def point_belongs(self, point, abs_tol: float = 1e-6):
        """
        Verifies if a point belongs to the arcellipse2d.

        :param point: point to be verified
        :param abs_tol: tolerance applied during calculations
        :return: True if the point belongs, False otherwise
        """
        if not math.isclose((point.x - self.center.x) ** 2 / self.major_axis ** 2 +
                            (point.y - self.center.y) ** 2 / self.minor_axis ** 2, 1, abs_tol=abs_tol) and not \
                math.isclose((point.x - self.center.x) ** 2 / self.minor_axis ** 2 +
                             (point.y - self.center.y) ** 2 / self.major_axis ** 2, 1, abs_tol=abs_tol):
            return False
        new_point = self.frame.global_to_local_coordinates(point)
        u1, u2 = new_point.x / self.major_axis, new_point.y / self.minor_axis
        angle_new_point = volmdlr.geometry.sin_cos_angle(u1, u2)
        if self.angle_start < self.angle_end and self.angle_end >= angle_new_point >= self.angle_start:
            return True
        if self.angle_start > self.angle_end and self.angle_end <= angle_new_point <= self.angle_start:
            return True
        return False

    def abscissa(self, point: volmdlr.Point2D):
        """
        Calculates the abscissa of a given point.

        :param point: point for calculating abscissa
        :return: a float, between 0 and the arcellise2d's length
        """
        if self.point_belongs(point):
            angle_abscissa = volmdlr.geometry.clockwise_angle(point - self.center, self.major_dir)
            angle_start = self.angle_start
            angle_end = angle_abscissa
            if self.angle_start > angle_abscissa > self.angle_end:
                angle_start = angle_abscissa
                angle_end = self.angle_start

            def arc_length(theta):
                return math.sqrt((self.major_axis ** 2) * math.sin(theta) ** 2 +
                                 (self.minor_axis ** 2) * math.cos(theta) ** 2)

            res, _ = scipy_integrate.quad(arc_length, angle_start, angle_end)
            return res
        raise ValueError(f'point {point} does not belong to ellipse')

    @property
    def bounding_rectangle(self):
        """
        Calculates the bounding rectangle for the arcellipse2d.

        :return: volmdlr.core.BoudingRectangle object.
        """
        if not self._bounding_rectangle:
            discretization_points = self.discretization_points(number_points=20)
            x_values, y_values = [], []
            for point in discretization_points:
                x_values.append(point.x)
                y_values.append(point.y)
            self._bounding_rectangle = volmdlr.core.BoundingRectangle(min(x_values), max(x_values),
                                                                      min(y_values), max(y_values))
        return self._bounding_rectangle

    def straight_line_area(self):
        """
        Calculates the area of the elliptic arc, with line drawn from start to end.

        :return: straight_line_area.
        """
        if self.angle >= math.pi:
            angle = volmdlr.TWO_PI - self.angle
            area = math.pi * self.major_axis * self.minor_axis - 0.5 * self.major_axis * self.minor_axis * (
                angle - math.sin(angle))
        else:
            angle = self.angle
            area = 0.5 * self.major_axis * self.minor_axis * (angle - math.sin(angle))

        if self.is_trigo:
            return area
        return -area

    def discretization_points(self, *, number_points: int = None, angle_resolution: int = None):
        """
        Discretize an Edge to have "n" points.

        :param number_points: the number of points (including start and end points)
             if unset, only start and end will be returned.
        :param angle_resolution: if set, the sampling will be adapted to have a controlled angular distance. Useful
            to mesh an arc.
        :return: a list of sampled points.
        """
        if not number_points:
            if not angle_resolution:
                number_points = 2
            else:
                number_points = math.ceil(angle_resolution * abs(0.5 * self.angle / math.pi))
        is_trigo = True
        if self.angle_start > self.angle_end:
            if self.angle_start >= self.angle_interior >= self.angle_end:
                angle_start = self.angle_end
                angle_end = self.angle_start
                is_trigo = False
            else:
                angle_end = self.angle_end + volmdlr.TWO_PI
                angle_start = self.angle_start
        elif self.angle_start == self.angle_end:
            angle_start = 0
            angle_end = 2 * math.pi
        else:
            angle_end = self.angle_end
            angle_start = self.angle_start

        discretization_points = [self.frame.local_to_global_coordinates(
            volmdlr.Point2D(self.major_axis * math.cos(angle), self.minor_axis * math.sin(angle)))
            for angle in npy.linspace(angle_start, angle_end, number_points)]
        if not is_trigo:
            discretization_points = discretization_points[::-1]
        return discretization_points

    def polygon_points(self, discretization_resolution: int):
        warnings.warn('polygon_points is deprecated,\
                please use discretization_points instead',
                      DeprecationWarning)
        return self.discretization_points(angle_resolution=discretization_resolution)

    def to_3d(self, plane_origin, x, y):
        point_start3d = self.start.to_3d(plane_origin, x, y)
        point_interior3d = self.interior.to_3d(plane_origin, x, y)
        point_end3d = self.end.to_3d(plane_origin, x, y)
        point_center3d = self.center.to_3d(plane_origin, x, y)

        a_max2d = self.center + self.major_dir * self.major_axis
        a_max3d = a_max2d.to_3d(plane_origin, x, y)
        new_major_dir = a_max3d - point_center3d
        new_major_dir.normalize()
        return ArcEllipse3D(point_start3d, point_interior3d, point_end3d,
                            point_center3d, new_major_dir, name=self.name)

    def plot(self, ax=None, edge_style: EdgeStyle = EdgeStyle()):
        if ax is None:
            _, ax = plt.subplots()

        self.interior.plot(ax=ax, color='m')
        self.start.plot(ax=ax, color='r')
        self.end.plot(ax=ax, color='b')
        self.center.plot(ax=ax, color='y')

        x = []
        y = []
        for px, py in self.discretization_points(number_points=100):
            x.append(px)
            y.append(py)

        plt.plot(x, y, color=edge_style.color, alpha=edge_style.alpha)
        return ax

    def normal_vector(self, abscissa):
        raise NotImplementedError

    def unit_normal_vector(self, abscissa):
        raise NotImplementedError

    def direction_vector(self, abscissa):
        raise NotImplementedError

    def unit_direction_vector(self, abscissa):
        raise NotImplementedError

    def reverse(self):
        return self.__class__(self.end.copy(), self.interior.copy(), self.start.copy(),
                              self.center.copy(), self.major_dir.copy(), self.name)

    def line_intersections(self, line2d: Line2D):
        """
        Intersections between an ArcEllipse2D and a Line2D.

        :param line2d: Line2D to verify intersections
        :return: List with all intersections
        """
        ellipse2d_linesegment_intersections = vm_utils_intersections.ellipse2d_line_intersections(self, line2d)
        linesegment_intersections = []
        for inter in ellipse2d_linesegment_intersections:
            if self.point_belongs(inter):
                linesegment_intersections.append(inter)
        return linesegment_intersections

    def linesegment_intersections(self, linesegment2d: LineSegment2D):
        """
        Intersections between an ArcEllipse2D and a LineSegment2D.

        :param linesegment2d: LineSegment2D to verify intersections
        :return: List with all intersections
        """
        if not self.bounding_rectangle.b_rectangle_intersection(linesegment2d.bounding_rectangle):
            return []
        intersections = self.line_intersections(linesegment2d)
        linesegment_intersections = []
        for inter in intersections:
            if linesegment2d.point_belongs(inter):
                linesegment_intersections.append(inter)
        return linesegment_intersections

    def frame_mapping(self, frame: volmdlr.Frame2D, side: str):
        """
        Changes frame_mapping and return a new ArcEllipse2D.

        side = 'old' or 'new'
        """
        if side == 'old':
            return ArcEllipse2D(frame.local_to_global_coordinates(self.start),
                                frame.local_to_global_coordinates(self.interior),
                                frame.local_to_global_coordinates(self.end),
                                frame.local_to_global_coordinates(self.center),
                                self.major_dir)
        if side == 'new':
            point_major_dir = self.center + self.major_dir * self.major_axis
            major_dir = frame.global_to_local_coordinates(point_major_dir)
            major_dir.normalize()
            return ArcEllipse2D(frame.global_to_local_coordinates(self.start),
                                frame.global_to_local_coordinates(self.interior),
                                frame.global_to_local_coordinates(self.end),
                                frame.global_to_local_coordinates(self.center),
                                major_dir)
        raise ValueError('Side should be \'new\' \'old\'')


class Line3D(Line):
    """
    Define an infinite line passing through the 2 points.

    """
    _non_eq_attributes = ['name', 'basis_primitives', 'bounding_box']

    def __init__(self, point1: volmdlr.Point3D, point2: volmdlr.Point3D,
                 name: str = ''):
        Line.__init__(self, point1, point2, name=name)
        # self.points = [point1, point2]
        self._bbox = None

    @property
    def bounding_box(self):
        if not self._bbox:
            self._bbox = self._bounding_box()
        return self._bbox

    @bounding_box.setter
    def bounding_box(self, new_bounding_box):
        self._bbox = new_bounding_box

    def _bounding_box(self):
        xmin = min([self.point1[0], self.point2[0]])
        xmax = max([self.point1[0], self.point2[0]])
        ymin = min([self.point1[1], self.point2[1]])
        ymax = max([self.point1[1], self.point2[1]])
        zmin = min([self.point1[2], self.point2[2]])
        zmax = max([self.point1[2], self.point2[2]])

        return volmdlr.core.BoundingBox(xmin, xmax, ymin, ymax, zmin, zmax)

    def point_at_abscissa(self, abscissa):
        return self.point1 + (
            self.point2 - self.point1) * abscissa

    def point_belongs(self, point3d):
        if point3d.is_close(self.point1):
            return True
        return self.direction_vector().is_colinear_to(point3d - self.point1)

    def point_distance(self, point):
        vector1 = point - self.point1
        vector1.to_vector()
        vector2 = self.point2 - self.point1
        vector2.to_vector()
        return vector1.cross(vector2).norm() / vector2.norm()

    def line_distance(self, line2):
        """
        Calculates the distance between two Line3D.

        :param line2: other Line3D.
        :return: The distance between the two lines.
        """
        direction_vector1 = self.direction_vector()
        direction_vector2 = line2.direction_vector()
        if direction_vector1.is_colinear_to(direction_vector2):
            return direction_vector1.cross(line2.point1 - self.point1).norm() / direction_vector1.norm()
        vector = line2.point1 - self.point1
        line_distance = abs(vector.dot(direction_vector1.cross(direction_vector2))) / direction_vector1.cross(
            direction_vector2).norm()
        return line_distance

    def skew_to(self, line):
        """
        Verifies if two Line3D are skew to each other, that is, they are not parallel and never intersect.

        :param line: other line.
        :return: True if they are skew, False otherwise.
        """
        if self.direction_vector().is_colinear_to(line.direction_vector()):
            return False
        if math.isclose(self.line_distance(line), 0, abs_tol=1e-6):
            return False
        return True

    def intersection(self, line2):
        """
        Calculates the intersection between to Line3D, if there is an intersection.

        :param line: other Line3D
        :return: None if there is no intersection between Lines. A volmdlr.Point3D if there existes an intersection
        """
        direction_vector1 = self.direction_vector()
        direction_vector2 = line2.direction_vector()
        distance_to_line = self.line_distance(line2)
        if direction_vector1.is_colinear_to(direction_vector2) or \
                not math.isclose(distance_to_line, 0, abs_tol=1e-6):
            return None
        if math.isclose(distance_to_line, 0, abs_tol=1e-6) and \
                math.isclose(direction_vector1.dot(direction_vector2), 0, abs_tol=1e-6):
            projected_point, _ = self.point_projection(line2.point1)
            return projected_point
        vector = self.point1 - line2.point1
        t_coefficient = (
            vector.dot(direction_vector2) * direction_vector2.dot(direction_vector1) -
            vector.dot(direction_vector1) * direction_vector2.dot(direction_vector2)) / (
            direction_vector1.dot(direction_vector1) * direction_vector2.dot(direction_vector2) -
            direction_vector1.dot(direction_vector2) * direction_vector2.dot(direction_vector1))
        # u_coefficient = (vector.dot(direction_vector2) + t_coefficient * direction_vector1.dot(
        # direction_vector2)) / direction_vector2.dot(direction_vector2)
        intersection = self.point1 + t_coefficient * direction_vector1
        return intersection

    def plot(self, ax=None, color='k', alpha=1, dashed=True):
        if ax is None:
            ax = Axes3D(plt.figure())

        # Line segment
        ax.plot([self.point1.x, self.point2.x], [self.point1.y, self.point2.y],
                [self.point1.z, self.point2.z], color=color, alpha=alpha)

        # Drawing 3 times length of segment on each side
        u = self.point2 - self.point1
        v1 = self.point1 - 3 * u
        x1, y1, z1 = v1.x, v1.y, v1.z
        v2 = self.point2 - 3 * u
        x2, y2, z2 = v2.x, v2.y, v2.z
        if dashed:
            ax.plot([x1, x2], [y1, y2], [z1, z2], color=color,
                    dashes=[30, 5, 10, 5])
        else:
            ax.plot([x1, x2], [y1, y2], [z1, z2], color=color)
        return ax

    def plane_projection2d(self, center, x, y):
        return Line2D(self.point1.plane_projection2d(center, x, y),
                      self.point2.plane_projection2d(center, x, y))

    def minimum_distance_points(self, other_line):
        """
        Returns the points on this line and the other line that are the closest of lines.
        """
        u = self.point2 - self.point1
        v = other_line.point2 - other_line.point1
        w = self.point1 - other_line.point1
        a = u.dot(u)
        b = u.dot(v)
        c = v.dot(v)
        d = u.dot(w)
        e = v.dot(w)

        s = (b * e - c * d) / (a * c - b ** 2)
        t = (a * e - b * d) / (a * c - b ** 2)
        p1 = self.point1 + s * u
        p2 = other_line.point1 + t * v
        return p1, p2

    def rotation(self, center: volmdlr.Point3D, axis: volmdlr.Vector3D, angle: float):
        """
        Line3D rotation.

        :param center: rotation center
        :param axis: rotation axis
        :param angle: angle rotation
        :return: a new rotated Line3D
        """

        return Line3D(*[p.rotation(center, axis, angle) for p in
                        [self.point1, self.point2]])

    def rotation_inplace(self, center: volmdlr.Point3D, axis: volmdlr.Vector3D, angle: float):
        """
        Line3D rotation. Object is updated inplace.

        :param center: rotation center
        :param axis: rotation axis
        :param angle: rotation angle
        """
        warnings.warn("'inplace' methods are deprecated. Use a not inplace method instead.", DeprecationWarning)

        for p in [self.point1, self.point2]:
            p.rotation_inplace(center, axis, angle)
        self._bbox = None

    def translation(self, offset: volmdlr.Vector3D):
        """
        Line3D translation.

        :param offset: translation vector
        :return: A new translated Line3D
        """
        return Line3D(*[point.translation(offset) for point in
                        [self.point1, self.point2]])

    def translation_inplace(self, offset: volmdlr.Vector3D):
        """
        Line3D translation. Object is updated inplace.

        :param offset: translation vector
        """
        warnings.warn("'inplace' methods are deprecated. Use a not inplace method instead.", DeprecationWarning)

        for point in [self.point1, self.point2]:
            point.translation_inplace(offset)
        self._bbox = None

    def frame_mapping(self, frame: volmdlr.Frame3D, side: str):
        """
        Changes vector frame_mapping and return a new Line3D.

        side = 'old' or 'new'
        """
        if side == 'old':
            new_start = frame.local_to_global_coordinates(self.point1)
            new_end = frame.local_to_global_coordinates(self.point2)
        elif side == 'new':
            new_start = frame.global_to_local_coordinates(self.point1)
            new_end = frame.global_to_local_coordinates(self.point2)
        else:
            raise ValueError('Please Enter a valid side: old or new')
        return Line3D(new_start, new_end)

    def frame_mapping_inplace(self, frame: volmdlr.Frame3D, side: str):
        """
        Changes Line3D frame_mapping and the object is updated inplace.

        side = 'old' or 'new'
        """
        warnings.warn("'inplace' methods are deprecated. Use a not inplace method instead.", DeprecationWarning)

        if side == 'old':
            new_start = frame.local_to_global_coordinates(self.point1)
            new_end = frame.local_to_global_coordinates(self.point2)
        elif side == 'new':
            new_start = frame.global_to_local_coordinates(self.point1)
            new_end = frame.global_to_local_coordinates(self.point2)
        else:
            raise ValueError('Please Enter a valid side: old or new')
        self.point1 = new_start
        self.point2 = new_end
        self._bbox = None

    def trim(self, point1: volmdlr.Point3D, point2: volmdlr.Point3D):
        if not self.point_belongs(point1) or not self.point_belongs(point2):
            raise ValueError('Point not on curve')

        return LineSegment3D(point1, point2)

    def copy(self, *args, **kwargs):
        return Line3D(*[p.copy() for p in [self.point1, self.point2]])

    @classmethod
    def from_step(cls, arguments, object_dict, **kwargs):
        """
        Converts a step primitive to an Line3D.

        :param arguments: The arguments of the step primitive.
        :type arguments: list
        :param object_dict: The dictionary containing all the step primitives
            that have already been instantiated
        :type object_dict: dict
        :return: The corresponding Line3D object
        :rtype: :class:`volmdlr.edges.Line3D`
        """
        point1 = object_dict[arguments[1]]
        direction = object_dict[arguments[2]]
        point2 = point1 + direction
        return cls(point1, point2, arguments[0][1:-1])

    def to_step(self, current_id, surface_id=None):
        p1_content, p1_id = self.point1.to_step(current_id)
        # p2_content, p2_id = self.point2.to_step(current_id+1)
        current_id = p1_id + 1
        u_content, u_id = volmdlr.Vector3D.to_step(
            self.unit_direction_vector(),
            current_id,
            vector=True)
        current_id = u_id + 1
        content = p1_content + u_content
        content += f"#{current_id} = LINE('{self.name}',#{p1_id},#{u_id});\n"
        return content, current_id

    def to_2d(self, plane_origin, x, y):
        """
        Transforms a Line3D into an Line2D, given an plane origin and a u and v plane vector.

        :param plane_origin: plane origin.
        :param x: plane u vector.
        :param y: plane v vector.
        :return: Line2D.
        """
        p2d = [p.to_2d(plane_origin, x, y) for p in (self.point1, self.point2)]
        if p2d[0] == p2d[1]:
            return None
        return Line2D(*p2d, name=self.name)


class LineSegment3D(LineSegment):
    """
    Define a line segment limited by two points.

    """

    def __init__(self, start: volmdlr.Point3D, end: volmdlr.Point3D,
                 name: str = ''):
        if start.is_close(end):
            raise NotImplementedError
        # self.points = [start, end]
        LineSegment.__init__(self, start=start, end=end, name=name)
        self._bbox = None

    @property
    def bounding_box(self):
        if not self._bbox:
            self._bbox = self._bounding_box()
        return self._bbox

    @bounding_box.setter
    def bounding_box(self, new_bounding_box):
        self._bbox = new_bounding_box

    def __hash__(self):
        return hash((self.__class__.__name__, self.start, self.end))

    def __eq__(self, other_linesegment3d):
        if other_linesegment3d.__class__ != self.__class__:
            return False
        return (self.start == other_linesegment3d.start
                and self.end == other_linesegment3d.end)

    def _bounding_box(self):

        xmin = min(self.start.x, self.end.x)
        xmax = max(self.start.x, self.end.x)
        ymin = min(self.start.y, self.end.y)
        ymax = max(self.start.y, self.end.y)
        zmin = min(self.start.z, self.end.z)
        zmax = max(self.start.z, self.end.z)

        return volmdlr.core.BoundingBox(xmin, xmax, ymin, ymax, zmin, zmax)

    def to_dict(self, *args, **kwargs):
        return {'object_class': 'volmdlr.edges.LineSegment3D',
                'name': self.name,
                'start': self.start.to_dict(),
                'end': self.end.to_dict()
                }

    # def point_at_abscissa(self, abscissa):
    #     return self.start + abscissa * (
    #         self.end - self.start) / self.length()

    def point_belongs(self, point, abs_tol=1e-7):
        point_distance = self.point_distance(point)
        if math.isclose(point_distance, 0, abs_tol=abs_tol):
            return True
        return False

    def normal_vector(self, abscissa=0.):
        return None

    def unit_normal_vector(self, abscissa=0.):
        return None

    # def middle_point(self):
    #     return self.point_at_abscissa(0.5 * self.length())

    def point_distance(self, point):
        distance, point = volmdlr.LineSegment3DPointDistance(
            [(self.start.x, self.start.y, self.start.z),
             (self.end.x, self.end.y, self.end.z)],
            (point.x, point.y, point.z))
        return distance

    def plane_projection2d(self, center, x, y):
        start, end = self.start.plane_projection2d(center, x, y), self.end.plane_projection2d(center, x, y)
        if not start.is_close(end):
            return LineSegment2D(start, end)
        return None

    def line_intersections(self, line):
        line_self = self.to_line()
        if line_self.skew_to(line):
            return []
        intersection = line_self.intersection(line)
        if intersection and self.point_belongs(intersection):
            return [intersection]
        return []

    def linesegment_intersections(self, linesegment):
        line1 = self.to_line()
        line2 = linesegment.to_line()
        intersection = line1.intersection(line2)
        if intersection and self.point_belongs(intersection) and linesegment.point_belongs(intersection):
            return [intersection]
        return []

    def rotation(self, center: volmdlr.Point3D,
                 axis: volmdlr.Vector3D, angle: float):
        """
        LineSegment3D rotation.

        :param center: rotation center
        :param axis: rotation axis
        :param angle: angle rotation
        :return: a new rotated LineSegment3D
        """
        start = self.start.rotation(center, axis, angle)
        end = self.end.rotation(center, axis, angle)
        return LineSegment3D(start, end)

    def rotation_inplace(self, center: volmdlr.Point3D,
                         axis: volmdlr.Vector3D, angle: float):
        """
        Line2D rotation. Object is updated inplace.

        :param center: rotation center
        :param axis: rotation axis
        :param angle: rotation angle
        """
        warnings.warn("'inplace' methods are deprecated. Use a not inplace method instead.", DeprecationWarning)

        for point in self.points:
            point.rotation_inplace(center, axis, angle)
        self._bbox = None

    def __contains__(self, point):

        point1, point2 = self.start, self.end
        axis = point2 - point1
        test = point.rotation(point1, axis, math.pi)
        if test.is_close(point):
            return True

        return False

    def translation(self, offset: volmdlr.Vector3D):
        """
        LineSegment3D translation.

        :param offset: translation vector
        :return: A new translated LineSegment3D
        """
        return LineSegment3D(
            *[point.translation(offset) for point in self.points])

    def translation_inplace(self, offset: volmdlr.Vector3D):
        """
        LineSegment3D translation. Object is updated inplace.

        :param offset: translation vector
        """
        warnings.warn("'inplace' methods are deprecated. Use a not inplace method instead.", DeprecationWarning)

        for point in self.points:
            point.translation_inplace(offset)
        self._bbox = None

    def frame_mapping(self, frame: volmdlr.Frame3D, side: str):
        """
        Changes LineSegment3D frame_mapping and return a new LineSegment3D.

        side = 'old' or 'new'
        """
        if side == 'old':
            return LineSegment3D(
                *[frame.local_to_global_coordinates(point) for point in [self.start, self.end]])
        if side == 'new':
            return LineSegment3D(
                *[frame.global_to_local_coordinates(point) for point in [self.start, self.end]])
        raise ValueError('Please Enter a valid side: old or new')

    def frame_mapping_inplace(self, frame: volmdlr.Frame3D, side: str):
        """
        Changes vector frame_mapping and the object is updated inplace.

        side = 'old' or 'new'
        """
        warnings.warn("'inplace' methods are deprecated. Use a not inplace method instead.", DeprecationWarning)

        if side == 'old':
            new_start = frame.local_to_global_coordinates(self.start)
            new_end = frame.local_to_global_coordinates(self.end)
        elif side == 'new':
            new_start = frame.global_to_local_coordinates(self.start)
            new_end = frame.global_to_local_coordinates(self.end)
        else:
            raise ValueError('Please Enter a valid side: old or new')
        self.start = new_start
        self.end = new_end
        self._bbox = None

    def copy(self, *args, **kwargs):
        return LineSegment3D(self.start.copy(), self.end.copy())

    def plot(self, ax=None, edge_style: EdgeStyle = EdgeStyle()):
        if ax is None:
            fig = plt.figure()
            ax = fig.add_subplot(111, projection='3d')
        else:
            fig = ax.figure

        points = [self.start, self.end]
        x = [p.x for p in points]
        y = [p.y for p in points]
        z = [p.z for p in points]
        if edge_style.edge_ends:
            ax.plot(x, y, z, color=edge_style.color, alpha=edge_style.alpha, marker='o')
        else:
            ax.plot(x, y, z, color=edge_style.color, alpha=edge_style.alpha)
        if edge_style.edge_direction:
            x, y, z = self.point_at_abscissa(0.5 * self.length())
            u, v, w = 0.05 * self.direction_vector()
            ax.quiver(x, y, z, u, v, w, length=self.length() / 100,
                      arrow_length_ratio=5, normalize=True,
                      pivot='tip', color=edge_style.color)
        return ax

    def plot2d(self, x_3d, y_3d, ax=None, color='k', width=None):
        if ax is None:
            fig = plt.figure()
            ax = fig.add_subplot(111, projection='3d')
        else:
            fig = ax.figure

        edge2d = self.plane_projection2d(volmdlr.O3D, x_3d, y_3d)
        edge2d.plot(ax=ax, edge_style=EdgeStyle(color=color, width=width))
        return ax

    def plot_data(self, x_3d, y_3d, marker=None, color='black', stroke_width=1,
                  dash=False, opacity=1, arrow=False):
        edge2d = self.plane_projection2d(volmdlr.O3D, x_3d, y_3d)
        return edge2d.plot_data(marker, color, stroke_width,
                                dash, opacity, arrow)

    def to_line(self):
        return Line3D(self.start, self.end)

    def to_2d(self, plane_origin, x, y):
        """
        Transforms a LineSegment3D into an LineSegment2D, given an plane origin and a u and v plane vector.

        :param plane_origin: plane origin.
        :param x: plane u vector.
        :param y: plane v vector.
        :return: LineSegment2D.
        """
        p2d = [p.to_2d(plane_origin, x, y) for p in (self.start, self.end)]
        if p2d[0].is_close(p2d[1]):
            return None
        return LineSegment2D(*p2d, name=self.name)

    def to_bspline_curve(self, resolution=10):
        """
        Convert a LineSegment3D to a BSplineCurve3D.
        """
        degree = 1
        points = [self.point_at_abscissa(abscissa / self.length())
                  for abscissa in range(resolution + 1)]
        bspline_curve = BSplineCurve3D.from_points_interpolation(points,
                                                                 degree)
        return bspline_curve

    def reverse(self):
        return LineSegment3D(self.end.copy(), self.start.copy())

    def minimum_distance_points(self, other_line):
        """
        Returns the points on this line and the other line that are the closest of lines.
        """
        u = self.end - self.start
        v = other_line.end - other_line.start
        w = self.start - other_line.start
        a = u.dot(u)
        b = u.dot(v)
        c = v.dot(v)
        d = u.dot(w)
        e = v.dot(w)
        if (a * c - b ** 2) != 0:
            s = (b * e - c * d) / (a * c - b ** 2)
            t = (a * e - b * d) / (a * c - b ** 2)
            p1 = self.start + s * u
            p2 = other_line.start + t * v
            return p1, p2
        return self.start, other_line.start

    def matrix_distance(self, other_line):
        u = self.direction_vector()
        v = other_line.direction_vector()
        w = other_line.start - self.start

        a11 = u.dot(u)
        a12 = -u.dot(v)
        a22 = v.dot(v)

        A = npy.array([[a11, a12],
                       [a12, a22]])
        B = npy.array([w.dot(u), -w.dot(v)])

        res = scp.optimize.lsq_linear(A, B, bounds=(0, 1))
        p1 = self.point_at_abscissa(res.x[0] * self.length())
        p2 = other_line.point_at_abscissa(
            res.x[1] * other_line.length())
        return p1, p2

    def parallel_distance(self, other_linesegment):
        pt_a, pt_b, pt_c = self.start, self.end, other_linesegment.start
        vector = volmdlr.Vector3D((pt_a - pt_b).vector)
        vector.normalize()
        plane1 = volmdlr.faces.Plane3D.from_3_points(pt_a, pt_b, pt_c)
        v = vector.cross(plane1.frame.w)  # distance vector
        # pt_a = k*u + c*v + pt_c
        res = (pt_a - pt_c).vector
        x, y, z = res[0], res[1], res[2]
        u1, u2, u3 = vector.x, vector.y, vector.z
        v1, v2, v3 = v.x, v.y, v.z

        if (u1 * v2 - v1 * u2) != 0 and u1 != 0:
            c = (y * u1 - x * u2) / (u1 * v2 - v1 * u2)
            k = (x - c * v1) / u1
            if math.isclose(k * u3 + c * v3, z, abs_tol=1e-7):
                return k
        elif (u1 * v3 - v1 * u3) != 0 and u1 != 0:
            c = (z * u1 - x * u3) / (u1 * v3 - v1 * u3)
            k = (x - c * v1) / u1
            if math.isclose(k * u2 + c * v2, y, abs_tol=1e-7):
                return k
        elif (v1 * u2 - v2 * u1) != 0 and u2 != 0:
            c = (u2 * x - y * u1) / (v1 * u2 - v2 * u1)
            k = (y - c * v2) / u2
            if math.isclose(k * u3 + c * v3, z, abs_tol=1e-7):
                return k
        elif (v3 * u2 - v2 * u3) != 0 and u2 != 0:
            c = (u2 * z - y * u3) / (v3 * u2 - v2 * u3)
            k = (y - c * v2) / u2
            if math.isclose(k * u1 + c * v1, x, abs_tol=1e-7):
                return k
        elif (u1 * v3 - v1 * u3) != 0 and u3 != 0:
            c = (z * u1 - x * u3) / (u1 * v3 - v1 * u3)
            k = (z - c * v3) / u3
            if math.isclose(k * u2 + c * v2, y, abs_tol=1e-7):
                return k
        elif (u2 * v3 - v2 * u3) != 0 and u3 != 0:
            c = (z * u2 - y * u3) / (u2 * v3 - v2 * u3)
            k = (z - c * v3) / u3
            if math.isclose(k * u1 + c * v1, x, abs_tol=1e-7):
                return k
        raise NotImplementedError

    def minimum_distance(self, element, return_points=False):
        if element.__class__ is Arc3D or element.__class__ is volmdlr.wires.Circle3D:
            pt1, pt2 = element.minimum_distance_points_line(self)
            if return_points:
                return pt1.point_distance(pt2), pt1, pt2
            return pt1.point_distance(pt2)

        if element.__class__ is LineSegment3D:
            p1, p2 = self.matrix_distance(element)
            if return_points:
                return p1.point_distance(p2), p1, p2
            return p1.point_distance(p2)

        if element.__class__ is BSplineCurve3D:
            points = element.points
            lines = []
            dist_min = math.inf
            for p1, p2 in zip(points[0:-1], points[1:]):
                lines.append(LineSegment3D(p1, p2))
            for line in lines:
                p1, p2 = self.matrix_distance(line)
                dist = p1.point_distance(p2)
                if dist < dist_min:
                    dist_min = dist
                    min_points = (p1, p2)
            if return_points:
                p1, p2 = min_points
                return dist_min, p1, p2
            return dist_min

        raise NotImplementedError

    def extrusion(self, extrusion_vector):
        u = self.unit_direction_vector()
        v = extrusion_vector.copy()
        v.normalize()
        w = u.cross(v)
        l1 = self.length()
        l2 = extrusion_vector.norm()
        # outer_contour = Polygon2D([O2D, Point2D((l1, 0.)),
        #                            Point2D((l1, l2)), Point2D((0., l2))])
        plane = volmdlr.faces.Plane3D(volmdlr.Frame3D(self.start, u, v, w))
        return [plane.rectangular_cut(0, l1, 0, l2)]

    def _revolution_conical(self, params):
        axis, u, p1_proj, dist1, dist2, angle = params
        v = axis.cross(u)
        dv = self.direction_vector()
        dv.normalize()

        semi_angle = math.atan2(dv.dot(u), dv.dot(axis))
        cone_origin = p1_proj - dist1 / math.tan(semi_angle) * axis
        if semi_angle > 0.5 * math.pi:
            semi_angle = math.pi - semi_angle

            cone_frame = volmdlr.Frame3D(cone_origin, u, -v, -axis)
            angle2 = - angle
        else:
            angle2 = angle
            cone_frame = volmdlr.Frame3D(cone_origin, u, v, axis)

<<<<<<< HEAD
        surface = volmdlr.faces.ConicalSurface3D(cone_frame, semi_angle)
        return [surface.rectangular_cut(0, angle2, z1=dist1 / math.tan(semi_angle), z2=dist2 / math.tan(semi_angle))]
=======
        surface = volmdlr.faces.ConicalSurface3D(cone_frame,
                                                 semi_angle)
        # z1 = d1 / math.tan(semi_angle)
        # z2 = d2 / math.tan(semi_angle)
        return [surface.rectangular_cut(0, angle2, d1 / math.tan(semi_angle), d2 / math.tan(semi_angle))]
>>>>>>> 89781be1

    def _cylindrical_revolution(self, params):
        axis, u, p1_proj, dist1, dist2, angle = params
        v = axis.cross(u)
        surface = volmdlr.faces.CylindricalSurface3D(volmdlr.Frame3D(p1_proj, u, v, axis), dist1)
        return [surface.rectangular_cut(0, angle, 0, (self.end - self.start).dot(axis))]

    def revolution(self, axis_point, axis, angle):
        """
        Returns the face generated by the revolution of the line segments."
        """
        axis_line3d = Line3D(axis_point, axis_point + axis)
        if axis_line3d.point_belongs(self.start) and axis_line3d.point_belongs(
                self.end):
            return []

        p1_proj, _ = axis_line3d.point_projection(self.start)
        p2_proj, _ = axis_line3d.point_projection(self.end)
        dist1 = self.start.point_distance(p1_proj)
        dist2 = self.end.point_distance(p2_proj)
        if not math.isclose(dist1, 0., abs_tol=1e-9):
            u = self.start - p1_proj  # Unit vector from p1_proj to p1
            u.normalize()
        elif not math.isclose(dist2, 0., abs_tol=1e-9):
            u = self.end - p2_proj  # Unit vector from p1_proj to p1
            u.normalize()
        else:
            return []
        if u.is_colinear_to(self.direction_vector()):
            # Planar face
            v = axis.cross(u)
            surface = volmdlr.faces.Plane3D(
                volmdlr.Frame3D(p1_proj, u, v, axis))
            r, R = sorted([dist1, dist2])
            if angle == volmdlr.TWO_PI:
                # Only 2 circles as contours
                outer_contour2d = volmdlr.wires.Circle2D(volmdlr.O2D, R)
                if not math.isclose(r, 0, abs_tol=1e-9):
                    inner_contours2d = [volmdlr.wires.Circle2D(volmdlr.O2D, r)]
                else:
                    inner_contours2d = []
            else:
                inner_contours2d = []
                if math.isclose(r, 0, abs_tol=1e-9):
                    # One arc and 2 lines (pizza slice)
                    arc2_e = volmdlr.Point2D(R, 0)
                    arc2_i = arc2_e.rotation(center=volmdlr.O2D,
                                             angle=0.5 * angle)
                    arc2_s = arc2_e.rotation(center=volmdlr.O2D, angle=angle)
                    arc2 = Arc2D(arc2_s, arc2_i, arc2_e)
                    line1 = LineSegment2D(arc2_e, volmdlr.O2D)
                    line2 = LineSegment2D(volmdlr.O2D, arc2_s)
                    outer_contour2d = volmdlr.wires.Contour2D([arc2, line1,
                                                               line2])

                else:
                    # Two arcs and lines
                    arc1_s = volmdlr.Point2D(R, 0)
                    arc1_i = arc1_s.rotation(center=volmdlr.O2D,
                                             angle=0.5 * angle)
                    arc1_e = arc1_s.rotation(center=volmdlr.O2D, angle=angle)
                    arc1 = Arc2D(arc1_s, arc1_i, arc1_e)

                    arc2_e = volmdlr.Point2D(r, 0)
                    arc2_i = arc2_e.rotation(center=volmdlr.O2D,
                                             angle=0.5 * angle)
                    arc2_s = arc2_e.rotation(center=volmdlr.O2D, angle=angle)
                    arc2 = Arc2D(arc2_s, arc2_i, arc2_e)

                    line1 = LineSegment2D(arc1_e, arc2_s)
                    line2 = LineSegment2D(arc2_e, arc1_s)

                    outer_contour2d = volmdlr.wires.Contour2D([arc1, line1,
                                                               arc2, line2])

            return [volmdlr.faces.PlaneFace3D(surface,
                                              volmdlr.faces.Surface2D(
                                                  outer_contour2d,
                                                  inner_contours2d))]

        if not math.isclose(dist1, dist2, abs_tol=1e-9):
            # Conical
            return self._revolution_conical([axis, u, p1_proj, dist1, dist2, angle])

        # Cylindrical face
        return self._cylindrical_revolution([axis, u, p1_proj, dist1, dist2, angle])

    def to_step(self, current_id, surface_id=None):
        line = self.to_line()
        content, line_id = line.to_step(current_id)
        current_id = line_id + 1
        start_content, start_id = self.start.to_step(current_id, vertex=True)
        current_id = start_id + 1
        end_content, end_id = self.end.to_step(current_id + 1, vertex=True)
        content += start_content + end_content
        current_id = end_id + 1
        content += "#{} = EDGE_CURVE('{}',#{},#{},#{},.T.);\n".format(
            current_id, self.name,
            start_id, end_id, line_id)
        return content, [current_id]


class BSplineCurve3D(BSplineCurve):
    """
    A class for 3 dimensional B-spline curves.

    The following rule must be respected : `number of knots = number of control points + degree + 1`

    :param degree: The degree of the 3 dimensional B-spline curve
    :type degree: int
    :param control_points: A list of 3 dimensional points
    :type control_points: List[:class:`volmdlr.Point3D`]
    :param knot_multiplicities: The vector of multiplicities for each knot
    :type knot_multiplicities: List[int]
    :param knots: The knot vector composed of values between 0 and 1
    :type knots: List[float]
    :param weights: The weight vector applied to the knot vector. Default
        value is None
    :type weights: List[float], optional
    :param periodic: If `True` the B-spline curve is periodic. Default value
        is False
    :type periodic: bool, optional
    :param name: The name of the B-spline curve. Default value is ''
    :type name: str, optional
    """
    _non_serializable_attributes = ['curve']

    def __init__(self,
                 degree: int,
                 control_points: List[volmdlr.Point3D],
                 knot_multiplicities: List[int],
                 knots: List[float],
                 weights: List[float] = None,
                 periodic: bool = False,
                 name: str = ''):

        BSplineCurve.__init__(self, degree,
                              control_points,
                              knot_multiplicities,
                              knots,
                              weights,
                              periodic,
                              name)

        self._bbox = None

    @property
    def bounding_box(self):
        if not self._bbox:
            self._bbox = self._bounding_box()
        return self._bbox

    @bounding_box.setter
    def bounding_box(self, new_bounding_box):
        self._bbox = new_bounding_box

    def _bounding_box(self):
        bbox = self.curve.bbox
        return volmdlr.core.BoundingBox(bbox[0][0], bbox[1][0],
                                        bbox[0][1], bbox[1][1],
                                        bbox[0][2], bbox[1][2])

    def look_up_table(self, resolution: int = 20, start_parameter: float = 0,
                      end_parameter: float = 1):
        """
        Creates a table of equivalence between the parameter t (eval. of the BSplineCurve) and the cumulative distance.

        :param resolution: The precision of the table. Auto-adjusted by the
            algorithm. Default value set to 20
        :type resolution: int, optional
        :param start_parameter: First parameter evaluated in the table.
            Default value set to 0
        :type start_parameter: float, optional
        :param end_parameter: Last parameter evaluated in the table.
            Default value set to 1
        :type start_parameter: float, optional
        :return: Yields a list of tuples containing the parameter and the
            cumulated distance along the BSplineCruve3D from the evaluation of
            start_parameter
        :rtype: Tuple[float, float]
        """
        resolution = max(10, min(resolution, int(self.length() / 1e-4)))
        delta_param = 1 / resolution * (end_parameter - start_parameter)
        distance = 0
        for i in range(resolution + 1):
            if i == 0:
                yield start_parameter, 0
            else:
                param1 = start_parameter + (i - 1) * delta_param
                param2 = start_parameter + i * delta_param
                point1 = volmdlr.Point3D(*self.curve.evaluate_single(param1))
                point2 = volmdlr.Point3D(*self.curve.evaluate_single(param2))
                distance += point1.point_distance(point2)
                yield param2, distance

    def point_at_abscissa(self, abscissa: float, resolution: int = 1000):
        """
        Returns the 3 dimensional point at a given curvilinear abscissa.

        This is an approximation. Resolution parameter can be increased
        for more accurate result.

        :param abscissa: The distance on the BSplineCurve3D from its start
        :type abscissa: float
        :param resolution: The precision of the approximation. Default value
            set to 1000
        :type resolution: int, optional
        :return: The Point3D at the given curvilinear abscissa.
        :rtype: :class:`volmdlr.Point3D`
        """
        if math.isclose(abscissa, 0, abs_tol=1e-10):
            return self.start
        if math.isclose(abscissa, self.length(), abs_tol=1e-10):
            return self.end
        lut = self.look_up_table(resolution=resolution)
        if 0 < abscissa < self.length():
            last_param = 0
            for t, dist in lut:
                if abscissa < dist:
                    t1 = last_param
                    t2 = t
                    return volmdlr.Point3D(
                        *self.curve.evaluate_single((t1 + t2) / 2))
                last_param = t
        raise ValueError('Curvilinear abscissa is bigger than length,'
                         ' or negative')

    def normal(self, position: float = 0.0):
        _, normal = operations.normal(self.curve, position, normalize=True)
        normal = volmdlr.Point3D(normal[0], normal[1], normal[2])
        return normal

    def direction_vector(self, abscissa=0.):
        l = self.length()
        if abscissa >= l:
            abscissa2 = l
            abscissa = abscissa2 - 0.001 * l

        else:
            abscissa2 = min(abscissa + 0.001 * l, l)

        tangent = self.point_at_abscissa(abscissa2) - self.point_at_abscissa(
            abscissa)
        return tangent

    def normal_vector(self, abscissa):
        return None

    def unit_normal_vector(self, abscissa):
        return None

    def point3d_to_parameter(self, point: volmdlr.Point3D):
        """
        Search for the value of the normalized evaluation parameter t (between 0 and 1).

        :return: the given point when the BSplineCurve3D is evaluated at the t value.
        """
        def f(param):
            p3d = volmdlr.Point3D(*self.curve.evaluate_single(param))
            return point.point_distance(p3d)
        res = scipy.optimize.minimize(fun=f, x0=(0.5), bounds=[(0, 1)],
                                      tol=1e-9)
        return res.x[0]

    @classmethod
    def from_step(cls, arguments, object_dict, **kwargs):
        """
        Converts a step primitive to a BSplineCurve3D.

        :param arguments: The arguments of the step primitive.
        :type arguments: list
        :param object_dict: The dictionary containing all the step primitives
            that have already been instantiated
        :type object_dict: dict
        :return: The corresponding BSplineCurve3D.
        :rtype: :class:`volmdlr.edges.BSplineCurve3D`
        """
        name = arguments[0][1:-1]
        degree = int(arguments[1])
        points = [object_dict[int(i[1:])] for i in arguments[2]]
        lines = [LineSegment3D(pt1, pt2) for pt1, pt2 in zip(points[:-1], points[1:]) if not pt1.is_close(pt2)]
        if lines:  # quick fix. Real problem: Tolerance too low (1e-6 m = 0.001mm)
            dir_vector = lines[0].unit_direction_vector()
            if all(line.unit_direction_vector() == dir_vector for line in lines):
                return LineSegment3D(points[0], points[-1])
        # curve_form = arguments[3]
        if arguments[4] == '.F.':
            closed_curve = False
        elif arguments[4] == '.T.':
            closed_curve = True
        else:
            raise ValueError
        # self_intersect = arguments[5]
        knot_multiplicities = [int(i) for i in arguments[6][1:-1].split(",")]
        knots = [float(i) for i in arguments[7][1:-1].split(",")]
        # knot_spec = arguments[8]
        knot_vector = []
        for i, knot in enumerate(knots):
            knot_vector.extend([knot] * knot_multiplicities[i])

        if 9 in range(len(arguments)):
            weight_data = [float(i) for i in arguments[9][1:-1].split(",")]
        else:
            weight_data = None

        # FORCING CLOSED_CURVE = FALSE:
        # closed_curve = False
        return cls(degree, points, knot_multiplicities, knots, weight_data,
                   closed_curve, name)

    def to_step(self, current_id, surface_id=None, curve2d=None):

        points_ids = []
        content = ''
        point_id = current_id
        for point in self.control_points:
            point_content, point_id = point.to_step(point_id,
                                                    vertex=False)
            content += point_content
            points_ids.append(point_id)
            point_id += 1

        curve_id = point_id
        content += "#{} = B_SPLINE_CURVE_WITH_KNOTS('{}',{},({})," \
                   ".UNSPECIFIED.,.F.,.F.,{},{}," \
                   ".UNSPECIFIED.);\n".format(
                       curve_id, self.name, self.degree,
                       volmdlr.core.step_ids_to_str(points_ids),
                       tuple(self.knot_multiplicities),
                       tuple(self.knots))

        if surface_id:
            content += f"#{curve_id + 1} = SURFACE_CURVE('',#{curve_id},(#{curve_id + 2}),.PCURVE_S1.);\n"
            content += f"#{curve_id + 2} = PCURVE('',#{surface_id},#{curve_id + 3});\n"

            # 2D parametric curve
            curve2d_content, curve2d_id = curve2d.to_step(curve_id + 5)

            content += f"#{curve_id + 3} = DEFINITIONAL_REPRESENTATION('',(#{curve2d_id - 1}),#{curve_id + 4});\n"
            content += f"#{curve_id + 4} = ( GEOMETRIC_REPRESENTATION_CONTEXT(2)" \
                       f"PARAMETRIC_REPRESENTATION_CONTEXT() REPRESENTATION_CONTEXT('2D SPACE','') );\n"

            content += curve2d_content
            current_id = curve2d_id
        else:
            current_id = curve_id + 1

        start_content, start_id = self.start.to_step(current_id, vertex=True)
        current_id = start_id + 1
        end_content, end_id = self.end.to_step(current_id + 1, vertex=True)
        content += start_content + end_content
        current_id = end_id + 1
        if surface_id:
            content += "#{} = EDGE_CURVE('{}',#{},#{},#{},.T.);\n".format(
                current_id, self.name,
                start_id, end_id, curve_id + 1)
        else:
            content += "#{} = EDGE_CURVE('{}',#{},#{},#{},.T.);\n".format(
                current_id, self.name,
                start_id, end_id, curve_id)
        return content, [current_id]

    def point_distance(self, pt1):
        distances = []
        for point in self.points:
            #            vmpt = Point3D((point[1], point[2], point[3]))
            distances.append(pt1.point_distance(point))
        return min(distances)

    def rotation(self, center: volmdlr.Point3D, axis: volmdlr.Vector3D, angle: float):
        """
        BSplineCurve3D rotation.

        :param center: rotation center
        :param axis: rotation axis
        :param angle: angle rotation
        :return: a new rotated BSplineCurve3D
        """
        new_control_points = [p.rotation(center, axis, angle) for p in
                              self.control_points]
        new_bsplinecurve3d = BSplineCurve3D(self.degree, new_control_points,
                                            self.knot_multiplicities,
                                            self.knots, self.weights,
                                            self.periodic, self.name)
        return new_bsplinecurve3d

    def rotation_inplace(self, center: volmdlr.Point3D, axis: volmdlr.Vector3D, angle: float):
        """
        BSplineCurve3D rotation. Object is updated inplace.

        :param center: rotation center
        :param axis: rotation axis
        :param angle: rotation angle
        """
        warnings.warn("'inplace' methods are deprecated. Use a not inplace method instead.", DeprecationWarning)

        new_control_points = [p.rotation(center, axis, angle) for p in
                              self.control_points]
        new_bsplinecurve3d = BSplineCurve3D(self.degree, new_control_points,
                                            self.knot_multiplicities,
                                            self.knots, self.weights,
                                            self.periodic, self.name)
        self.control_points = new_control_points
        self.curve = new_bsplinecurve3d.curve
        self.points = new_bsplinecurve3d.points
        self._bbox = None

    def trim(self, point1: volmdlr.Point3D, point2: volmdlr.Point3D):
        if (point1.is_close(self.start) and point2.is_close(self.end)) \
                or (point1.is_close(self.end) and point2.is_close(self.start)):
            return self

        if point1.is_close(self.start) and not point2.is_close(self.end):
            return self.cut_after(self.point3d_to_parameter(point2))

        if point2.is_close(self.start) and not point1.is_close(self.end):
            return self.cut_after(self.point3d_to_parameter(point1))

        if not point1.is_close(self.start) and point2.is_close(self.end):
            return self.cut_before(self.point3d_to_parameter(point1))

        if not point2.is_close(self.start) and point1.is_close(self.end):
            return self.cut_before(self.point3d_to_parameter(point2))

        parameter1 = self.point3d_to_parameter(point1)
        parameter2 = self.point3d_to_parameter(point2)
        if parameter1 is None or parameter2 is None:
            raise ValueError('Point not on BSplineCurve for trim method')

        if parameter1 > parameter2:
            parameter1, parameter2 = parameter2, parameter1
            point1, point2 = point2, point1

        bspline_curve = self.cut_before(parameter1)
        new_param2 = bspline_curve.point3d_to_parameter(point2)
        trimmed_bspline_cruve = bspline_curve.cut_after(new_param2)
        return trimmed_bspline_cruve

    def trim_between_evaluations(self, parameter1: float, parameter2: float):
        print('Use BSplineCurve3D.trim instead of trim_between_evaluation')
        parameter1, parameter2 = min([parameter1, parameter2]), \
            max([parameter1, parameter2])

        if math.isclose(parameter1, 0, abs_tol=1e-7) \
                and math.isclose(parameter2, 1, abs_tol=1e-7):
            return self
        if math.isclose(parameter1, 0, abs_tol=1e-7):
            return self.cut_after(parameter2)
        if math.isclose(parameter2, 1, abs_tol=1e-7):
            return self.cut_before(parameter1)

        # Cut before
        bspline_curve = self.insert_knot(parameter1, num=self.degree)
        if bspline_curve.weights is not None:
            raise NotImplementedError

        # Cut after
        bspline_curve = bspline_curve.insert_knot(parameter2, num=self.degree)
        if bspline_curve.weights is not None:
            raise NotImplementedError

        new_ctrlpts = bspline_curve.control_points[bspline_curve.degree:
                                                   -bspline_curve.degree]
        new_multiplicities = bspline_curve.knot_multiplicities[1:-1]
        # new_multiplicities = bspline_curve.knot_multiplicities[2:-5]
        new_multiplicities[-1] += 1
        new_multiplicities[0] += 1
        new_knots = bspline_curve.knots[1:-1]
        # new_knots = bspline_curve.knots[2:-5]
        new_knots = standardize_knot_vector(new_knots)

        return BSplineCurve3D(degree=bspline_curve.degree,
                              control_points=new_ctrlpts,
                              knot_multiplicities=new_multiplicities,
                              knots=new_knots,
                              weights=None,
                              periodic=bspline_curve.periodic,
                              name=bspline_curve.name)

    def cut_before(self, parameter: float):
        # Is a value of parameter below 4e-3 a real need for precision ?
        if math.isclose(parameter, 0, abs_tol=4e-3):
            return self
        if math.isclose(parameter, 1, abs_tol=4e-3):
            return self.reverse()
        #     raise ValueError('Nothing will be left from the BSplineCurve3D')

        curves = operations.split_curve(self.curve, parameter)
        return self.from_geomdl_curve(curves[1])

    def cut_after(self, parameter: float):
        # Is a value of parameter below 4e-3 a real need for precision ?
        if math.isclose(parameter, 0, abs_tol=1e-6):
            #     # raise ValueError('Nothing will be left from the BSplineCurve3D')
            #     curves = operations.split_curve(operations.refine_knotvector(self.curve, [4]), parameter)
            #     return self.from_geomdl_curve(curves[0])
            return self.reverse()
        if math.isclose(parameter, 1, abs_tol=4e-3):
            return self
        curves = operations.split_curve(self.curve, parameter)
        return self.from_geomdl_curve(curves[0])

    def insert_knot(self, knot: float, num: int = 1):
        """
        Returns a new BSplineCurve3D.

        """
        curve_copy = self.curve.__deepcopy__({})
        modified_curve = operations.insert_knot(curve_copy, [knot], num=[num])
        return self.from_geomdl_curve(modified_curve)

    # Copy paste du LineSegment3D
    def plot(self, ax=None, edge_style: EdgeStyle = EdgeStyle()):
        if ax is None:
            fig = plt.figure()
            ax = fig.add_subplot(111, projection='3d')
        else:
            fig = ax.figure

        x = [p.x for p in self.points]
        y = [p.y for p in self.points]
        z = [p.z for p in self.points]
        ax.plot(x, y, z, color=edge_style.color, alpha=edge_style.alpha)
        if edge_style.edge_ends:
            ax.plot(x, y, z, 'o', color=edge_style.color, alpha=edge_style.alpha)
        return ax

    def to_2d(self, plane_origin, x, y):
        """
        Transforms a BSplineCurve3D into an BSplineCurve2D, given an plane origin and a u and v plane vector.

        :param plane_origin: plane origin.
        :param x: plane u vector.
        :param y: plane v vector.
        :return: BSplineCurve2D.
        """
        control_points2d = [p.to_2d(plane_origin, x, y) for p in
                            self.control_points]
        return BSplineCurve2D(self.degree, control_points2d,
                              self.knot_multiplicities, self.knots,
                              self.weights, self.periodic, self.name)

    def polygon_points(self, discretization_resolution: int):
        warnings.warn('polygon_points is deprecated,\
                please use discretization_points instead',
                      DeprecationWarning)
        return self.discretization_points(angle_resolution=discretization_resolution)

    def curvature(self, u: float, point_in_curve: bool = False):
        # u should be in the interval [0,1]
        ders = self.derivatives(u, 3)  # 3 first derivative
        c1, c2 = ders[1], ders[2]
        denom = c1.cross(c2)
        if c1.is_close(volmdlr.O3D) or c2.is_close(volmdlr.O3D) or denom.norm() == 0.0:
            if point_in_curve:
                return 0., volmdlr.Point3D(*ders[0])
            return 0.
        r_c = ((c1.norm()) ** 3) / denom.norm()
        point = volmdlr.Point3D(*ders[0])
        if point_in_curve:
            return 1 / r_c, point
        return 1 / r_c

    def global_maximum_curvature(self, nb_eval: int = 21, point_in_curve: bool = False):
        check = [i / (nb_eval - 1) for i in range(nb_eval)]
        curvatures = []
        for u in check:
            curvatures.append(self.curvature(u, point_in_curve))
        return curvatures

    def maximum_curvature(self, point_in_curve: bool = False):
        """
        Returns the maximum curvature of a curve and the point where it is located.
        """
        if point_in_curve:
            maximum_curvarture, point = max(self.global_maximum_curvature(nb_eval=21, point_in_curve=point_in_curve))
            return maximum_curvarture, point
        # print(self.global_maximum_curvature(point_in_curve))
        maximum_curvarture = max(self.global_maximum_curvature(nb_eval=21, point_in_curve=point_in_curve))
        return maximum_curvarture

    def minimum_radius(self, point_in_curve=False):
        """
        Returns the minimum curvature radius of a curve and the point where it is located.
        """
        if point_in_curve:
            maximum_curvarture, point = self.maximum_curvature(point_in_curve)
            return 1 / maximum_curvarture, point
        maximum_curvarture = self.maximum_curvature(point_in_curve)
        return 1 / maximum_curvarture

    def global_minimum_curvature(self, nb_eval: int = 21):
        check = [i / (nb_eval - 1) for i in range(nb_eval)]
        radius = []
        for u in check:
            radius.append(self.minimum_curvature(u))
        return radius

    def triangulation(self):
        return None

    def linesegment_intersections(self, linesegment3d: LineSegment3D):
        """
        Calculates intersections between a BSplineCurve3D and a LineSegment3D.

        :param linesegment3d: linesegment to verify intersections.
        :return: list with the intersections points.
        """
        if not self.bounding_box.bbox_intersection(linesegment3d.bounding_box):
            return []
        intersections_points = self.get_linesegment_intersections(linesegment3d)
        return intersections_points


class BezierCurve3D(BSplineCurve3D):
    """
    A class for 3 dimensional Bezier curves.

    :param degree: The degree of the Bezier curve
    :type degree: int
    :param control_points: A list of 3 dimensional points
    :type control_points: List[:class:`volmdlr.Point3D`]
    :param name: The name of the B-spline curve. Default value is ''
    :type name: str, optional
    """

    def __init__(self, degree: int, control_points: List[volmdlr.Point3D],
                 name: str = ''):
        knotvector = utilities.generate_knot_vector(degree,
                                                    len(control_points))
        knot_multiplicity = [1] * len(knotvector)

        BSplineCurve3D.__init__(self, degree, control_points,
                                knot_multiplicity, knotvector,
                                None, False, name)


class Arc3D(Arc):
    """
    An arc is defined by a starting point, an end point and an interior point.

    """

    def __init__(self, start, interior, end, name=''):
        self._utd_normal = False
        self._utd_center = False
        self._utd_frame = False
        self._utd_is_trigo = False
        self._utd_angle = False
        self._normal = None
        self._frame = None
        self._center = None
        self._is_trigo = None
        self._angle = None
        # self._utd_clockwise_and_trigowise_paths = False
        Arc.__init__(self, start=start, end=end, interior=interior, name=name)
        self._bbox = None

    def __hash__(self):
        return hash(('arc3d', self.interior, self.start, self.end))

    def __eq__(self, other_arc):
        if self.__class__.__name__ != other_arc.__class__.__name__:
            return False
        return (self.center == other_arc.center
                and self.start == other_arc.start
                and self.end == other_arc.end
                and self.interior == other_arc.interior)

    @property
    def bounding_box(self):
        if not self._bbox:
            self._bbox = self.get_bounding_box()
        return self._bbox

    @bounding_box.setter
    def bounding_box(self, new_bounding_box):
        self._bbox = new_bounding_box

    def get_bounding_box(self):
        """
        Calculates the bounding box of the Arc3D.

        :return: a volmdlr.core.BoundingBox object.
        """
        # TODO: implement exact calculation

        points = self.discretization_points(angle_resolution=10)
        xmin = min(point.x for point in points)
        xmax = max(point.x for point in points)
        ymin = min(point.y for point in points)
        ymax = max(point.y for point in points)
        zmin = min(point.z for point in points)
        zmax = max(point.z for point in points)
        return volmdlr.core.BoundingBox(xmin, xmax, ymin, ymax, zmin, zmax)

    @classmethod
    def from_angle(cls, start: volmdlr.Point3D, angle: float,
                   axis_point: volmdlr.Point3D, axis: volmdlr.Vector3D):
        """Gives the arc3D from a start, an angle and an axis."""
        start_gen = start
        int_gen = start_gen.rotation(axis_point, axis, angle / 2)
        end_gen = start_gen.rotation(axis_point, axis, angle)
        if angle == volmdlr.TWO_PI:
            line = Line3D(axis_point, axis_point + axis)
            center, _ = line.point_projection(start)
            radius = center.point_distance(start)
            u = start - center
            v = axis.cross(u)
            return volmdlr.wires.Circle3D(volmdlr.Frame3D(center, u, v, axis),
                                          radius)
        return cls(start_gen, int_gen, end_gen, axis)

    @property
    def normal(self):
        if not self._utd_normal:
            self._normal = self.get_normal()
            self._utd_normal = True
        return self._normal

    def get_normal(self):
        u1 = self.interior - self.start
        u2 = self.interior - self.end
        try:
            u1.normalize()
            u2.normalize()
        except ZeroDivisionError:
            raise ValueError(
                'Start, end and interior points of an arc must be distincts') from ZeroDivisionError

        normal = u2.cross(u1)
        normal.normalize()
        return normal

    @property
    def center(self):
        if not self._utd_center:
            self._center = self.get_center()
            self._utd_center = True
        return self._center

    def get_center(self):
        u1 = self.interior - self.start
        u2 = self.interior - self.end
        if u1.is_close(u2):
            u2 = self.normal.cross(u1)
            u2.normalize()

        v1 = self.normal.cross(u1)  # v1 is normal, equal u2
        v2 = self.normal.cross(u2)  # equal -u1

        p11 = 0.5 * (self.start + self.interior)  # Mid point of segment s,m
        p12 = p11 + v1
        p21 = 0.5 * (self.end + self.interior)  # Mid point of segment s,m
        p22 = p21 + v2

        l1 = Line3D(p11, p12)
        l2 = Line3D(p21, p22)

        try:
            center, _ = l1.minimum_distance_points(l2)
        except ZeroDivisionError:
            raise ValueError(
                'Start, end and interior points  of an arc must be distincts') from ZeroDivisionError

        return center

    @property
    def frame(self):
        if not self._utd_frame:
            self._frame = self.get_frame()
            self._utd_frame = True
        return self._frame

    def get_frame(self):
        vec1 = self.start - self.center
        vec1.normalize()
        vec2 = self.normal.cross(vec1)
        frame = volmdlr.Frame3D(self.center, vec1, vec2, self.normal)
        return frame

    @property
    def is_trigo(self):
        if not self._utd_is_trigo:
            self._is_trigo = self.get_arc_direction()
            self._utd_is_trigo = True
        return self._is_trigo

    def get_arc_direction(self):
        """
        Verifies if arc is clockwise or trigowise.

        :return: True if clockwise, False if trigowise.
        """
        clockwise_path, trigowise_path = self.clockwise_and_trigowise_paths
        if clockwise_path > trigowise_path:
            return True
        return False

    @property
    def clockwise_and_trigowise_paths(self):
        """
        :return: clockwise path and trigonometric path property.
        """
        if not self._utd_clockwise_and_trigowise_paths:
            vec1 = self.start - self.center
            vec1.normalize()
            vec2 = self.normal.cross(vec1)
            radius_1 = self.start.to_2d(self.center, vec1, vec2)
            radius_2 = self.end.to_2d(self.center, vec1, vec2)
            radius_i = self.interior.to_2d(self.center, vec1, vec2)
            self._clockwise_and_trigowise_paths = \
                self.get_clockwise_and_trigowise_paths(radius_1,
                                                       radius_2,
                                                       radius_i)
            self._utd_clockwise_and_trigowise_paths = True
        return self._clockwise_and_trigowise_paths

    @property
    def angle(self):
        """
        Arc angle property.

        :return: arc angle.
        """
        if not self._utd_angle:
            self._angle = self.get_angle()
            self._utd_angle = True
        return self._angle

    def get_angle(self):
        """
        Gets the arc angle.

        :return: arc angle.
        """
        clockwise_path, trigowise_path = \
            self.clockwise_and_trigowise_paths
        if self.is_trigo:
            return trigowise_path
        return clockwise_path

    @property
    def points(self):
        return [self.start, self.interior, self.end]

    def reverse(self):
        """
        Defines a new Arc3D, odentical to self, but in the opposite direction.

        """
        return self.__class__(self.end.copy(),
                              self.interior.copy(),
                              self.start.copy())

    def point_at_abscissa(self, abscissa):
        """
        Calculates a point in the Arc3D at a given abscissa.

        :param abscissa: abscissa where in the curve the point should be calculated.
        :return: Corresponding point.
        """
        return self.start.rotation(self.center, self.normal,
                                   abscissa / self.radius)

    def normal_vector(self, abscissa):
        """
        Calculates a normal vector at a given abscissa of the Arc3D.

        :param abscissa: abscissa where in the curve the normal vector should be calculated.
        :return: Corresponding normal vector.
        """
        theta = abscissa / self.radius
        n_0 = self.center - self.start
        normal = n_0.rotation(self.center, self.normal, theta)
        return normal

    def unit_normal_vector(self, abscissa):
        """
        Calculates a unit normal vector at a given abscissa of the Arc3D.

        :param abscissa: abscissa where in the curve the unit normal vector should be calculated.
        :return: Corresponding unit normal vector.
        """
        normal_vector = self.normal_vector(abscissa)
        normal_vector.normalize()
        return normal_vector

    def direction_vector(self, abscissa):
        """
        Calculates a direction vector at a given abscissa of the Arc3D.

        :param abscissa: abscissa where in the curve the direction vector should be calculated.
        :return: Corresponding direction vector.
        """
        normal_vector = self.normal_vector(abscissa)
        tangent = normal_vector.cross(self.normal)
        return tangent

    def unit_direction_vector(self, abscissa):
        """
        Calculates a unit direction vector at a given abscissa of the Arc3D.

        :param abscissa: abscissa where in the curve the unit direction vector should be calculated.
        :return: Corresponding unit direction vector.
        """
        direction_vector = self.direction_vector(abscissa)
        direction_vector.normalize()
        return direction_vector

    def rotation(self, center: volmdlr.Point3D,
                 axis: volmdlr.Vector3D, angle: float):
        """
        Arc3D rotation.

        :param center: rotation center
        :param axis: rotation axis
        :param angle: angle rotation
        :return: a new rotated Arc3D
        """
        new_start = self.start.rotation(center, axis, angle)
        new_interior = self.interior.rotation(center, axis, angle)
        new_end = self.end.rotation(center, axis, angle)
        return Arc3D(new_start, new_interior, new_end, name=self.name)

    def rotation_inplace(self, center: volmdlr.Point3D,
                         axis: volmdlr.Vector3D, angle: float):
        """
        Arc3D rotation. Object is updated inplace.

        :param center: rotation center
        :param axis: rotation axis
        :param angle: rotation angle
        """
        warnings.warn("'inplace' methods are deprecated. Use a not inplace method instead.", DeprecationWarning)

        self.center.rotation_inplace(center, axis, angle)
        self.start.rotation_inplace(center, axis, angle)
        self.interior.rotation_inplace(center, axis, angle)
        self.end.rotation_inplace(center, axis, angle)
        self._bbox = None

    def translation(self, offset: volmdlr.Vector3D):
        """
        Arc3D translation.

        :param offset: translation vector.
        :return: A new translated Arc3D.
        """
        new_start = self.start.translation(offset)
        new_interior = self.interior.translation(offset)
        new_end = self.end.translation(offset)
        return Arc3D(new_start, new_interior, new_end, name=self.name)

    def translation_inplace(self, offset: volmdlr.Vector3D):
        """
        Arc3D translation. Object is updated inplace.

        :param offset: translation vector.
        """
        warnings.warn("'inplace' methods are deprecated. Use a not inplace method instead.", DeprecationWarning)

        self.center.translation_inplace(offset)
        self.start.translation_inplace(offset)
        self.interior.translation_inplace(offset)
        self.end.translation_inplace(offset)
        self._bbox = None

    def plot(self, ax=None, edge_style: EdgeStyle = EdgeStyle()):
        if ax is None:
            ax = plt.figure().add_subplot(111, projection='3d')
        # if plot_points:
        #     ax.plot([self.interior[0]], [self.interior[1]], [self.interior[2]],
        #             color='b')
        #     ax.plot([self.start[0]], [self.start[1]], [self.start[2]], c='r')
        #     ax.plot([self.end[0]], [self.end[1]], [self.end[2]], c='r')
        #     ax.plot([self.interior[0]], [self.interior[1]], [self.interior[2]],
        #             c='g')
        x = []
        y = []
        z = []
        for pointx, pointy, pointz in self.discretization_points(number_points=25):
            x.append(pointx)
            y.append(pointy)
            z.append(pointz)

        ax.plot(x, y, z, color=edge_style.color, alpha=edge_style.alpha)
        if edge_style.edge_ends:
            self.start.plot(ax=ax)
            self.end.plot(ax=ax)

        if edge_style.edge_direction:
            x, y, z = self.point_at_abscissa(0.5 * self.length())
            u, v, w = 0.05 * self.unit_direction_vector(0.5 * self.length())
            ax.quiver(x, y, z, u, v, w, length=self.length() / 100,
                      arrow_length_ratio=5, normalize=True,
                      pivot='tip', color=edge_style.color)
        return ax

    def plot2d(self, center: volmdlr.Point3D = volmdlr.O3D,
               x3d: volmdlr.Vector3D = volmdlr.X3D, y3d: volmdlr.Vector3D = volmdlr.Y3D,
               ax=None, color='k'):

        if ax is None:
            fig = plt.figure()
            ax = fig.add_subplot(111, projection='3d')
        else:
            fig = ax.figure

        # TODO: Enhance this plot
        l = self.length()
        x = []
        y = []
        for i in range(30):
            p = self.point_at_abscissa(i / (29.) * l)
            xi, yi = p.plane_projection2d(center, x3d, y3d)
            x.append(xi)
            y.append(yi)
        ax.plot(x, y, color=color)

        return ax

    def copy(self, *args, **kwargs):
        return Arc3D(self.start.copy(), self.interior.copy(), self.end.copy())

    def frame_mapping_parameters(self, frame: volmdlr.Frame3D, side: str):
        if side == 'old':
            new_start = frame.local_to_global_coordinates(self.start.copy())
            new_interior = frame.local_to_global_coordinates(self.interior.copy())
            new_end = frame.local_to_global_coordinates(self.end.copy())
        elif side == 'new':
            new_start = frame.global_to_local_coordinates(self.start.copy())
            new_interior = frame.global_to_local_coordinates(self.interior.copy())
            new_end = frame.global_to_local_coordinates(self.end.copy())
        else:
            raise ValueError('side value not valid, please specify'
                             'a correct value: \'old\' or \'new\'')
        return new_start, new_interior, new_end

    def frame_mapping(self, frame: volmdlr.Frame3D, side: str):
        """
        Changes vector frame_mapping and return a new Arc3D.

        side = 'old' or 'new'
        """
        new_start, new_interior, new_end =\
            self.frame_mapping_parameters(frame, side)

        return Arc3D(new_start, new_interior, new_end, name=self.name)

    def frame_mapping_inplace(self, frame: volmdlr.Frame3D, side: str):
        """
        Changes vector frame_mapping and the object is updated inplace.

        side = 'old' or 'new'
        """
        warnings.warn("'inplace' methods are deprecated. Use a not inplace method instead.", DeprecationWarning)

        new_start, new_interior, new_end = \
            self.frame_mapping_parameters(frame, side)
        self.start, self.interior, self.end = new_start, new_interior, new_end
        self._bbox = None

    def abscissa(self, point3d: volmdlr.Point3D):
        """
        Calculates the abscissa given a point in the Arc3D.

        :param point3d: point to calculate the abscissa.
        :return: corresponding abscissa.
        """
        x, y, _ = self.frame.global_to_local_coordinates(point3d)
        u1 = x / self.radius
        u2 = y / self.radius
        theta = volmdlr.geometry.sin_cos_angle(u1, u2)

        return self.radius * abs(theta)

    def split(self, split_point: volmdlr.Point3D):
        """
        Splits the Arc2D in two at a given point.

        :param split_point: splitting point
        :return: two Arc2D.
        """
        abscissa = self.abscissa(split_point)

        return [Arc3D(self.start,
                      self.point_at_abscissa(0.5 * abscissa),
                      split_point),
                Arc3D(split_point,
                      self.point_at_abscissa(1.5 * abscissa),
                      self.end)
                ]

    def to_2d(self, plane_origin, x, y):
        """
        Transforms a Arc3D into an Arc2D, given an plane origin and a u and v plane vector.

        :param plane_origin: plane origin.
        :param x: plane u vector.
        :param y: plane v vector.
        :return: Arc2D.
        """
        ps = self.start.to_2d(plane_origin, x, y)
        pi = self.interior.to_2d(plane_origin, x, y)
        pe = self.end.to_2d(plane_origin, x, y)
        return Arc2D(ps, pi, pe, name=self.name)

    def minimum_distance_points_arc(self, other_arc):

        u1 = self.start - self.center
        u1.normalize()
        u2 = self.normal.cross(u1)

        w = other_arc.center - self.center

        u3 = other_arc.start - other_arc.center
        u3.normalize()
        u4 = other_arc.normal.cross(u3)

        r1, r2 = self.radius, other_arc.radius

        a, b, c, d = u1.dot(u1), u1.dot(u2), u1.dot(u3), u1.dot(u4)
        e, f, g = u2.dot(u2), u2.dot(u3), u2.dot(u4)
        h, i = u3.dot(u3), u3.dot(u4)
        j = u4.dot(u4)
        k, l, m, n, o = w.dot(u1), w.dot(u2), w.dot(u3), w.dot(u4), w.dot(w)

        def distance_squared(x):
            return (a * ((math.cos(x[0])) ** 2) * r1 ** 2 + e * (
                    (math.sin(x[0])) ** 2) * r1 ** 2
                    + o + h * ((math.cos(x[1])) ** 2) * r2 ** 2 + j * (
                (math.sin(x[1])) ** 2) * r2 ** 2
                + b * math.sin(2 * x[0]) * r1 ** 2 - 2 * r1 * math.cos(
                        x[0]) * k
                - 2 * r1 * r2 * math.cos(x[0]) * math.cos(x[1]) * c
                - 2 * r1 * r2 * math.cos(x[0]) * math.sin(
                        x[1]) * d - 2 * r1 * math.sin(x[0]) * l
                - 2 * r1 * r2 * math.sin(x[0]) * math.cos(x[1]) * f
                - 2 * r1 * r2 * math.sin(x[0]) * math.sin(
                        x[1]) * g + 2 * r2 * math.cos(x[1]) * m
                + 2 * r2 * math.sin(x[1]) * n + i * math.sin(
                        2 * x[1]) * r2 ** 2)

        x01 = npy.array([self.angle / 2, other_arc.angle / 2])

        res1 = scp.optimize.least_squares(distance_squared, x01,
                                          bounds=[(0, 0), (
                                              self.angle, other_arc.angle)])

        p1 = self.point_at_abscissa(res1.x[0] * r1)
        p2 = other_arc.point_at_abscissa(res1.x[1] * r2)

        return p1, p2

    def distance_squared(self, x, u, v, k, w):
        a = u.dot(u)
        b = u.dot(v)
        c = u.dot(k)
        d = v.dot(v)
        e = v.dot(k)
        f = k.dot(k)
        g = w.dot(u)
        h = w.dot(v)
        i = w.dot(k)
        j = w.dot(w)

        r = self.radius
        return (a * x[0] ** 2 + j + d * (
                (math.sin(x[1])) ** 2) * r ** 2 + f * (
                        (math.cos(x[1])) ** 2) * r ** 2
                - 2 * x[0] * g - 2 * x[0] * r * math.sin(x[1]) * b - 2 * x[
                    0] * r * math.cos(x[1]) * c
                + 2 * r * math.sin(x[1]) * h + 2 * r * math.cos(x[1]) * i
                + math.sin(2 * x[1]) * e * r ** 2)

    def minimum_distance_points_line(self, other_line):
        u = other_line.direction_vector()
        k = self.start - self.center
        k.normalize()
        w = self.center - other_line.start
        v = self.normal.cross(k)

        r = self.radius

        # x = (s, theta)
        # def distance_squared(x):
        #     return (a * x[0] ** 2 + j + d * (
        #             (math.sin(x[1])) ** 2) * r ** 2 + f * (
        #         (math.cos(x[1])) ** 2) * r ** 2
        #         - 2 * x[0] * g - 2 * x[0] * r * math.sin(x[1]) * b - 2 * x[
        #                 0] * r * math.cos(x[1]) * c
        #         + 2 * r * math.sin(x[1]) * h + 2 * r * math.cos(x[1]) * i
        #         + math.sin(2 * x[1]) * e * r ** 2)

        x01 = npy.array([0.5, self.angle / 2])
        x02 = npy.array([0.5, 0])
        x03 = npy.array([0.5, self.angle])

        res1 = scp.optimize.least_squares(self.distance_squared, x01,
                                          bounds=[(0, 0), (1, self.angle)], args=(u, v, k, w))
        res2 = scp.optimize.least_squares(self.distance_squared, x02,
                                          bounds=[(0, 0), (1, self.angle)], args=(u, v, k, w))
        res3 = scp.optimize.least_squares(self.distance_squared, x03,
                                          bounds=[(0, 0), (1, self.angle)], args=(u, v, k, w))

        p1 = other_line.point_at_abscissa(
            res1.x[0] * other_line.length())
        p2 = self.point_at_abscissa(res1.x[1] * r)

        res = [res2, res3]
        for couple in res:
            ptest1 = other_line.point_at_abscissa(
                couple.x[0] * other_line.length())
            ptest2 = self.point_at_abscissa(couple.x[1] * r)
            dtest = ptest1.point_distance(ptest2)
            if dtest < v.dot(v):
                p1, p2 = ptest1, ptest2

        return p1, p2

    def minimum_distance(self, element, return_points=False):
        if element.__class__ is Arc3D or element.__class__.__name__ == 'Circle3D':
            p1, p2 = self.minimum_distance_points_arc(element)
            if return_points:
                return p1.point_distance(p2), p1, p2
            return p1.point_distance(p2)

        if element.__class__ is LineSegment3D:
            pt1, pt2 = self.minimum_distance_points_line(element)
            if return_points:
                return pt1.point_distance(pt2), pt1, pt2
            return pt1.point_distance(pt2)

        return NotImplementedError

    def extrusion(self, extrusion_vector):
        if self.normal.is_colinear_to(extrusion_vector):
            u = self.start - self.center
            u.normalize()
            w = extrusion_vector.copy()
            w.normalize()
            v = w.cross(u)
            arc2d = self.to_2d(self.center, u, v)
            angle1, angle2 = arc2d.angle1, arc2d.angle2
            if angle2 < angle1:
                angle2 += volmdlr.TWO_PI
            cylinder = volmdlr.faces.CylindricalSurface3D(
                volmdlr.Frame3D(self.center,
                                u,
                                v,
                                w),
                self.radius
            )
            return [cylinder.rectangular_cut(angle1, angle2, 0., extrusion_vector.norm())]
        raise NotImplementedError(f'Elliptic faces not handled: dot={self.normal.dot(extrusion_vector)}')

    def revolution(self, axis_point: volmdlr.Point3D, axis: volmdlr.Vector3D,
                   angle: float):
        line3d = Line3D(axis_point, axis_point + axis)
        tore_center, _ = line3d.point_projection(self.center)

        # Sphere
        if math.isclose(tore_center.point_distance(self.center), 0.,
                        abs_tol=1e-6):

            start_p, _ = line3d.point_projection(self.start)
            u = self.start - start_p

            if math.isclose(u.norm(), 0, abs_tol=1e-6):
                end_p, _ = line3d.point_projection(self.end)
                u = self.end - end_p
                if math.isclose(u.norm(), 0, abs_tol=1e-6):
                    interior_p, _ = line3d.point_projection(self.interior)
                    u = self.interior - interior_p

            u.normalize()
            v = axis.cross(u)
            arc2d = self.to_2d(self.center, u, axis)

            surface = volmdlr.faces.SphericalSurface3D(
                volmdlr.Frame3D(self.center, u, v, axis), self.radius)

            return [surface.rectangular_cut(0, angle,
                                            arc2d.angle1, arc2d.angle2)]

        # Toroidal
        u = self.center - tore_center
        u.normalize()
        v = axis.cross(u)
        if not math.isclose(self.normal.dot(u), 0., abs_tol=1e-6):
            raise NotImplementedError(
                'Outside of plane revolution not supported')

        R = tore_center.point_distance(self.center)
        surface = volmdlr.faces.ToroidalSurface3D(
            volmdlr.Frame3D(tore_center, u, v, axis), R,
            self.radius)
        arc2d = self.to_2d(tore_center, u, axis)
        return [surface.rectangular_cut(0, angle,
                                        arc2d.angle1, arc2d.angle2)]

    def to_step(self, current_id, surface_id=None):
        if self.angle >= math.pi:
            l = self.length()
            arc1, arc2 = self.split(self.point_at_abscissa(0.33 * l))
            arc2, arc3 = arc2.split(self.point_at_abscissa(0.66 * l))
            content, arcs1_id = arc1.to_step_without_splitting(current_id)
            arc2_content, arcs2_id = arc2.to_step_without_splitting(
                arcs1_id[0] + 1)
            arc3_content, arcs3_id = arc3.to_step_without_splitting(
                arcs2_id[0] + 1)
            content += arc2_content + arc3_content
            return content, [arcs1_id[0], arcs2_id[0], arcs3_id[0]]
        return self.to_step_without_splitting(current_id)

    def to_step_without_splitting(self, current_id, surface_id=None):
        u = self.start - self.center
        u.normalize()
        v = self.normal.cross(u)
        frame = volmdlr.Frame3D(self.center, self.normal, u, v)

        content, frame_id = frame.to_step(current_id)
        curve_id = frame_id + 1
        content += "#{} = CIRCLE('{}', #{}, {:.6f});\n".format(curve_id,
                                                               self.name,
                                                               frame_id,
                                                               self.radius * 1000,
                                                               )

        if surface_id:
            content += "#{} = SURFACE_CURVE('',#{},(#{}),.PCURVE_S1.);\n".format(
                curve_id + 1, curve_id, surface_id)
            curve_id += 1

        current_id = curve_id + 1
        start_content, start_id = self.start.to_step(current_id, vertex=True)
        end_content, end_id = self.end.to_step(start_id + 1, vertex=True)
        content += start_content + end_content
        current_id = end_id + 1
        content += "#{} = EDGE_CURVE('{}',#{},#{},#{},.T.);\n".format(
            current_id, self.name,
            start_id, end_id, curve_id)
        return content, [current_id]

    def point_belongs(self, point3d, abs_tol: float = 1e-6):
        """
        Check if a point3d belongs to the arc_3d or not.

        :param point3d: point to be verified is on arc
        :return: True if point is on Arc, False otherwise.
        """
        if not math.isclose(point3d.point_distance(self.center), self.radius, abs_tol=abs_tol):
            return False
        # vector1 = self.start - self.center
        # vector2 = self.interior - self.center
        vector = point3d - self.center
        if not math.isclose(vector.dot(self.frame.w), 0.0, abs_tol=abs_tol):
            return False
        point_abscissa = self.abscissa(point3d)
        abscissa_start = self.abscissa(self.start)
        abscissa_end = self.abscissa(self.end)
        if abscissa_start <= point_abscissa <= abscissa_end:
            return True
        return False

    def triangulation(self):
        return None

    def middle_point(self):
        return self.point_at_abscissa(self.length() / 2)

    def line_intersections(self, line3d: Line3D):
        """
        Calculates intersections between an Arc3D and a Line3D.

        :param linesegment3d: linesegment to verify intersections.
        :return: list with intersections points between line and Arc3D.
        """
        circle3d_lineseg_inters = vm_utils_intersections.circle_3d_line_intersections(self, line3d)
        linesegment_intersections = []
        for intersection in circle3d_lineseg_inters:
            if self.point_belongs(intersection, 1e-6):
                linesegment_intersections.append(intersection)
        return linesegment_intersections

    def linesegment_intersections(self, linesegment3d: LineSegment3D):
        """
        Calculates intersections between an Arc3D and a LineSegment3D.

        :param linesegment3d: linesegment to verify intersections.
        :return: list with intersections points between linesegment and Arc3D.
        """
        linesegment_intersections = []
        intersections = self.line_intersections(linesegment3d)
        for intersection in intersections:
            if linesegment3d.point_belongs(intersection):
                linesegment_intersections.append(intersection)
        return linesegment_intersections


class FullArc3D(Arc3D):
    """
    An edge that starts at start_end, ends at the same point after having described a circle.

    """

    def __init__(self, center: volmdlr.Point3D, start_end: volmdlr.Point3D,
                 normal: volmdlr.Vector3D,
                 name: str = ''):
        self.__center = center
        self.__normal = normal
        self.start_end = start_end
        interior = start_end.rotation(center, normal, math.pi)
        Arc3D.__init__(self, start=start_end, end=start_end,
                       interior=interior, name=name)  # !!! this is dangerous

    def __hash__(self):
        return hash(self.center) + 5 * hash(self.start_end)

    def __eq__(self, other_arc):
        return (self.center == other_arc.center) \
            and (self.start == other_arc.start)

    @property
    def center(self):
        return self.__center

    @property
    def angle(self):
        return volmdlr.TWO_PI

    @property
    def normal(self):
        return self.__normal

    @property
    def is_trigo(self):
        return True

    def copy(self, *args, **kwargs):
        return FullArc3D(self._center.copy(), self.end.copy(), self._normal.copy())

    def to_dict(self, use_pointers: bool = False, memo=None, path: str = '#'):
        dict_ = self.base_dict()
        dict_['center'] = self.center.to_dict(use_pointers=use_pointers, memo=memo, path=path + '/center')
        dict_['radius'] = self.radius
        dict_['angle'] = self.angle
        dict_['is_trigo'] = self.is_trigo
        dict_['start_end'] = self.start.to_dict(use_pointers=use_pointers, memo=memo, path=path + '/start_end')
        dict_['normal'] = self.normal.to_dict(use_pointers=use_pointers, memo=memo, path=path + '/normal')
        dict_['name'] = self.name
        return dict_

    def to_2d(self, plane_origin, x, y):
        """
        Transforms a FullArc3D into an FullArc2D, given an plane origin and a u and v plane vector.

        :param plane_origin: plane origin.
        :param x: plane u vector.
        :param y: plane v vector.
        :return: FullArc2D.
        """
        center = self.center.to_2d(plane_origin, x, y)
        start_end = self.start.to_2d(plane_origin, x, y)
        return FullArc2D(center, start_end)

    def to_step(self, current_id, surface_id=None):
        # Not calling Circle3D.to_step because of circular imports
        u = self.start - self.center
        u.normalize()
        v = self.normal.cross(u)
        frame = volmdlr.Frame3D(self.center, self.normal, u, v)
        content, frame_id = frame.to_step(current_id)
        curve_id = frame_id + 1
        # Not calling Circle3D.to_step because of circular imports
        content += "#{} = CIRCLE('{}',#{},{:.6f});\n".format(curve_id,
                                                             self.name,
                                                             frame_id,
                                                             self.radius * 1000,
                                                             )

        if surface_id:
            content += "#{} = SURFACE_CURVE('',#{},(#{}),.PCURVE_S1.);\n".format(
                curve_id + 1, curve_id, surface_id)
            curve_id += 1

        p1 = (self.center + u * self.radius).to_point()
        # p2 = self.center + v*self.radius
        # p3 = self.center - u*self.radius
        # p4 = self.center - v*self.radius

        p1_content, p1_id = p1.to_step(curve_id + 1, vertex=True)
        content += p1_content
        # p2_content, p2_id = p2.to_step(p1_id+1, vertex=True)
        # p3_content, p3_id = p3.to_step(p2_id+1, vertex=True)
        # p4_content, p4_id = p4.to_step(p3_id+1, vertex=True)
        # content += p1_content + p2_content + p3_content + p4_content

        # arc1_id = p4_id + 1
        # content += "#{} = EDGE_CURVE('{}',#{},#{},#{},.T.);\n".format(arc1_id, self.name,
        #                                                             p1_id, p2_id,
        #                                                             circle_id)

        # arc2_id = arc1_id + 1
        # content += "#{} = EDGE_CURVE('{}',#{},#{},#{},.T.);\n".format(arc2_id, self.name,
        #                                                             p2_id, p3_id,
        #                                                             circle_id)

        # arc3_id = arc2_id + 1
        # content += "#{} = EDGE_CURVE('{}',#{},#{},#{},.T.);\n".format(arc3_id, self.name,
        #                                                             p3_id, p4_id,
        #                                                             circle_id)

        # arc4_id = arc3_id + 1
        # content += "#{} = EDGE_CURVE('{}',#{},#{},#{},.T.);\n".format(arc4_id, self.name,
        #                                                             p4_id, p1_id,
        #                                                             circle_id)

        edge_curve = p1_id + 1
        content += f"#{edge_curve} = EDGE_CURVE('{self.name}',#{p1_id},#{p1_id},#{curve_id},.T.);\n"
        curve_id += 1

        # return content, [arc1_id, arc2_id, arc3_id, arc4_id]
        return content, [edge_curve]

    def plot(self, ax=None, edge_style: EdgeStyle = EdgeStyle()):
        if ax is None:
            ax = Axes3D(plt.figure())

        x = []
        y = []
        z = []
        for px, py, pz in self.discretization_points(number_points=20):
            x.append(px)
            y.append(py)
            z.append(pz)
        x.append(x[0])
        y.append(y[0])
        z.append(z[0])
        ax.plot(x, y, z, color=edge_style.color, alpha=edge_style.alpha)

        if edge_style.edge_ends:
            self.start.plot(ax=ax)
            self.end.plot(ax=ax)

        if edge_style.edge_direction:
            s = 0.5 * self.length()
            x, y, z = self.point_at_abscissa(s)
            tangent = self.unit_direction_vector(s)
            arrow_length = 0.15 * s
            ax.quiver(x, y, z, *arrow_length * tangent,
                      pivot='tip')

        return ax

    def rotation(self, center: volmdlr.Point3D, axis: volmdlr.Vector3D, angle: float):
        new_start_end = self.start.rotation(center, axis, angle)
        new_center = self._center.rotation(center, axis, angle)
        new_normal = self._normal.rotation(center, axis, angle)
        return FullArc3D(new_center, new_start_end,
                         new_normal, name=self.name)

    def rotation_inplace(self, center: volmdlr.Point3D, axis: volmdlr.Vector3D, angle: float):
        warnings.warn("'inplace' methods are deprecated. Use a not inplace method instead.", DeprecationWarning)

        self.start.rotation(center, axis, angle, False)
        self.end.rotation(center, axis, angle, False)
        self._center.rotation(center, axis, angle, False)
        self.interior.rotation(center, axis, angle, False)
        self._bbox = None

    def translation(self, offset: volmdlr.Vector3D):
        new_start_end = self.start.translation(offset, True)
        new_center = self._center.translation(offset, True)
        new_normal = self._normal.translation(offset, True)
        return FullArc3D(new_center, new_start_end,
                         new_normal, name=self.name)

    def translation_inplace(self, offset: volmdlr.Vector3D):
        warnings.warn("'inplace' methods are deprecated. Use a not inplace method instead.", DeprecationWarning)

        self.start.translation(offset, False)
        self.end.translation(offset, False)
        self._center.translation(offset, False)
        self.interior.translation(offset, False)
        self._bbox = None

    def linesegment_intersections(self, linesegment: LineSegment3D):
        """
        Calculates the intersections between a fullarc3d and a linesegment3d.

        :param linesegment: linesegment3d to verify intersections.
        :return: list of points3d, if there are any intersections, an empty list if otherwise.
        """
        distance_center_lineseg = linesegment.point_distance(self.frame.origin)
        if distance_center_lineseg > self.radius:
            return []
        direction_vector = linesegment.direction_vector()
        if math.isclose(self.frame.w.dot(direction_vector), 0, abs_tol=1e-6) and \
                not math.isclose(linesegment.start.z - self.frame.origin.z, 0, abs_tol=1e-6):
            return []

        if linesegment.start.z == linesegment.end.z == self.frame.origin.z:
            quadratic_equation_a = 1 + (direction_vector.y ** 2 / direction_vector.x ** 2)
            quadratic_equation_b = -2 * (direction_vector.y ** 2 / direction_vector.x ** 2) * linesegment.start.x + \
                2 * (direction_vector.y / direction_vector.x) * linesegment.start.y
            quadratic_equation_c = (linesegment.start.y - (direction_vector.y / direction_vector.x) *
                                    linesegment.start.x) ** 2 - self.radius ** 2
            delta = quadratic_equation_b ** 2 - 4 * quadratic_equation_a * quadratic_equation_c
            x1 = (- quadratic_equation_b + math.sqrt(delta)) / (2 * quadratic_equation_a)
            x2 = (- quadratic_equation_b - math.sqrt(delta)) / (2 * quadratic_equation_a)
            y1 = (direction_vector.y / direction_vector.x) * (x1 - linesegment.start.x) + linesegment.start.y
            y2 = (direction_vector.y / direction_vector.x) * (x2 - linesegment.start.x) + linesegment.start.y
            return [volmdlr.Point3D(x1, y1, self.frame.origin.z), volmdlr.Point3D(x2, y2, self.frame.origin.z)]
        if math.isclose(direction_vector.z, 0, abs_tol=1e-6):
            print(True)
        constant = (self.frame.origin.z - linesegment.start.z) / direction_vector.z
        x_coordinate = constant * direction_vector.x + linesegment.start.x
        y_coordinate = constant * direction_vector.y + linesegment.start.y
        if math.isclose((x_coordinate - self.frame.origin.x) ** 2 + (y_coordinate - self.frame.origin.y) ** 2,
                        self.radius ** 2, abs_tol=1e-6):
            return [volmdlr.Point3D(x_coordinate, y_coordinate, self.frame.origin.z)]
        return []

    def reverse(self):
        """
        Defines a new FullArc3D, identical to self, but in the opposite direction.

        """
        return self


class ArcEllipse3D(Edge):
    """
    An arc is defined by a starting point, an end point and an interior point.

    """

    def __init__(self, start, interior, end, center, major_dir,
                 name=''):  # , extra=None):
        Edge.__init__(self, start=start, end=end, name=name)
        self.interior = interior
        self.center = center
        major_dir.normalize()
        self.major_dir = major_dir  # Vector for Gradius
        # self.extra = extra

        u1 = self.interior - self.start
        u2 = self.interior - self.end
        u1.normalize()
        u2.normalize()

        if u1.is_close(u2):
            u2 = self.interior - self.extra
            u2.normalize()

        n = u2.cross(u1)
        n.normalize()
        self.normal = n

        self.minor_dir = self.normal.cross(self.major_dir)

        frame = volmdlr.Frame3D(self.center, self.major_dir, self.minor_dir, self.normal)
        self.frame = frame
        start_new, end_new = frame.global_to_local_coordinates(
            self.start), frame.global_to_local_coordinates(self.end)
        interior_new, center_new = frame.global_to_local_coordinates(
            self.interior), frame.global_to_local_coordinates(self.center)
        self._bbox = None
        # from :
        # https://math.stackexchange.com/questions/339126/how-to-draw-an-ellipse-if-a-center-and-3-arbitrary-points-on-it-are-given

        def theta_A_B(s, i, e, c):
            """
            Theta is the tilt angle of the ellipse with the horizontal line clockwise. A is the major axis, B the minor
            """
            xs, ys, xi, yi, xe, ye = s[0] - c[0], s[1] - c[1], i[0] - c[0], i[
                1] - c[1], e[0] - c[0], e[1] - c[1]
            A = npy.array(([xs ** 2, ys ** 2, 2 * xs * ys],
                           [xi ** 2, yi ** 2, 2 * xi * yi],
                           [xe ** 2, ye ** 2, 2 * xe * ye]))
            invA = npy.linalg.inv(A)
            identity = npy.array(([1], [1], [1]))
            r1, r2, r3 = npy.dot(invA, identity)  # 3 item column matrix
            theta = 0.5 * math.atan(2 * r3 / (r2 - r1))
            c1 = r1 + r2
            c2 = (r2 - r1) / math.cos(2 * theta)
            gdaxe = math.sqrt((2 / (c1 - c2)))
            ptax = math.sqrt((2 / (c1 + c2)))
            return theta, gdaxe, ptax

        if start.is_close(end):
            extra_new = frame.global_to_local_coordinates(self.interior)
            theta, A, B = theta_A_B(start_new, extra_new, interior_new,
                                    center_new)
        else:
            theta, A, B = theta_A_B(start_new, interior_new, end_new,
                                    center_new)

        self.Gradius = A
        self.Sradius = B
        self.theta = theta

        # Angle pour start
        u1, u2 = start_new.x / self.Gradius, start_new.y / self.Sradius
        angle1 = volmdlr.geometry.sin_cos_angle(u1, u2)
        self.angle_start = angle1
        # Angle pour end
        u3, u4 = end_new.x / self.Gradius, end_new.y / self.Sradius
        angle2 = volmdlr.geometry.sin_cos_angle(u3, u4)
        self.angle_end = angle2
        # Angle pour interior
        u5, u6 = interior_new.x / self.Gradius, interior_new.y / self.Sradius
        anglei = volmdlr.geometry.sin_cos_angle(u5, u6)
        self.angle_interior = anglei
        # Going trigo/clock wise from start to interior
        if anglei < angle1:
            trigowise_path = (anglei + volmdlr.TWO_PI) - angle1
            clockwise_path = angle1 - anglei
        else:
            trigowise_path = anglei - angle1
            clockwise_path = angle1 - anglei + volmdlr.TWO_PI

        # Going trigo wise from interior to interior
        if angle2 < anglei:
            trigowise_path += (angle2 + volmdlr.TWO_PI) - anglei
            clockwise_path += anglei - angle2
        else:
            trigowise_path += angle2 - anglei
            clockwise_path += anglei - angle2 + volmdlr.TWO_PI

        if clockwise_path > trigowise_path:
            self.is_trigo = True
            self.angle = trigowise_path
        else:
            # Clock wise
            self.is_trigo = False
            self.angle = clockwise_path

        if self.start.is_close(self.end):
            self.angle = volmdlr.TWO_PI

        if self.is_trigo:
            self.offset_angle = angle1
        else:
            self.offset_angle = angle2

        volmdlr.core.CompositePrimitive3D.__init__(self,
                                                   primitives=self.discretization_points(number_points=20),
                                                   name=name)

    def discretization_points(self, *, number_points: int = None, angle_resolution: int = 20):
        """
        Discretize a Contour to have "n" points.

        :param number_points: the number of points (including start and end points)
             if unset, only start and end will be returned
        :param angle_resolution: if set, the sampling will be adapted to have a controlled angular distance. Useful
            to mesh an arc
        :return: a list of sampled points
        """
        if not number_points:
            if not angle_resolution:
                number_points = 2
            else:
                number_points = math.ceil(angle_resolution * abs(0.5 * self.angle / math.pi)) + 1
        if self.angle_start > self.angle_end:
            if self.angle_start >= self.angle_interior >= self.angle_end:
                angle_start = self.angle_end
                angle_end = self.angle_start
            else:
                angle_end = self.angle_end + volmdlr.TWO_PI
                angle_start = self.angle_start
        elif self.angle_start == self.angle_end:
            angle_start = 0
            angle_end = 2 * math.pi
        else:
            angle_end = self.angle_end
            angle_start = self.angle_start
        discretization_points = [self.frame.local_to_global_coordinates(
            volmdlr.Point3D(self.Gradius * math.cos(angle), self.Sradius * math.sin(angle), 0))
            for angle in npy.linspace(angle_start, angle_end, number_points)]
        return discretization_points

    def polygon_points(self, discretization_resolution: int):
        warnings.warn('polygon_points is deprecated,\
        please use discretization_points instead',
                      DeprecationWarning)
        return self.discretization_points(angle_resolution=discretization_resolution)

    def _get_points(self):
        return self.discretization_points(number_points=20)
    points = property(_get_points)

    def to_2d(self, plane_origin, x, y):
        """
        Transforms a ArcEllipse3D into an ArcEllipse2D, given an plane origin and a u and v plane vector.

        :param plane_origin: plane origin.
        :param x: plane u vector.
        :param y: plane v vector.
        :return: ArcEllipse2D.
        """
        point_start2d = self.start.to_2d(plane_origin, x, y)
        point_interior2d = self.interior.to_2d(plane_origin, x, y)
        point_end2d = self.end.to_2d(plane_origin, x, y)
        center = self.center.to_2d(plane_origin, x, y)
        point_major_dir = self.center + self.Gradius * self.major_dir
        point_major_dir_2d = point_major_dir.to_2d(plane_origin, x, y)
        vector_major_dir_2d = point_major_dir_2d - center
        vector_major_dir_2d.normalize()
        return ArcEllipse2D(point_start2d, point_interior2d, point_end2d, center, vector_major_dir_2d, name=self.name)

    def length(self):
        """Computes the length."""
        return self.angle * math.sqrt(
            (self.Gradius ** 2 + self.Sradius ** 2) / 2)

    def normal_vector(self, abscissa):
        raise NotImplementedError

    def unit_normal_vector(self, abscissa):
        raise NotImplementedError

    def direction_vector(self, abscissa):
        raise NotImplementedError

    def unit_direction_vector(self, abscissa):
        raise NotImplementedError

    def reverse(self):
        return self.__class__(self.end.copy(),
                              self.interior.copy(),
                              self.start.copy(),
                              self.center.copy(),
                              self.major_dir.copy(),
                              self.name)

    def plot(self, ax=None,  edge_style: EdgeStyle = EdgeStyle()):
        """Plot the arc ellipse."""
        if ax is None:
            fig = plt.figure()
            ax = Axes3D(fig)
        else:
            fig = None

        ax.plot([self.interior[0]], [self.interior[1]], [self.interior[2]],
                color='b')
        ax.plot([self.start[0]], [self.start[1]], [self.start[2]], c='r')
        ax.plot([self.end[0]], [self.end[1]], [self.end[2]], c='r')
        ax.plot([self.interior[0]], [self.interior[1]], [self.interior[2]],
                c='g')
        x = []
        y = []
        z = []
        for px, py, pz in self.discretization_points(number_points=20):
            x.append(px)
            y.append(py)
            z.append(pz)

        ax.plot(x, y, z, edge_style.color, alpha=edge_style.alpha)
        if edge_style.edge_ends:
            self.start.plot(ax)
            self.end.plot(ax)
        return ax

    def plot2d(self, x3d: volmdlr.Vector3D = volmdlr.X3D, y3d: volmdlr.Vector3D = volmdlr.Y3D,
               ax=None, color='k'):
        if ax is None:
            fig = plt.figure()
            ax = fig.add_subplot(111, projection='3d')
        else:
            fig = ax.figure

        # TODO: Enhance this plot
        length = self.length()
        x = []
        y = []
        for i in range(30):
            p = self.point_at_abscissa(i / (29.) * length)
            xi, yi = p.plane_projection2d(x3d, y3d)
            x.append(xi)
            y.append(yi)
        ax.plot(x, y, color=color)
        return ax

    def triangulation(self):
        return None

    @property
    def bounding_box(self):
        if not self._bbox:
            self._bbox = self.get_bounding_box()
        return self._bbox

    @bounding_box.setter
    def bounding_box(self, new_bounding_box):
        self._bbox = new_bounding_box

    def get_bounding_box(self):
        """
        Calculates the bounding box of the Arc3D.

        :return: a volmdlr.core.BoundingBox object.
        """
        # TODO: implement exact calculation

        points = self.discretization_points(angle_resolution=10)
        xmin = min(point.x for point in points)
        xmax = max(point.x for point in points)
        ymin = min(point.y for point in points)
        ymax = max(point.y for point in points)
        zmin = min(point.z for point in points)
        zmax = max(point.z for point in points)
        return volmdlr.core.BoundingBox(xmin, xmax, ymin, ymax, zmin, zmax)<|MERGE_RESOLUTION|>--- conflicted
+++ resolved
@@ -4346,16 +4346,8 @@
             angle2 = angle
             cone_frame = volmdlr.Frame3D(cone_origin, u, v, axis)
 
-<<<<<<< HEAD
         surface = volmdlr.faces.ConicalSurface3D(cone_frame, semi_angle)
         return [surface.rectangular_cut(0, angle2, z1=dist1 / math.tan(semi_angle), z2=dist2 / math.tan(semi_angle))]
-=======
-        surface = volmdlr.faces.ConicalSurface3D(cone_frame,
-                                                 semi_angle)
-        # z1 = d1 / math.tan(semi_angle)
-        # z2 = d2 / math.tan(semi_angle)
-        return [surface.rectangular_cut(0, angle2, d1 / math.tan(semi_angle), d2 / math.tan(semi_angle))]
->>>>>>> 89781be1
 
     def _cylindrical_revolution(self, params):
         axis, u, p1_proj, dist1, dist2, angle = params
