--- conflicted
+++ resolved
@@ -1019,17 +1019,15 @@
                               name)
 
     def bounding_rectangle(self):
-<<<<<<< HEAD
-        points = self.discretization_points(number_points=5)
-=======
         """
         Computes the bounding rectangle of the 2 dimensional B-spline curve.
 
         :return: The bounding rectangle
         :rtype: :class:`volmdlr.core.BoundingRectangle`
         """
-        points = self.discretization_points()
->>>>>>> a5e3bc06
+
+        points = self.discretization_points(number_points=5)
+
         points_x = [p.x for p in points]
         points_y = [p.y for p in points]
 
