#!/usr/bin/env python3
# -*- coding: utf-8 -*-
"""
Edges related classes.
"""

import math
import sys
import warnings
from itertools import product
from typing import Any, Dict, List, Union

import dessia_common.core as dc
import matplotlib.patches
import matplotlib.pyplot as plt
import numpy as npy
import plot_data.core as plot_data
import scipy.integrate as scipy_integrate
from scipy.optimize import least_squares
from geomdl import NURBS, BSpline, fitting, operations, utilities
from geomdl.operations import length_curve, split_curve
from matplotlib import __version__ as _mpl_version
from mpl_toolkits.mplot3d import Axes3D
from packaging import version

import volmdlr.core
import volmdlr.core_compiled
import volmdlr.geometry
import volmdlr.utils.common_operations as vm_common_operations
import volmdlr.utils.intersections as vm_utils_intersections
from volmdlr import bspline_fitting
from volmdlr.core import EdgeStyle


def standardize_knot_vector(knot_vector):
    """
    Standardize a knot vector to range from 0 to 1.
    """
    first_knot = knot_vector[0]
    last_knot = knot_vector[-1]
    standard_u_knots = []
    if first_knot != 0 or last_knot != 1:
        x = 1 / (last_knot - first_knot)
        y = first_knot / (first_knot - last_knot)
        for u in knot_vector:
            standard_u_knots.append(u * x + y)
        return standard_u_knots
    return knot_vector


def insert_knots_and_mutiplicity(knots, knot_mutiplicities, knot_to_add, num):
    """
    Compute knot-elements and multiplicities based on the global knot vector.

    """
    new_knots = []
    new_knot_mutiplicities = []
    i = 0
    for i, knot in enumerate(knots):
        if knot > knot_to_add:
            new_knots.extend([knot_to_add])
            new_knot_mutiplicities.append(num)
            new_knots.extend(knots[i:])
            new_knot_mutiplicities.extend(knot_mutiplicities[i:])
            break
        new_knots.append(knot)
        new_knot_mutiplicities.append(knot_mutiplicities[i])
    return new_knots, new_knot_mutiplicities, i


class Edge(dc.DessiaObject):
    """
    Defines a simple edge Object.
    """

    def __init__(self, start, end, name=''):
        self.start = start
        self.end = end
        self._length = None
        self._direction_vector = None
        self._reverse = None
        # Disabling super init call for performance
        # dc.DessiaObject.__init__(self, name=name)
        self.name = name

    def __getitem__(self, key):
        if key == 0:
            return self.start
        if key == 1:
            return self.end
        raise IndexError

    def is_close(self, other_edge, tol: float = 1e-6):
        """
        Verify if two edges are equal, considering a certain tolerance.

        """
        raise NotImplementedError(f'is_close method not implemented by {self.__class__.__name__}')

    def get_reverse(self):
        """
        Gets the same edge, but in the opposite direction.

        """
        raise NotImplementedError(f'is_close method not implemented by {self.__class__.__name__}')

    def reverse(self):
        if self._reverse is None:
            self._reverse = self.get_reverse()
        return self._reverse

    def direction_independent_is_close(self, other_edge, tol: float = 1e-6):
        """
        Verifies if two line segments are the same, not considering its direction.

        """
        if not isinstance(self, other_edge.__class__):
            return False
        if self.is_close(other_edge, tol):
            return True
        return self.reverse().is_close(other_edge, tol)

    def length(self):
        """
        Calculates the edge's length.
        """
        raise NotImplementedError(f'length method not implemented by {self.__class__.__name__}')

    def point_at_abscissa(self, abscissa):
        """
        Calculates the point at given abscissa.

        """
        raise NotImplementedError(f'point_at_abscissa method not implemented by {self.__class__.__name__}')

    def middle_point(self):
        """
        Gets the middle point for an edge.

        :return:
        """
        half_length = self.length() / 2
        middle_point = self.point_at_abscissa(abscissa=half_length)
        return middle_point

    def discretization_points(self, *, number_points: int = None, angle_resolution: int = None):
        """
        Discretize an Edge to have "n" points.

        :param number_points: the number of points (including start and end
            points) if unset, only start and end will be returned
        :param angle_resolution: if set, the sampling will be adapted to have
            a controlled angular distance. Useful to mesh an arc
        :return: a list of sampled points
        """
        if number_points is None or number_points == 1:
            number_points = 2
        if angle_resolution:
            number_points = int(math.pi * angle_resolution)
        step = self.length() / (number_points - 1)
        return [self.point_at_abscissa(i * step) for i in range(number_points)]

    def polygon_points(self, discretization_resolution: int):
        """
        Deprecated method of discretization_points.
        """
        warnings.warn('polygon_points is deprecated,\
        please use discretization_points instead',
                      DeprecationWarning)
        return self.discretization_points(discretization_resolution)

    @classmethod
    def from_step(cls, arguments, object_dict, **kwargs):
        """
        Converts a step primitive to an Edge type object.

        :param arguments: The arguments of the step primitive.
        :type arguments: list
        :param object_dict: The dictionary containing all the step primitives
            that have already been instantiated
        :type object_dict: dict
        :return: The corresponding Edge object
        :rtype: :class:`volmdlr.edges.Edge`
        """
        # obj can be an instance of wires or edges.
        obj = object_dict[arguments[3]]
        point1 = object_dict[arguments[1]]
        point2 = object_dict[arguments[2]]
        orientation = arguments[4]
        if orientation == '.F.':
            point1, point2 = point2, point1
        if obj.__class__.__name__ == 'LineSegment3D':
            return object_dict[arguments[3]]
        if obj.__class__.__name__ == 'Line3D':
            if not point1.is_close(point2):
                return LineSegment3D(point1, point2, arguments[0][1:-1])
            return None
        if hasattr(obj, 'trim'):
            if obj.__class__.__name__ == 'Circle3D':
                point1, point2 = point2, point1
            return obj.trim(point1, point2)

        raise NotImplementedError(f'Unsupported: {object_dict[arguments[3]]}')

    def normal_vector(self, abscissa):
        """
        Calculates the normal vector the edge at given abscissa.

        :return: the normal vector
        """
        raise NotImplementedError('the normal_vector method must be'
                                  'overloaded by subclassing class')

    def unit_normal_vector(self, abscissa: float = 0.0):
        """
        Calculates the unit normal vector the edge at given abscissa.

        :param abscissa: edge abscissa
        :return: unit normal vector
        """
        vector = self.normal_vector(abscissa).copy(deep=True)
        vector.normalize()
        return vector

    def direction_vector(self, abscissa):
        """
        Calculates the direction vector the edge at given abscissa.

        :param abscissa: edge abscissa
        :return: direction vector
        """
        raise NotImplementedError('the direction_vector method must be'
                                  'overloaded by subclassing class')

    def unit_direction_vector(self, abscissa: float = 0.0):
        """
        Calculates the unit direction vector the edge at given abscissa.

        :param abscissa: edge abscissa
        :return: unit direction vector
        """
        vector = self.direction_vector(abscissa).copy(deep=True)
        vector.normalize()
        return vector

    def straight_line_point_belongs(self, point):
        """
        Verifies if a point belongs to the surface created by closing the edge.

        :param point: Point to be verified
        :return: Return True if the point belongs to this surface,
            or False otherwise
        """
        raise NotImplementedError(f'the straight_line_point_belongs method must be'
                                  f' overloaded by {self.__class__.__name__}')

    def touching_points(self, edge2):
        """
        Verifies if two edges are touching each other.

        In case these two edges are touching each other, return these touching points.

        :param edge2: edge2 to verify touching points.
        :return: list of touching points.
        """
        point1, point2 = edge2.start, edge2.end
        point3, point4 = self.start, self.end
        touching_points = []
        for primitive, points in zip([self, edge2], [[point1, point2], [point3, point4]]):
            for point in points:
                if point not in touching_points and primitive.point_belongs(point):
                    touching_points.append(point)
        return touching_points

    def intersections(self, edge2: 'Edge', abs_tol: float = 1e-6):
        """
        Gets the intersections between two edges.

        :param edge2: other edge.
        :param abs_tol: tolerance.
        :return: list of intersection points.
        """
        # if self.bounding_rectangle.distance_to_b_rectangle(edge2.bounding_rectangle) > abs_tol:
        #     return []
        method_name = f'{edge2.__class__.__name__.lower()[:-2]}_intersections'
        if hasattr(self, method_name):
            intersections = getattr(self, method_name)(edge2, abs_tol)
            return intersections
        method_name = f'{self.__class__.__name__.lower()[:-2]}_intersections'
        if hasattr(edge2, method_name):
            intersections = getattr(edge2, method_name)(self, abs_tol)
            return intersections
        raise NotImplementedError(f'There is no method to calculate the intersectios between'
                                  f' a {self.__class__.__name__} and a {edge2.__class__.__name__}')

    def validate_crossings(self, edge, intersection):
        """Validates the intersections as crossings: edge not touching the other at one end, or in a tangent point."""
        if not volmdlr.core.point_in_list(intersection, [self.start, self.end, edge.start, edge.end]):
            tangent1 = self.unit_direction_vector(self.abscissa(intersection))
            tangent2 = edge.unit_direction_vector(edge.abscissa(intersection))
            if math.isclose(abs(tangent1.dot(tangent2)), 1, abs_tol=1e-6):
                return None
        else:
            return None
        return intersection

    def crossings(self, edge):
        """
        Gets the crossings between two edges.

        """
        valid_crossings = []
        intersections = self.intersections(edge)
        for intersection in intersections:
            crossing = self.validate_crossings(edge, intersection)
            if crossing:
                valid_crossings.append(crossing)
        return valid_crossings

    def abscissa(self, point, tol: float = 1e-6):
        """
        Computes the abscissa of an Edge.

        :param point: The point located on the edge.
        :type point: Union[:class:`volmdlr.Point2D`, :class:`volmdlr.Point3D`].
        :param tol: The precision in terms of distance. Default value is 1e-4.
        :type tol: float, optional.
        :return: The abscissa of the point.
        :rtype: float
        """
        raise NotImplementedError(f'the abscissa method must be overloaded by {self.__class__.__name__}')

    def local_discretization(self, point1, point2, number_points: int = 10):
        """
        Gets n discretization points between two given points of the edge.

        :param point1: point 1 on edge.
        :param point2: point 2 on edge.
        :param number_points: number of points to discretize locally.
        :return: list of locally discretized points.
        """
        abscissa1 = self.abscissa(point1)
        abscissa2 = self.abscissa(point2)
        discretized_points_between_1_2 = []
        for abscissa in npy.linspace(abscissa1, abscissa2, num=number_points):
            abscissa_point = self.point_at_abscissa(abscissa)
            if not volmdlr.core.point_in_list(abscissa_point, discretized_points_between_1_2):
                discretized_points_between_1_2.append(abscissa_point)
        return discretized_points_between_1_2

    def split_between_two_points(self, point1, point2):
        """
        Split edge between two points.

        :param point1: point 1.
        :param point2: point 2.
        :return: edge split.
        """
        split1 = self.split(point1)
        if split1[0] and split1[0].point_belongs(point2, abs_tol=1e-6):
            split2 = split1[0].split(point2)
        else:
            split2 = split1[1].split(point2)
        new_split_edge = None
        for split_edge in split2:
            if split_edge and split_edge.point_belongs(point1, 1e-4) and split_edge.point_belongs(point2, 1e-4):
                new_split_edge = split_edge
                break
        return new_split_edge

    def point_distance_to_edge(self, point):
        """
        Calculates the distance from a given point to an edge.

        :param point: point.
        :return: distance to edge.
        """
        best_distance = math.inf
        abscissa1 = 0
        abscissa2 = self.abscissa(self.end)
        distance = best_distance
        point1_ = self.start
        point2_ = self.end
        linesegment_class_ = getattr(sys.modules[__name__], 'LineSegment' + self.__class__.__name__[-2:])
        while True:
            discretized_points_between_1_2 = self.local_discretization(point1_, point2_)
            if not discretized_points_between_1_2:
                break
            distance = point.point_distance(discretized_points_between_1_2[0])
            for point1, point2 in zip(discretized_points_between_1_2[:-1], discretized_points_between_1_2[1:]):
                line = linesegment_class_(point1, point2)
                dist = line.point_distance(point)
                if dist < distance:
                    point1_ = point1
                    point2_ = point2
                    distance = dist
            if not point1_ or math.isclose(distance, best_distance, abs_tol=1e-6):
                break
            best_distance = distance
            if math.isclose(abscissa1, abscissa2, abs_tol=1e-6):
                break
        return distance

    @property
    def simplify(self):
        """Search another simplified edge that can represent the edge."""
        return self

    def is_point_edge_extremity(self, other_point, abs_tol: float = 1e-6):
        """
        Verifies if a point is the start or the end of the edge.

        :param other_point: other point to verify if it is any end of the edge.
        :param abs_tol: tolerance.
        :return: True of False.
        """
        if self.start.is_close(other_point, abs_tol):
            return True
        if self.end.is_close(other_point, abs_tol):
            return True
        return False


class Line(dc.DessiaObject):
    """
    Abstract class representing a line.

    :param point1: The first point defining the line
    :type point1: Union[:class:`volmdlr.Point2D`, :class:`volmdlr.Point3D`]
    :param point2: The second point defining the line
    :type point2: Union[:class:`volmdlr.Point2D`, :class:`volmdlr.Point3D`]
    :param name: Name of the line. Default value is an empty string
    :type name: str, optional
    """

    def __init__(self, point1, point2, name=''):
        self.point1 = point1
        self.point2 = point2
        self._direction_vector = None
        dc.DessiaObject.__init__(self, name=name)

    def __getitem__(self, key):
        """
        Get a point of the line by its index.
        """
        if key == 0:
            return self.point1
        if key == 1:
            return self.point2
        raise IndexError

    def unit_direction_vector(self, *args, **kwargs):
        """
        Get the unit direction vector of the line.

        :return: The unit direction vector of the line
        :rtype:  Union[:class:`volmdlr.Vector2D`, :class:`volmdlr.Vector3D`]
        """
        vector = self.direction_vector()
        vector.normalize()
        return vector

    def direction_vector(self, *args, **kwargs):
        """
        Get the direction vector of the line.

        :return: The direction vector of the line
        :rtype: Union[:class:`volmdlr.Vector2D`, :class:`volmdlr.Vector3D`]
        """
        if not self._direction_vector:
            direction_vector = self.point2 - self.point1
            if isinstance(direction_vector, volmdlr.Point3D):
                direction_vector = direction_vector.to_vector()
            self._direction_vector = direction_vector
        return self._direction_vector

    def normal_vector(self, *args, **kwargs):
        """
        Get the normal vector of the line.

        :return: The normal vector of the line
        :rtype: Union[:class:`volmdlr.Vector2D`, :class:`volmdlr.Vector3D`]
        """
        return self.direction_vector().normal_vector()

    def unit_normal_vector(self, *args, **kwargs):
        """
        Get the unit normal vector of the line.

        :return: The unit normal vector of the line
        :rtype: Union[:class:`volmdlr.Vector2D`, :class:`volmdlr.Vector3D`]
        """
        return self.unit_direction_vector().normal_vector()

    def point_projection(self, point):
        """
        Calculate the projection of a point onto the line.

        :param point: The point to project
        :type point: Union[:class:`volmdlr.Point2D`, :class:`volmdlr.Point3D`]
        :return: The projection of the point onto the line and the distance
            between the point and the projection
        :rtype: Tuple(Union[:class:`volmdlr.Point2D`,
            :class:`volmdlr.Point3D`], float)
        """
        vector = self.point2 - self.point1
        norm_u = vector.norm()
        t = (point - self.point1).dot(vector) / norm_u ** 2
        projection = self.point1 + t * vector
        projection = projection.to_point()
        return projection, t * norm_u

    def abscissa(self, point):
        """
        Calculate the abscissa of a point on the line.

        :param point: The point for which to calculate the abscissa
        :type point: Union[:class:`volmdlr.Point2D`, :class:`volmdlr.Point3D`]
        :return: The abscissa of the point
        :rtype: float
        """
        vector = self.point2 - self.point1
        norm_u = vector.norm()
        t_param = (point - self.point1).dot(vector) / norm_u
        return t_param

    def point_at_abscissa(self, abscissa):
        """
        Returns the point that corresponds to the given abscissa.

        :param abscissa: The abscissa
        :type abscissa: float
        :return: The point that corresponds to the given abscissa.
        :rtype: Union[:class:`volmdlr.Point2D`, :class:`volmdlr.Point3D`]
        """
        return self.point1 + (self.point2 - self.point1) * abscissa

    def sort_points_along_line(self, points):
        """
        Sort point along a line.

        :param points: list of points to be sorted.
        :return: sorted points.
        """
        return sorted(points, key=self.abscissa)

    def split(self, split_point):
        """
        Split a line into two lines.

        :param split_point: The point where to split the line
        :type split_point: Union[:class:`volmdlr.Point2D`,
            :class:`volmdlr.Point3D`]
        :return: A list containing two lines
        """
        return [self.__class__(self.point1, split_point),
                self.__class__(split_point, self.point2)]

    def is_between_points(self, point1: Union[volmdlr.Point2D, volmdlr.Point3D],
                          point2: Union[volmdlr.Point2D, volmdlr.Point3D]):
        """
        Verifies if a line is between two points.

        :param point1: The first point
        :type point1: Union[:class:`volmdlr.Point2D`, :class:`volmdlr.Point3D`]
        :param point2: The second point
        :type point2: Union[:class:`volmdlr.Point2D`, :class:`volmdlr.Point3D`]
        :return: True if the line is between the two points, False otherwise
        :rtype: bool
        """

        if point1.is_close(point2):
            return False

        line_segment = LineSegment2D(point1, point2)
        if line_segment.line_intersections(self):
            return True
        return False

    def to_step(self, current_id, *args, **kwargs):
        """Exports to STEP format."""
        p1_content, p1_id = self.point1.to_step(current_id)
        # p2_content, p2_id = self.point2.to_step(current_id+1)
        current_id = p1_id + 1
        u_content, u_id = self.unit_direction_vector().to_step(current_id)
        current_id = u_id + 1
        content = p1_content + u_content
        content += f"#{current_id} = LINE('{self.name}',#{p1_id},#{u_id});\n"
        return content, [current_id]


class LineSegment(Edge):
    """
    Abstract class.

    """

    def length(self):
        if not self._length:
            self._length = self.end.point_distance(self.start)
        return self._length

    def abscissa(self, point, tol=1e-6):
        """
        Calculates the abscissa parameter of a Line Segment, at a point.

        :param point: point to verify abscissa.
        :param tol: tolerance.
        :return: abscissa parameter.
        """
        if point.point_distance(self.start) < tol:
            return 0
        if point.point_distance(self.end) < tol:
            return self.length()

        vector = self.end - self.start
        length = vector.norm()
        t_param = (point - self.start).dot(vector) / length
        if t_param < -1e-9 or t_param > length + 1e-9:
            raise ValueError(f'Point is not on linesegment: abscissa={t_param}')
        return t_param

    def direction_vector(self, abscissa=0.):
        """
        Returns a direction vector at a given abscissa, it is not normalized.

        :param abscissa: defines where in the line segment
            direction vector is to be calculated.
        :return: The direction vector of the LineSegment.
        """
        if not self._direction_vector:
            self._direction_vector = self.end - self.start
        return self._direction_vector

    def normal_vector(self, abscissa=0.):
        """
        Returns a normal vector at a given abscissa, it is not normalized.

        :param abscissa: defines where in the line_segment
        normal vector is to be calculated.
        :return: The normal vector of the LineSegment.
        """
        return self.direction_vector(abscissa).normal_vector()

    def point_projection(self, point):
        """
        Calculates the projection of a point on a Line Segment.

        :param point: point to be verified.
        :return: point projection.
        """
        point1, point2 = self.start, self.end
        vector = point2 - point1
        norm_u = vector.norm()
        t_param = (point - point1).dot(vector) / norm_u ** 2
        projection = point1 + t_param * vector

        return projection, t_param * norm_u

    def split(self, split_point):
        """
        Split a Line Segment at a given point into two Line Segments.

        :param split_point: splitting point.
        :return: list with the two split line segments.
        """
        if split_point.is_close(self.start):
            return [None, self.copy()]
        if split_point.is_close(self.end):
            return [self.copy(), None]
        return [self.__class__(self.start, split_point),
                self.__class__(split_point, self.end)]

    def middle_point(self):
        """
        Calculates the middle point of a Line Segment.

        :return:
        """
        return 0.5 * (self.start + self.end)

    def point_at_abscissa(self, abscissa):
        """
        Calculates a point in the LineSegment at a given abscissa.

        :param abscissa: abscissa where in the curve the point should be calculated.
        :return: Corresponding point.
        """
        return self.start + self.unit_direction_vector() * abscissa

    def get_geo_lines(self, tag: int, start_point_tag: int, end_point_tag: int):
        """
        Gets the lines that define a LineSegment in a .geo file.

        :param tag: The linesegment index
        :type tag: int
        :param start_point_tag: The linesegment' start point index
        :type start_point_tag: int
        :param end_point_tag: The linesegment' end point index
        :type end_point_tag: int

        :return: A line
        :rtype: str
        """

        return 'Line(' + str(tag) + ') = {' + str(start_point_tag) + ', ' + str(end_point_tag) + '};'

    def get_geo_points(self):
        return [self.start, self.end]

    def get_shared_section(self, other_linesegment, abs_tol: float = 1e-6):
        """
        Gets the shared section between two line segments.

        :param other_linesegment: other line segment to verify for shared section.
        :param abs_tol: tolerance.
        :return: shared line segment section.
        """
        if self.__class__ != other_linesegment.__class__:
            if self.__class__ == other_linesegment.simplify.__class__:
                return self.get_shared_section(other_linesegment.simplify)
            return []
        if not self.direction_vector().is_colinear_to(other_linesegment.direction_vector()) or \
                (not any(self.point_belongs(point, abs_tol)
                         for point in [other_linesegment.start, other_linesegment.end]) and
                 not any(other_linesegment.point_belongs(point, abs_tol) for point in [self.start, self.end])):
            return []
        if all(self.point_belongs(point) for point in other_linesegment.discretization_points(number_points=5)):
            return [other_linesegment]
        if all(other_linesegment.point_belongs(point) for point in self.discretization_points(number_points=5)):
            return [self]
        new_linesegment_points = []
        for point in [self.start, self.end]:
            if other_linesegment.point_belongs(point, abs_tol=abs_tol) and\
                    not volmdlr.core.point_in_list(point, new_linesegment_points):
                new_linesegment_points.append(point)
        for point in [other_linesegment.start, other_linesegment.end]:
            if self.point_belongs(point, abs_tol=abs_tol) and\
                    not volmdlr.core.point_in_list(point, new_linesegment_points):
                new_linesegment_points.append(point)
        if len(new_linesegment_points) == 1:
            return []
        if len(new_linesegment_points) != 2:
            raise ValueError
        class_ = self.__class__
        return [class_(new_linesegment_points[0], new_linesegment_points[1])]

    def delete_shared_section(self, other_linesegment, abs_tol: float = 1e-6):
        """
        Deletes from self, the section shared with the other line segment.

        :param other_linesegment:
        :param abs_tol: tolerance.
        :return:
        """
        shared_section = self.get_shared_section(other_linesegment, abs_tol)
        if not shared_section:
            return [self]
        points = []
        for point in [self.start, self.end, shared_section[0].start, shared_section[0].end]:
            if not volmdlr.core.point_in_list(point, points):
                points.append(point)
        points = sorted(points, key=self.start.point_distance)
        new_line_segments = []
        class_ = self.__class__
        for point1, point2 in zip(points[:-1], points[1:]):
            lineseg = class_(point1, point2)
            if not lineseg.direction_independent_is_close(shared_section[0]):
                new_line_segments.append(lineseg)
        return new_line_segments

    def straight_line_point_belongs(self, point):
        """
        Closing straight line point belongs verification.

        Verifies if a point belongs to the surface created by closing the edge with a
        line between its start and end points.

        :param point: Point to be verified.
        :return: Return True if the point belongs to this surface, or False otherwise.
        """
        return self.point_belongs(point)

    def point_belongs(self, point: Union[volmdlr.Point2D, volmdlr.Point3D], abs_tol: float = 1e-6):
        """
        Checks if a point belongs to the line segment. It uses the point_distance.

        :param point: The point to be checked
        :type point: Union[:class:`volmdlr.Point2D`, :class:`volmdlr.Point3D`]
        :param abs_tol: The precision in terms of distance.
            Default value is 1e-6
        :type abs_tol: float, optional
        :return: `True` if the point belongs to the B-spline curve, `False`
            otherwise
        :rtype: bool
        """
        point_distance = self.point_distance(point)
        if math.isclose(point_distance, 0, abs_tol=abs_tol):
            return True
        return False

    def point_distance(self, point):
        """
        Abstract method.
        """
        raise NotImplementedError('the point_distance method must be'
                                  'overloaded by subclassing class')

    def to_step(self, current_id, *args, **kwargs):
        """Exports to STEP format."""
        line = self.to_line()
        content, (line_id,) = line.to_step(current_id)
        current_id = line_id + 1
        start_content, start_id = self.start.to_step(current_id, vertex=True)
        current_id = start_id + 1
        end_content, end_id = self.end.to_step(current_id + 1, vertex=True)
        content += start_content + end_content
        current_id = end_id + 1
        content += f"#{current_id} = EDGE_CURVE('{self.name}',#{start_id},#{end_id},#{line_id},.T.);\n"
        return content, [current_id]

    def is_close(self, other_edge, tol: float = 1e-6):
        """
        Checks if two line segments are the same considering the euclidean distance.

        :param other_edge: other line segment.
        :param tol: The tolerance under which the euclidean distance is considered equal to 0, defaults to 1e-6.
        :type tol: float, optional.
        """

        if isinstance(other_edge, self.__class__):
            if (self.start.is_close(other_edge.start, tol)
                    and self.end.is_close(other_edge.end, tol)):
                return True
        return False


class BSplineCurve(Edge):
    """
    An abstract class for B-spline curves.

    The following rule must be
    respected : `number of knots = number of control points + degree + 1`.

    :param degree: The degree of the B-spline curve.
    :type degree: int
    :param control_points: A list of 2 or 3-dimensional points
    :type control_points: Union[List[:class:`volmdlr.Point2D`],
        List[:class:`volmdlr.Point3D`]]
    :param knot_multiplicities: The vector of multiplicities for each knot
    :type knot_multiplicities: List[int]
    :param knots: The knot vector composed of values between 0 and 1
    :type knots: List[float]
    :param weights: The weight vector applied to the knot vector. Default
        value is None
    :type weights: List[float], optional
    :param periodic: If `True` the B-spline curve is periodic. Default value
        is False
    :type periodic: bool, optional
    :param name: The name of the B-spline curve. Default value is ''
    :type name: str, optional
    """
    _non_serializable_attributes = ['curve']

    def __init__(self,
                 degree: int,
                 control_points: Union[List[volmdlr.Point2D], List[volmdlr.Point3D]],
                 knot_multiplicities: List[int],
                 knots: List[float],
                 weights: List[float] = None,
                 periodic: bool = False,
                 name: str = ''):
        self.control_points = control_points
        self.degree = degree
        knots = standardize_knot_vector(knots)
        self.knots = knots
        self.knot_multiplicities = knot_multiplicities
        self.weights = weights
        self.periodic = periodic
        self._simplified = None

        points = [[*point] for point in control_points]
        if weights is None:
            curve = BSpline.Curve()
            curve.degree = degree
            curve.ctrlpts = points
        else:
            curve = NURBS.Curve()
            curve.degree = degree
            curve.ctrlpts = points
            curve.weights = weights

        knot_vector = []
        for i, knot in enumerate(knots):
            knot_vector.extend([knot] * knot_multiplicities[i])
        curve.knotvector = knot_vector
        curve.delta = 0.01
        curve_points = curve.evalpts
        self.curve = curve

        self._length = None
        self.points = [getattr(volmdlr,
                               f'Point{self.__class__.__name__[-2::]}')(*point)
                       for point in curve_points]

        Edge.__init__(self, self.points[0], self.points[-1], name=name)

    def to_dict(self, *args, **kwargs):
        """Avoids storing points in memo that makes serialization slow."""
        dict_ = self.base_dict()
        dict_['degree'] = self.degree
        dict_['control_points'] = [point.to_dict() for point in self.control_points]
        dict_['knot_multiplicities'] = self.knot_multiplicities
        dict_['knots'] = self.knots
        dict_['weights'] = self.weights
        dict_['periodic'] = self.periodic
        return dict_

    def __hash__(self):
        """
        Return a hash value for the B-spline curve.
        """
        return hash((tuple(self.control_points), self.degree, tuple(self.knots)))

    def __eq__(self, other):
        """
        Return True if the other B-spline curve has the same control points, degree, and knot vector, False otherwise.
        """
        if isinstance(other, self.__class__):
            return (self.control_points == other.control_points
                    and self.degree == other.degree
                    and self.knots == other.knots)
        return False

    def get_reverse(self):
        """
        Reverses the B-Spline's direction by reversing its control points.

        :return: A reversed B-Spline curve.
        :rtype: :class:`volmdlr.edges.BSplineCurve`.
        """
        return self.__class__(
            degree=self.degree,
            control_points=self.control_points[::-1],
            knot_multiplicities=self.knot_multiplicities[::-1],
            knots=self.knots[::-1],
            weights=self.weights,
            periodic=self.periodic)

    @property
    def simplify(self):
        """Search another simplified edge that can represent the bspline."""
        if self.length() < 1e-6:
            return self
        class_sufix = self.__class__.__name__[-2:]
        if self._simplified is None:
            if self.periodic:
                fullarc_class_ = getattr(sys.modules[__name__], 'FullArc' + class_sufix)
                n = len(self.points)
                try_fullarc = fullarc_class_.from_3_points(self.points[0], self.points[int(0.5 * n)],
                                                           self.points[int(0.75 * n)])

                if all(try_fullarc.point_belongs(point, 1e-5) for point in self.points):
                    self._simplified = try_fullarc
                    return try_fullarc
            else:
                lineseg_class = getattr(sys.modules[__name__], 'LineSegment' + class_sufix)
                lineseg = lineseg_class(self.points[0], self.points[-1])
                if all(lineseg.point_belongs(pt) for pt in self.points):
                    self._simplified = lineseg
                    return lineseg

                arc_class_ = getattr(sys.modules[__name__], 'Arc' + class_sufix)
                try_arc = arc_class_(self.points[0], self.points[int(len(self.points) / 2)], self.points[-1])
                if all(try_arc.point_belongs(point, 1e-6) for point in self.points):
                    self._simplified = try_arc
                    return try_arc
            self._simplified = self
        return self._simplified

    @classmethod
    def from_geomdl_curve(cls, curve, name: str = ""):
        """
        # TODO: to be completed.

        :param curve:
        :type curve:
        :return: A reversed B-spline curve
        :rtype: :class:`volmdlr.edges.BSplineCurve`
        """
        point_dimension = f'Point{cls.__name__[-2::]}'

        knots = list(sorted(set(curve.knotvector)))
        knot_multiplicities = [curve.knotvector.count(k) for k in knots]
        start = curve.ctrlpts[0]
        end = curve.ctrlpts[-1]
        periodic = False
        if npy.linalg.norm(npy.array(start) - npy.array(end)) < 1e-6:
            periodic = True
        return cls(degree=curve.degree,
                   control_points=[getattr(volmdlr, point_dimension)(*point)
                                   for point in curve.ctrlpts],
                   knots=knots,
                   knot_multiplicities=knot_multiplicities,
                   weights=curve.weights, periodic=periodic, name=name)

    def length(self):
        """
        Returns the length of the B-spline curve.

        :return: The length of the B-spline curve.
        :rtype: float
        """
        if not self._length:
            self._length = length_curve(self.curve)
        return self._length

    def normal_vector(self, abscissa):
        """
        Calculates the normal vector to the BSpline curve at given abscissa.

        :return: the normal vector
        """
        return self.direction_vector(abscissa).deterministic_unit_normal_vector()

    def direction_vector(self, abscissa):
        """
        Calculates the direction vector on the BSpline curve at given abscissa.

        :param abscissa: edge abscissa
        :return: direction vector
        """
        u = abscissa / self.length()
        derivatives = self.derivatives(u, 1)
        return derivatives[1]

    def middle_point(self):
        """
        Computes the 2D or 3D middle point of the B-spline curve.

        :return: The middle point
        :rtype: Union[:class:`volmdlr.Point2D`, :class:`volmdlr.Point3D`]
        """
        return self.point_at_abscissa(self.length() * 0.5)

    def abscissa(self, point: Union[volmdlr.Point2D, volmdlr.Point3D],
                 tol: float = 1e-6):
        """
        Computes the abscissa of a 2D or 3D point using the least square method.

        :param point: The point located on the B-spline curve.
        :type point: Union[:class:`volmdlr.Point2D`, :class:`volmdlr.Point3D`].
        :param tol: The precision in terms of distance. Default value is 1e-6.
        :type tol: float, optional.
        :return: The abscissa of the point.
        :rtype: float
        """
        if point.is_close(self.start):
            return 0
        if point.is_close(self.end):
            return self.length()
        length = self.length()
        initial_condition_list = [0, 0.25, 0.5, 0.75, 1]

        def evaluate_point_distance(u):
            return (point - self.evaluate_single(u)).norm()
        results = []
        initial_condition_list.sort(key=evaluate_point_distance)
        for u0 in initial_condition_list:
            u, convergence_sucess = self.point_invertion(u0, point)
            abscissa = u * length
            if convergence_sucess:  # sometimes we don't achieve convergence with a given initial guess
                return abscissa
            dist = evaluate_point_distance(u)
            if dist < tol:
                return abscissa
            results.append((abscissa, dist))
        result = min(results, key=lambda r: r[1])[0]
        return result

    def _point_inversion_funcs(self, u, point):
        """
        Helper function to evaluate Newton-Rapshon terms.
        """
        curve_derivatives = self.derivatives(u, 2)
        distance_vector = curve_derivatives[0] - point
        func = curve_derivatives[1].dot(distance_vector)
        func_first_derivative = curve_derivatives[2].dot(distance_vector) + curve_derivatives[1].norm() ** 2
        return func, func_first_derivative, curve_derivatives, distance_vector

    def point_invertion(self, u0: float, point, maxiter: int = 50, tol1: float = 1e-6, tol2: float = 1e-8):
        """
        Finds the equivalent B-Spline curve parameter u to a given a point 3D or 2D using an initial guess u0.

        :param u0: An initial guess between 0 and 1.
        :type u0: float
        :param point: Point to evaluation.
        :type point: Union[volmdlr.Point2D, volmdlr.Point3D]
        :param maxiter: Maximum number of iterations.
        :type maxiter: int
        :param tol1: Distance tolerance to stop.
        :type tol1: float
        :param tol2: Zero cos tolerance to stop.
        :type tol2: float
        :return: u parameter and convergence check
        :rtype: int, bool
        """
        if maxiter == 0:
            return u0, False
        func, func_first_derivative, curve_derivatives, distance_vector = self._point_inversion_funcs(u0, point)
        if self._check_convergence(curve_derivatives, distance_vector, tol1=tol1, tol2=tol2):
            return u0, True
        new_u = u0 - func / func_first_derivative
        new_u = self._check_bounds(new_u)
        residual = (new_u - u0) * curve_derivatives[1]
        if residual.norm() <= 1e-6:
            return u0, False
        u0 = new_u
        return self.point_invertion(u0, point, maxiter=maxiter - 1)

    @staticmethod
    def _check_convergence(curve_derivatives, distance_vector, tol1: float = 1e-6, tol2: float = 1e-8):
        """
        Helper function to check convergence of point_invertion method.
        """
        distance = distance_vector.norm()
        if distance <= tol1:
            return True
        if curve_derivatives[1].norm() == 0.0:
            return False
        zero_cos = abs(curve_derivatives[1].dot(distance_vector)) / curve_derivatives[1].norm() * distance
        if distance <= tol1 and zero_cos <= tol2:
            return True
        return False

    def _check_bounds(self, u):
        """
        Helper function to check if evaluated parameters in point_invertion method are contained in the bspline domain.
        """
        a, b = self.curve.domain
        if self.periodic:
            if u < a:
                u = b - (a - u)
            elif u > b:
                u = a + (u - b)
        if u < a:
            u = a

        elif u > b:
            u = b
        return u

    def split(self, point: Union[volmdlr.Point2D, volmdlr.Point3D],
              tol: float = 1e-5):
        """
        Splits of B-spline curve in two pieces using a 2D or 3D point.

        :param point: The point where the B-spline curve is split
        :type point: Union[:class:`volmdlr.Point2D`, :class:`volmdlr.Point3D`]
        :param tol: The precision in terms of distance. Default value is 1e-4
        :type tol: float, optional
        :return: A list containing the first and second split of the B-spline
            curve
        :rtype: List[:class:`volmdlr.edges.BSplineCurve`]
        """
        if point.point_distance(self.start) < tol:
            return [None, self.copy()]
        if point.point_distance(self.end) < tol:
            return [self.copy(), None]
        adim_abscissa = round(self.abscissa(point) / self.length(), 7)
        curve1, curve2 = split_curve(self.curve, adim_abscissa)

        return [self.__class__.from_geomdl_curve(curve1),
                self.__class__.from_geomdl_curve(curve2)]

    def translation(self, offset: Union[volmdlr.Vector2D, volmdlr.Vector3D]):
        """
        Translates the B-spline curve.

        :param offset: The translation vector
        :type offset: Union[:class:`volmdlr.Vector2D`,
            :class:`volmdlr.Vector3D`]
        :return: A new translated BSplineCurve
        :rtype: :class:`volmdlr.edges.BSplineCurve`
        """
        control_points = [point.translation(offset)
                          for point in self.control_points]
        return self.__class__(self.degree, control_points,
                              self.knot_multiplicities, self.knots,
                              self.weights, self.periodic)

    def translation_inplace(self, offset: Union[volmdlr.Vector2D, volmdlr.Vector3D]):
        """
        Translates the B-spline curve and its parameters are modified inplace.

        :param offset: The translation vector
        :type offset: Union[:class:`volmdlr.Vector2D`,
            :class:`volmdlr.Vector3D`]
        :return: None
        :rtype: None
        """
        warnings.warn("'inplace' methods are deprecated. Use a not inplace method instead.", DeprecationWarning)

        for point in self.control_points:
            point.translation_inplace(offset)

    def point_belongs(self, point: Union[volmdlr.Point2D, volmdlr.Point3D], abs_tol: float = 1e-6):
        """
        Checks if a 2D or 3D point belongs to the B-spline curve or not. It uses the point_distance.

        :param point: The point to be checked.
        :type point: Union[:class:`volmdlr.Point2D`, :class:`volmdlr.Point3D`]
        :param abs_tol: The precision in terms of distance.
            Default value is 1e-6
        :type abs_tol: float, optional.
        :return: `True` if the point belongs to the B-spline curve, `False`
            otherwise
        :rtype: bool
        """

        if self.point_distance(point) < abs_tol:
            return True
        return False

    def point_distance(self, point: Union[volmdlr.Point2D, volmdlr.Point3D]):
        """
        Calculates the distance from a given point to a BSplineCurve2D or 3D.

        :param point: The point to be checked.
        :type point: Union[:class:`volmdlr.Point2D`, :class:`volmdlr.Point3D`]
        :return: distance.
        """

        return self.point_distance_to_edge(point)

    def merge_with(self, bspline_curve: 'BSplineCurve'):
        """
        Merges consecutive B-spline curves to define a new merged one.

        :param bspline_curve: Another B-spline curve
        :type bspline_curve: :class:`volmdlr.edges.BSplineCurve`
        :return: A merged B-spline curve
        :rtype: :class:`volmdlr.edges.BSplineCurve`
        """
        point_dimension = f'Wire{self.__class__.__name__[-2::]}'
        wire = getattr(volmdlr.wires, point_dimension)(bspline_curve)
        ordered_wire = wire.order_wire()

        points, n = [], 10
        for primitive in ordered_wire.primitives:
            points.extend(primitive.discretization_points(n))
        points.pop(n + 1)

        return self.__class__.from_points_interpolation(
            points, min(self.degree, bspline_curve.degree))

    @classmethod
    def from_bsplines(cls, bsplines: List['BSplineCurve'],
                      discretization_points: int = 10):
        """
        Creates a B-spline curve from a list of B-spline curves.

        :param bsplines: A list of B-spline curve
        :type bsplines: List[:class:`volmdlr.edges.BSplineCurve`]
        :param discretization_points: The number of points for the
            discretization. Default value is 10
        :type discretization_points: int, optional
        :return: A merged B-spline curve
        :rtype: :class:`volmdlr.edges.BSplineCurve`
        """
        point_dimension = f'Wire{cls.__name__[-2::]}'
        wire = getattr(volmdlr.wires, point_dimension)(bsplines)
        ordered_wire = wire.order_wire()

        points, degree = [], []
        for i, primitive in enumerate(ordered_wire.primitives):
            degree.append(primitive.degree)
            if i == 0:
                points.extend(primitive.discretization_points(number_points=discretization_points))
            else:
                points.extend(
                    primitive.discretization_points(number_points=discretization_points)[1::])

        return cls.from_points_interpolation(points, min(degree))

    @classmethod
    def from_points_approximation(cls, points: Union[List[volmdlr.Point2D], List[volmdlr.Point3D]],
                                  degree: int, **kwargs):
        """
        Creates a B-spline curve approximation using least squares method with fixed number of control points.

        It is recommended to specify the
        number of control points.
        Please refer to The NURBS Book (2nd Edition), pp.410-413 for details.

        :param points: The data points
        :type points: Union[List[:class:`volmdlr.Point2D`],
            List[:class:`volmdlr.Point3D`]]
        :param degree: The degree of the output parametric curve
        :type degree: int
        :param kwargs: See below
        :return: A B-spline curve from points approximation
        :rtype: :class:`volmdlr.edges.BSplineCurve`
        :keyword centripetal: Activates centripetal parametrization method.
            Default value is False
        :keyword ctrlpts_size: Number of control points. Default value is
            len(points) - 1
        """
        curve = fitting.approximate_curve([[*point] for point in points],
                                          degree, **kwargs)
        return cls.from_geomdl_curve(curve)

    def tangent(self, position: float = 0.0):
        """
        Evaluates the tangent vector of the B-spline curve at the input parameter value.

        :param position: Value of the parameter, between 0 and 1
        :type position: float
        :return: The tangent vector
        :rtype: Union[:class:`volmdlr.Point2D`, :class:`volmdlr.Point3D`]
        """
        _, tangent = operations.tangent(self.curve, position, normalize=True)

        dimension = f'Vector{self.__class__.__name__[-2::]}'
        tangent = getattr(volmdlr, dimension)(*tangent)

        return tangent

    @classmethod
    def from_points_interpolation(cls, points: Union[List[volmdlr.Point2D], List[volmdlr.Point3D]],
                                  degree: int, periodic: bool = False, name: str = ""):
        """
        Creates a B-spline curve interpolation through the data points.

        Please refer to Algorithm A9.1 on The NURBS Book (2nd Edition),
        pp.369-370 for details.

        :param points: The data points
        :type points: Union[List[:class:`volmdlr.Point2D`],
            List[:class:`volmdlr.Point3D`]]
        :param degree: The degree of the output parametric curve
        :type degree: int
        :param periodic: `True` if the curve should be periodic. Default value
            is `False`
        :type periodic: bool, optional
        :return: A B-spline curve from points interpolation
        :rtype: :class:`volmdlr.edges.BSplineCurve`
        """
        curve = bspline_fitting.interpolate_curve([[*point] for point in points], degree, centripetal=True)

        bsplinecurve = cls.from_geomdl_curve(curve, name=name)
        if not periodic:
            return bsplinecurve
        bsplinecurve.periodic = True
        return bsplinecurve

    def discretization_points(self, *, number_points: int = None, angle_resolution: int = None):
        """
        Linear spaced discretization of the curve.

        :param number_points: The number of points to include in the discretization.
        :type number_points: int
        :param angle_resolution: The resolution of the angle to use when calculating the number of points.
        :type angle_resolution: int
        :return: A list of discretized points on the B-spline curve.
        :rtype: List[`volmdlr.Point2D] or List[`volmdlr.Point3D]
        """

        if angle_resolution:
            number_points = int(math.pi * angle_resolution)

        if len(self.points) == number_points or (not number_points and not angle_resolution):
            return self.points
        curve = self.curve
        curve.delta = 1 / number_points
        curve_points = curve.evalpts

        point_dimension = f'Point{self.__class__.__name__[-2::]}'
        return [getattr(volmdlr, point_dimension)(*point) for point in curve_points]

    def derivatives(self, u, order):
        """
        Evaluates n-th order curve derivatives at the given parameter value.

        The output of this method is list of n-th order derivatives. If ``order`` is ``0``, then it will only output
        the evaluated point. Similarly, if ``order`` is ``2``, then it will output the evaluated point, 1st derivative
        and the 2nd derivative.

        :Example:

        Assuming a curve self is defined on a parametric domain [0.0, 1.0].
        Let's take the curve derivative at the parametric position u = 0.35.

        >>> derivatives = self.derivatives(u=0.35, order=2)
        >>> derivatives[0]  # evaluated point, equal to crv.evaluate_single(0.35)
        >>> derivatives[1]  # 1st derivative at u = 0.35
        >>> derivatives[2]  # 2nd derivative at u = 0.35

        :param u: parameter value
        :type u: float
        :param order: derivative order
        :type order: int
        :return: a list containing up to {order}-th derivative of the curve
        :rtype: Union[List[`volmdlr.Vector2D`], List[`volmdlr.Vector3D`]]
        """

        return [getattr(volmdlr, f'Vector{self.__class__.__name__[-2::]}')(*point)
                for point in self.curve.derivatives(u, order)]

    def get_geo_lines(self, tag: int, control_points_tags: List[int]):
        """
        Gets the lines that define a BsplineCurve in a .geo file.

        :param tag: The BsplineCurve index
        :type tag: int
        :param start_point_tag: The linesegment' start point index
        :type start_point_tag: int
        :param end_point_tag: The linesegment' end point index
        :type end_point_tag: int

        :return: A line
        :rtype: str
        """

        return 'BSpline(' + str(tag) + ') = {' + str(control_points_tags)[1:-1] + '};'

    def get_geo_points(self):
        """Gets the points that define a BsplineCurve in a .geo file."""
        return list(self.discretization_points())

    def line_intersections(self, line):
        """
        Calculates the intersections of a BSplineCurve (2D or 3D) with a Line (2D or 3D).

        :param line: line to verify intersections
        :return: list of intersections
        """
        polygon_points = []
        for point in self.points:
            if not volmdlr.core.point_in_list(point, polygon_points):
                polygon_points.append(point)
        list_intersections = []
        initial_abscissa = 0
        linesegment_name = 'LineSegment' + self.__class__.__name__[-2:]
        for points in zip(polygon_points[:-1], polygon_points[1:]):
            linesegment = getattr(sys.modules[__name__], linesegment_name)(points[0], points[1])
            intersections = linesegment.line_intersections(line)

            if not intersections and linesegment.direction_vector().is_colinear_to(line.direction_vector()):
                if line.point_distance(linesegment.middle_point()) < 1e-8:
                    list_intersections.append(linesegment.middle_point())
            if intersections and intersections[0] not in list_intersections:
                if self.point_belongs(intersections[0], 1e-6):
                    list_intersections.append(intersections[0])
                    continue
                abs1 = self.abscissa(linesegment.start)
                abs2 = self.abscissa(linesegment.end)
                list_abscissas = list(new_abscissa for new_abscissa in npy.linspace(abs1, abs2, 1000))
                intersection = self.select_intersection_point(list_abscissas, intersections, line)
                list_intersections.append(intersection)
            initial_abscissa += linesegment.length()
        return list_intersections

    def select_intersection_point(self, list_abscissas, intersections, line, abs_tol: float = 1e-7):
        """
        Select closest point in curve to intersection point obtained with discretized linesegment.

        :param list_abscissas: list of abscissas to verify the closest point.
        :param intersections: intersection with discretized line.
        :return:
        """
        distance = npy.inf
        intersection = None
        for i_abscissa in list_abscissas:
            point_in_curve = BSplineCurve.point_at_abscissa(self, i_abscissa)
            if line.point_distance(point_in_curve) <= abs_tol:
                return point_in_curve
            dist = point_in_curve.point_distance(intersections[0])
            if dist < distance:
                distance = dist
                intersection = point_in_curve
            else:
                break
        return intersection

    def get_linesegment_intersections(self, linesegment):
        """
        Calculates intersections between a BSplineCurve and a LineSegment.

        :param linesegment: linesegment to verify intersections.
        :return: list with the intersections points.
        """
        results = self.line_intersections(linesegment.to_line())
        intersections_points = []
        for result in results:
            if linesegment.point_belongs(result, 1e-5):
                intersections_points.append(result)
        return intersections_points

    def point_at_abscissa(self, abscissa):
        """
        Calculates a point in the BSplineCurve at a given abscissa.

        :param abscissa: abscissa where in the curve the point should be calculated.
        :return: Corresponding point.
        """
        length = self.length()
        adim_abs = max(min(abscissa / length, 1.), 0.)
        point_name = 'Point' + self.__class__.__name__[-2:]
        return getattr(volmdlr, point_name)(*self.curve.evaluate_single(adim_abs))

    def get_shared_section(self, other_bspline2, abs_tol: float = 1e-6):
        """
        Gets the shared section between two BSpline curves.

        :param other_bspline2: other arc to verify for shared section.
        :param abs_tol: tolerance.
        :return: shared arc section.
        """
        if self.__class__ != other_bspline2.__class__:
            if self.simplify.__class__ == other_bspline2.__class__:
                return self.simplify.get_shared_section(other_bspline2, abs_tol)
            return []
        if self.__class__.__name__[-2:] == '3D':
            if self.bounding_box.distance_to_bbox(other_bspline2.bounding_box) > 1e-7:
                return []
        elif self.bounding_rectangle.distance_to_b_rectangle(other_bspline2.bounding_rectangle) > 1e-7:
            return []
        if not any(self.point_belongs(point, abs_tol=abs_tol)
                   for point in other_bspline2.discretization_points(number_points=10)):
            return []
        if all(self.point_belongs(point, abs_tol=abs_tol) for point in other_bspline2.points):
            return [other_bspline2]
        if all(other_bspline2.point_belongs(point, abs_tol=abs_tol) for point in self.points):
            return [self]
        if self.point_belongs(other_bspline2.start, abs_tol=abs_tol):
            bspline1_, bspline2_ = self.split(other_bspline2.start)
        elif self.point_belongs(other_bspline2.end, abs_tol=abs_tol):
            bspline1_, bspline2_ = self.split(other_bspline2.end)
        else:
            raise NotImplementedError
        shared_bspline_section = []
        for bspline in [bspline1_, bspline2_]:
            if bspline and all(other_bspline2.point_belongs(point)
                               for point in bspline.discretization_points(number_points=10)):
                shared_bspline_section.append(bspline)
                break
        return shared_bspline_section

    def delete_shared_section(self, other_bspline2, abs_tol: float = 1e-6):
        """
        Deletes from self, the section shared with the other arc.

        :param other_bspline2:
        :param abs_tol: tolerance.
        :return:
        """
        shared_section = self.get_shared_section(other_bspline2, abs_tol)
        if not shared_section:
            return [self]
        if shared_section == self:
            return []
        split_bspline1 = self.split(shared_section[0].start)
        split_bspline2 = self.split(shared_section[0].end)
        new_arcs = []
        shared_section_middle_point = shared_section[0].point_at_abscissa(0.5 * shared_section[0].length())
        for arc in split_bspline1 + split_bspline2:
            if arc and not arc.point_belongs(shared_section_middle_point, abs_tol=abs_tol):
                new_arcs.append(arc)
        return new_arcs

    def evaluate_single(self, u):
        """
        Calculates a point in the BSplineCurve at a given parameter u.

        :param u: Curve parameter. Must be a value between 0 and 1.
        :type u: float
        :return: Corresponding point.
        :rtype: Union[volmdlr.Point2D, Union[volmdlr.Point3D]
        """
        point_name = 'Point' + self.__class__.__name__[-2:]
        return getattr(volmdlr, point_name)(*self.curve.evaluate_single(u))

    def straight_line_point_belongs(self, point):
        """
        Verifies if a point belongs to the surface created by closing the edge.

        :param point: Point to be verified
        :return: Return True if the point belongs to this surface,
            or False otherwise
        """
        raise NotImplementedError(f'the straight_line_point_belongs method must be'
                                  f' overloaded by {self.__class__.__name__}')

    def get_intersection_sections(self, edge2):
        """
        Identify the sections where there may exist intersection between a bspline and another edge.

        :param edge2: other edge.
        :return: list containing the sections pairs to further search for intersections.
        """
        lineseg_class_ = getattr(sys.modules[__name__], 'LineSegment' + self.__class__.__name__[-2:])
        bspline_discretized_points1 = []
        for point in self.discretization_points(number_points=30):
            if not volmdlr.core.point_in_list(point, bspline_discretized_points1):
                bspline_discretized_points1.append(point)
        line_segments1 = [lineseg_class_(point1, point2) for point1, point2 in
                          zip(bspline_discretized_points1[:-1], bspline_discretized_points1[1:])]
        edge_discretized_points2 = []
        for point in edge2.discretization_points(number_points=30):
            if not volmdlr.core.point_in_list(point, edge_discretized_points2):
                edge_discretized_points2.append(point)
        line_segments2 = [lineseg_class_(point1, point2) for point1, point2 in
                          zip(edge_discretized_points2[:-1], edge_discretized_points2[1:])]
        intersection_section_pairs = []
        for lineseg1, lineseg2 in product(line_segments1, line_segments2):
            lineseg_inter = lineseg1.linesegment_intersections(lineseg2)
            if lineseg_inter:
                intersection_section_pairs.append((self.split_between_two_points(lineseg1.start, lineseg1.end),
                                                   edge2.split_between_two_points(lineseg2.start, lineseg2.end)))
        return intersection_section_pairs

    def point_projection(self, point):
        """
        Calculates the projection of a point on the B-Spline.

        :param point: point to be verified.
        :return: point projection.
        """
        return self.point_at_abscissa(self.abscissa(point))

    def local_discretization(self, point1, point2, number_points: int = 10):
        """
        Gets n discretization points between two given points of the edge.

        :param point1: point 1 on edge.
        :param point2: point 2 on edge.
        :param number_points: number of points to discretize locally.
        :return: list of locally discretized points.
        """
        abscissa1 = self.abscissa(point1)
        abscissa2 = self.abscissa(point2)
        # special case periodical bsplinecurve
        if self.periodic and abscissa2 == 0.0:
            abscissa2 = self.length()
        discretized_points_between_1_2 = []
        for abscissa in npy.linspace(abscissa1, abscissa2, num=number_points):
            abscissa_point = self.point_at_abscissa(abscissa)
            if not volmdlr.core.point_in_list(abscissa_point, discretized_points_between_1_2):
                discretized_points_between_1_2.append(abscissa_point)
        return discretized_points_between_1_2

    def is_close(self, other_edge, tol: float = 1e-6):
        """
        Checks if two bsplines are the same considering the euclidean distance.

        :param other_edge: other bspline.
        :param tol: The tolerance under which the euclidean distance is considered equal to 0, defaults to 1e-6
        :type tol: float, optional
        """

        if isinstance(other_edge, self.__class__):
            is_true = True
            for i, point in enumerate(self.control_points):
                if not point.is_close(other_edge.control_points[i]):
                    is_true = False
                    break
            if is_true and self.degree == other_edge.degree and self.knots == other_edge.knots:
                return True
        return False


class Line2D(Line):
    """
    Define an infinite line given by two points.

    """

    def __init__(self, point1: volmdlr.Point2D,
                 point2: volmdlr.Point2D, *, name=''):
        # self.points = [point1, point2]
        Line.__init__(self, point1, point2, name=name)

    def to_3d(self, plane_origin, x1, x2):
        """
        Convert the line to a 3D line.

        :param plane_origin: Origin of the plane in which the line is.
        :type plane_origin: :class:`volmdlr.Point3D`
        :param x1: First direction of the plane in which the line is.
        :type x1: :class:`volmdlr.Vector3D`
        :param x2: Second direction of the plane in which the line is.
        :type x2: :class:`volmdlr.Vector3D`
        :return: The 3D line.
        :rtype: :class:`volmdlr.edges.Line3D`
        """
        points_3d = [point.to_3d(plane_origin, x1, x2) for point in [self.point1, self.point2]]
        return Line3D(*points_3d, self.name)

    def rotation(self, center: volmdlr.Point2D, angle: float):
        """
        Line2D rotation.

        :param center: rotation center.
        :param angle: angle rotation.
        :return: a new rotated Line2D.
        """
        return Line2D(*[point.rotation(center, angle)
                        for point in [self.point1, self.point2]])

    def rotation_inplace(self, center: volmdlr.Point2D, angle: float):
        """
        Line2D rotation. Object is updated inplace.

        :param center: rotation center.
        :param angle: rotation angle.
        """
        warnings.warn("'inplace' methods are deprecated. Use a not inplace method instead.", DeprecationWarning)

        for point in [self.point1, self.point2]:
            point.rotation_inplace(center, angle)

    def translation(self, offset: volmdlr.Vector2D):
        """
        Line2D translation.

        :param offset: translation vector.
        :return: A new translated Line2D.
        """
        return Line2D(*[point.translation(offset) for point in [self.point1, self.point2]])

    def translation_inplace(self, offset: volmdlr.Vector2D):
        """
        Line2D translation. Object is updated inplace.

        :param offset: translation vector.
        """
        warnings.warn("'inplace' methods are deprecated. Use a not inplace method instead.", DeprecationWarning)

        for point in [self.point1, self.point2]:
            point.translation_inplace(offset)

    def frame_mapping(self, frame: volmdlr.Frame2D, side: str):
        """
        Map the line to a new coordinate frame.

        :param frame: The new coordinate frame.
        :type frame: :class:`volmdlr.Frame2D`
        :param side: The side to which the mapping is made. 'old' for the
            original coordinate frame, 'new' for the new one.
        :type side: str
        :return: The mapped line.
        :rtype: :class:`volmdlr.edges.Line2D`
        """
        return Line2D(*[point.frame_mapping(frame, side) for point in [self.point1, self.point2]])

    def plot(self, ax=None, edge_style: EdgeStyle = EdgeStyle()):
        """
        Plot the line.

        :param ax: Matplotlib axis on which to plot the line. If none,
            a new figure is created.
        :type ax: matplotlib.axes._subplots.AxesSubplot, optional
        :param edge_style: data class instance, containing all parameters needed to plot Line 2D.
        :return: The Matplotlib axis.
        :rtype: matplotlib.axes._subplots.AxesSubplot
        """
        if ax is None:
            _, ax = plt.subplots()

        if version.parse(_mpl_version) >= version.parse('3.3.2'):
            if edge_style.dashed:
                ax.axline((self.point1.x, self.point1.y),
                          (self.point2.x, self.point2.y),
                          dashes=[30, 5, 10, 5],
                          color=edge_style.color)
            else:
                ax.axline((self.point1.x, self.point1.y),
                          (self.point2.x, self.point2.y),
                          color=edge_style.color)
        else:
            direction_vector = self.direction_vector()
            point3 = self.point1 - 3 * direction_vector
            point4 = self.point2 + 4 * direction_vector
            if edge_style.dashed:
                ax.plot([point3[0], point4[0]], [point3[1], point4[1]], color=edge_style.color,
                        dashes=[30, 5, 10, 5])
            else:
                ax.plot([point3[0], point4[0]], [point3[1], point4[1]], color=edge_style.color)

        return ax

    def plot_data(self, edge_style=None):
        """
        Get plot data for the line.

        :param edge_style: Plotting style for the line.
        :type edge_style: :class:`plot_data.EdgeStyle`, optional
        :return: Plot data for the line.
        :rtype: :class:`plot_data.Line2D`
        """
        return plot_data.Line2D([self.point1.x, self.point1.y],
                                [self.point2.x, self.point2.y],
                                edge_style=edge_style)

    def line_intersections(self, line):
        """
        Calculate the intersection between the two lines.

        :param line: The line to calculate intersections with.
        :type line: :class:`volmdlr.Line2D`
        :return: A list of at most one intersection point between
            the two lines.
        :rtype: List[:class:`volmdlr.Point2D`]
        """

        point = volmdlr.Point2D.line_intersection(self, line)
        if point is not None:
            point_projection1, _ = self.point_projection(point)
            if point_projection1 is None:
                return []

            if line.__class__.__name__ == 'Line2D':
                point_projection2, _ = line.point_projection(point)
                if point_projection2 is None:
                    return []

            return [point_projection1]
        return []

    def linesegment_intersections(self, linesegment):
        return linesegment.line_intersections(self)

    @staticmethod
    def _compute_data_create_tangent_circle(line, point, other_line):
        """
        Static helper method to compute some data used in create_tangent_circle method.
        """
        if math.isclose(line.point_distance(point), 0, abs_tol=1e-10):
            vector_i = volmdlr.Vector2D(point.x, point.y)
            vector_a = volmdlr.Vector2D(line.point1.x, line.point1.y)
            vector_b = volmdlr.Vector2D(line.point2.x, line.point2.y)
            vector_c = volmdlr.Vector2D(other_line.point1.x, other_line.point1.y)
            vector_d = volmdlr.Vector2D(other_line.point2.x, other_line.point2.y)
        elif math.isclose(other_line.point_distance(point), 0, abs_tol=1e-10):
            vector_i = volmdlr.Vector2D(line.x, point.y)
            vector_c = volmdlr.Vector2D(line.point1.x, line.point1.y)
            vector_d = volmdlr.Vector2D(line.point2.x, line.point2.y)
            vector_a = volmdlr.Vector2D(other_line.point1.x, other_line.point1.y)
            vector_b = volmdlr.Vector2D(other_line.point2.x, other_line.point2.y)
        else:
            raise AttributeError("The point isn't on any of the two lines")
        return vector_i, vector_a, vector_b, vector_c, vector_d

    @staticmethod
    def _change_reference_frame(vector_i, vector_a, vector_b, vector_c, vector_d):
        new_u = volmdlr.Vector2D((vector_b - vector_a))
        new_u.normalize()
        new_v = new_u.unit_normal_vector()
        new_basis = volmdlr.Frame2D(vector_i, new_u, new_v)

        new_a = new_basis.global_to_local_coordinates(vector_a)
        new_b = new_basis.global_to_local_coordinates(vector_b)
        new_c = new_basis.global_to_local_coordinates(vector_c)
        new_d = new_basis.global_to_local_coordinates(vector_d)

        return new_basis, new_a, new_b, new_c, new_d

    @staticmethod
    def compute_tangent_circle_for_parallel_segments(new_basis, new_a, new_c):
        """
        Compute tangent circle betwen parallel segments.

        """
        segments_distance = abs(new_c[1] - new_a[1])
        radius = segments_distance / 2
        new_circle_center = volmdlr.Point2D((0, npy.sign(new_c[1] - new_a[1]) * radius))
        circle_center = new_basis.local_to_global_coordinates(new_circle_center)
        circle = volmdlr.wires.Circle2D(circle_center, radius)
        return circle, None

    @staticmethod
    def compute_tangent_circles_for_perpendicular_segments(new_basis, new_a, new_b, new_c, new_d):
        """
        Computes tangent circle between perpendicular segments.

        """
        line_ab = Line2D(volmdlr.Point2D(new_a), volmdlr.Point2D(new_b))
        line_cd = Line2D(volmdlr.Point2D(new_c), volmdlr.Point2D(new_d))
        new_pt_k = volmdlr.Point2D.line_intersection(line_ab, line_cd)

        radius = abs(new_pt_k[0])
        new_circle_center1 = volmdlr.Point2D((0, radius))
        new_circle_center2 = volmdlr.Point2D((0, -radius))
        circle_center1 = new_basis.local_to_global_coordinates(new_circle_center1)
        circle_center2 = new_basis.local_to_global_coordinates(new_circle_center2)
        circle1 = volmdlr.wires.Circle2D(circle_center1, radius)
        circle2 = volmdlr.wires.Circle2D(circle_center2, radius)

        return circle1, circle2

    def create_tangent_circle(self, point, other_line):
        """
        Computes the two circles that are tangent to 2 lines and intersect a point located on one of the two lines.
        """
        # point will be called I(x_I, y_I)
        # self will be (AB)
        # line will be (CD)
        vector_i, vector_a, vector_b, vector_c, vector_d = self._compute_data_create_tangent_circle(
            self, point, other_line)
        # Basis change
        new_basis, new_a, new_b, new_c, new_d = self._change_reference_frame(vector_i, vector_a, vector_b,
                                                                             vector_c, vector_d)

        if new_c[1] == 0 and new_d[1] == 0:
            # Segments are on the same line: no solution
            return None, None

        if math.isclose(self.unit_direction_vector().dot(
                other_line.unit_normal_vector()), 0, abs_tol=1e-06):
            # Parallel segments: one solution
            return self.compute_tangent_circle_for_parallel_segments(new_basis, new_a, new_c)

        if math.isclose(self.unit_direction_vector().dot(
                other_line.unit_direction_vector()), 0, abs_tol=1e-06):
            # Perpendicular segments: 2 solution
            return self.compute_tangent_circles_for_perpendicular_segments(new_basis, new_a, new_b, new_c, new_d)

        # =============================================================================
        # LES SEGMENTS SONT QUELCONQUES
        #   => 2 SOLUTIONS
        # =============================================================================

        line_ab = Line2D(volmdlr.Point2D(new_a), volmdlr.Point2D(new_b))
        line_cd = Line2D(volmdlr.Point2D(new_c), volmdlr.Point2D(new_d))
        new_pt_k = volmdlr.Point2D.line_intersection(line_ab, line_cd)
        pt_k = volmdlr.Point2D(new_basis.local_to_global_coordinates(new_pt_k))

        if pt_k.is_close(vector_i):
            return None, None

        # CHANGEMENT DE REPERE:
        new_u2 = volmdlr.Vector2D(pt_k - vector_i)
        new_u2.normalize()
        new_v2 = new_u2.normal_vector(unit=True)
        new_basis2 = volmdlr.Frame2D(vector_i, new_u2, new_v2)

        new_c = new_basis2.global_to_local_coordinates(vector_c)
        new_d = new_basis2.global_to_local_coordinates(vector_d)
        new_pt_k = new_basis2.global_to_local_coordinates(pt_k)

        teta1 = math.atan2(new_c[1], new_c[0] - new_pt_k[0])
        teta2 = math.atan2(new_d[1], new_d[0] - new_pt_k[0])

        if teta1 < 0:
            teta1 += math.pi
        if teta2 < 0:
            teta2 += math.pi

        if not math.isclose(teta1, teta2, abs_tol=1e-08):
            if math.isclose(teta1, math.pi, abs_tol=1e-08) or math.isclose(
                    teta1, 0., abs_tol=1e-08):
                teta = teta2
            elif math.isclose(teta2, math.pi,
                              abs_tol=1e-08) or math.isclose(teta2, 0.,
                                                             abs_tol=1e-08):
                teta = teta1
        else:
            teta = teta1

        radius1 = new_pt_k[0] * math.sin(teta) / (1 + math.cos(teta))
        radius2 = new_pt_k[0] * math.sin(teta) / (1 - math.cos(teta))

        new_circle_center1 = volmdlr.Point2D(0, -radius1)
        new_circle_center2 = volmdlr.Point2D(0, radius2)

        circle_center1 = new_basis2.local_to_global_coordinates(new_circle_center1)
        circle_center2 = new_basis2.local_to_global_coordinates(new_circle_center2)

        if new_basis.global_to_local_coordinates(circle_center1)[1] > 0:
            circle1 = volmdlr.wires.Circle2D(circle_center1, radius1)
            circle2 = volmdlr.wires.Circle2D(circle_center2, radius2)
        else:
            circle1 = volmdlr.wires.Circle2D(circle_center2, radius2)
            circle2 = volmdlr.wires.Circle2D(circle_center1, radius1)

        return circle1, circle2

    def cut_between_two_points(self, point1: volmdlr.Point2D,
                               point2: volmdlr.Point2D):
        """
        Cut the line between two points to create a linesegment.

        :param point1: The first point defining the linesegment
        :type point1: :class:`volmdlr.Point2D`
        :param point2: The second point defining the linesegment
        :type point2: :class:`volmdlr.Point2D`
        :return: The created linesegment
        :rtype: :class:`volmdlr.edges.LineSegment2D`
        """
        return LineSegment2D(point1, point2)

    def point_belongs(self, point2d, abs_tol: float = 1e-6):
        """
        Verifies if the point 2D belongs to the line.

        :param point2d: point to be verified.
        :param abs_tol: absolute tolerance to consider in calculus.
        :return: True if point belongs to line, False otherwise.
        """
        return math.isclose(self.point_distance(point2d), 0, abs_tol=abs_tol)

    def point_distance(self, point2d):
        """
        Calculate the shortest distance between a line and a point.

        :param point2d: Point to calculate distance.
        :type point2d: :class:`volmdlr.Point2D`.
        :return: Distance to point.
        :rtype: float.
        """
        vector_r = self.point1 - point2d
        vector_v = self.normal_vector()
        return abs(vector_v.dot(vector_r)) / vector_v.norm()


class BSplineCurve2D(BSplineCurve):
    """
    A class for 2 dimensional B-spline curves.

    The following rule must be
    respected : `number of knots = number of control points + degree + 1`.

    :param degree: The degree of the 2 dimensional B-spline curve
    :type degree: int
    :param control_points: A list of 2 dimensional points
    :type control_points: List[:class:`volmdlr.Point2D`]
    :param knot_multiplicities: The vector of multiplicities for each knot
    :type knot_multiplicities: List[int]
    :param knots: The knot vector composed of values between 0 and 1
    :type knots: List[float]
    :param weights: The weight vector applied to the knot vector. Default
        value is None
    :type weights: List[float], optional
    :param periodic: If `True` the B-spline curve is periodic. Default value
        is False
    :type periodic: bool, optional
    :param name: The name of the B-spline curve. Default value is ''
    :type name: str, optional
    """

    _non_serializable_attributes = ['curve']

    def __init__(self,
                 degree: int,
                 control_points: List[volmdlr.Point2D],
                 knot_multiplicities: List[int],
                 knots: List[float],
                 weights: List[float] = None,
                 periodic: bool = False,
                 name: str = ''):
        self._bounding_rectangle = None

        BSplineCurve.__init__(self, degree,
                              control_points,
                              knot_multiplicities,
                              knots,
                              weights,
                              periodic,
                              name)
        self._bounding_rectangle = None
        self._length = None

    @property
    def bounding_rectangle(self):
        """
        Computes the bounding rectangle of the 2 dimensional B-spline curve.

        :return: The bounding rectangle.
        :rtype: :class:`volmdlr.core.BoundingRectangle`
        """
        if not self._bounding_rectangle:
            self._bounding_rectangle = volmdlr.core.BoundingRectangle.from_points(self.points)
        return self._bounding_rectangle

    def tangent(self, position: float = 0.0):
        """
        Computes the tangent at a given parameter between 0 and 1.

        :param position: The parameter at which the tangent is computed.
        :type position: float
        :return: A 2 dimensional point representing the tangent
        :rtype: :class:`volmdlr.Point2D`
        """
        _, tangent = operations.tangent(self.curve, position,
                                        normalize=True)
        tangent = volmdlr.Point2D(tangent[0], tangent[1])
        return tangent

    def straight_line_area(self):
        """
        Uses shoelace algorithm for evaluating the area.
        """
        points = self.discretization_points(number_points=100)
        x = [point.x for point in points]
        y = [point.y for point in points]
        x1 = [x[-1]] + x[0:-1]
        y1 = [y[-1]] + y[0:-1]
        return 0.5 * abs(sum(i * j for i, j in zip(x, y1))
                         - sum(i * j for i, j in zip(y, x1)))

    def straight_line_center_of_mass(self):
        """Straight line center of mass."""
        polygon_points = self.discretization_points(number_points=100)
        cog = volmdlr.O2D
        for point in polygon_points:
            cog += point
        cog = cog / len(polygon_points)
        return cog

    def plot(self, ax=None, edge_style: EdgeStyle = EdgeStyle()):
        """Plot a B-Spline curve 2D."""
        if ax is None:
            _, ax = plt.subplots()

        points = self.points

        x_points = [point.x for point in points]
        y_points = [point.y for point in points]
        ax.plot(x_points, y_points, color=edge_style.color, alpha=edge_style.alpha)
        if edge_style.plot_points:
            for point in points:
                point.plot(ax, color=edge_style.color)
        return ax

    def to_3d(self, plane_origin, x1, x2):
        """Transforms a B-Spline Curve 2D in 3D."""
        control_points3d = [point.to_3d(plane_origin, x1, x2) for point in
                            self.control_points]
        return BSplineCurve3D(self.degree, control_points3d,
                              self.knot_multiplicities, self.knots,
                              self.weights, self.periodic)

    def to_step(self, current_id, surface_id=None):
        """Exports to STEP format."""
        points_ids = []
        content = ''
        point_id = current_id
        for point in self.control_points:
            point_content, point_id = point.to_step(point_id,
                                                    vertex=False)
            content += point_content
            points_ids.append(point_id)
            point_id += 1

        content += f"#{point_id} = B_SPLINE_CURVE_WITH_KNOTS('{self.name}',{self.degree}," \
                   f"({volmdlr.core.step_ids_to_str(points_ids)})," \
                   f".UNSPECIFIED.,.F.,.F.,{tuple(self.knot_multiplicities)},{tuple(self.knots)},.UNSPECIFIED.);\n"
        return content, [point_id + 1]

    def rotation(self, center: volmdlr.Point2D, angle: float):
        """
        BSplineCurve2D rotation.

        :param center: rotation center
        :param angle: angle rotation
        :return: a new rotated Line2D
        """
        control_points = [point.rotation(center, angle)
                          for point in self.control_points]
        return BSplineCurve2D(self.degree, control_points,
                              self.knot_multiplicities, self.knots,
                              self.weights, self.periodic)

    def rotation_inplace(self, center: volmdlr.Point2D, angle: float):
        """
        BSplineCurve2D rotation. Object is updated inplace.

        :param center: rotation center
        :param angle: rotation angle
        """
        warnings.warn("'inplace' methods are deprecated. Use a not inplace method instead.", DeprecationWarning)

        for point in self.control_points:
            point.rotation_inplace(center, angle)

    def line_crossings(self, line2d: Line2D):
        """Bspline Curve crossings with a line 2d."""
        polygon_points = self.discretization_points(number_points=50)
        crossings = []
        for p1, p2 in zip(polygon_points[:-1], polygon_points[1:]):
            linesegment = LineSegment2D(p1, p2)
            crossings.extend(linesegment.line_crossings(line2d))
        return crossings

    def get_reverse(self):
        """
        Reverse the BSpline's direction by reversing its start and end points.

        """

        return self.__class__(degree=self.degree,
                              control_points=self.control_points[::-1],
                              knot_multiplicities=self.knot_multiplicities[::-1],
                              knots=self.knots[::-1],
                              weights=self.weights,
                              periodic=self.periodic)

    def nearest_point_to(self, point):
        """
        Find out the nearest point on the linesegment to point.

        """

        points = self.discretization_points(number_points=500)
        return point.nearest_point(points)

    def edge_intersections(self, edge, abs_tol=1e-6):
        """
        General method to calculate the intersection of a bspline curve and another edge.

        :param edge: other edge
        :param abs_tol: tolerance.
        :return: intersections between the two edges.
        """
        intersection_section_pairs = self.get_intersection_sections(edge)
        intersections = []
        for bspline, edge2 in intersection_section_pairs:
            intersections_points = vm_utils_intersections.get_bsplinecurve_intersections(
                edge2, bspline, abs_tol=abs_tol)
            intersections.extend(intersections_points)
        return intersections

    def linesegment_intersections(self, linesegment2d, abs_tol: float = 1e-6):
        """
        Calculates intersections between a BSpline Curve 2D and a Line Segment 2D.

        :param linesegment2d: line segment to verify intersections.
        :param abs_tol: tolerance.
        :return: list with the intersections points.
        """
        if self.bounding_rectangle.distance_to_b_rectangle(linesegment2d.bounding_rectangle) > abs_tol:
            return []
        intersections_points = vm_utils_intersections.get_bsplinecurve_intersections(
            linesegment2d, self, abs_tol=abs_tol)
        return intersections_points

    def arc_intersections(self, arc, abs_tol=1e-6):
        """
        Calculates intersections between a BSpline Curve 2D and an arc 2D.

        :param arc: arc to verify intersections.
        :param abs_tol: tolerance.
        :return: list with the intersections points.
        """
        if self.bounding_rectangle.distance_to_b_rectangle(arc.bounding_rectangle) > abs_tol:
            return []
        return self.edge_intersections(arc, abs_tol)

    def bsplinecurve_intersections(self, bspline, abs_tol=1e-6):
        """
        Calculates intersections between a two BSpline Curve 2D.

        :param bspline: bspline to verify intersections.
        :param abs_tol: tolerance.
        :return: list with the intersections points.
        """
        if self.bounding_rectangle.distance_to_b_rectangle(bspline.bounding_rectangle) > abs_tol:
            return []
        return self.edge_intersections(bspline, abs_tol)

    def axial_symmetry(self, line):
        """
        Finds out the symmetric bsplinecurve2d according to a line.

        """

        points_symmetry = [point.axial_symmetry(line) for point in self.control_points]

        return self.__class__(degree=self.degree,
                              control_points=points_symmetry,
                              knot_multiplicities=self.knot_multiplicities[::-1],
                              knots=self.knots[::-1],
                              weights=self.weights,
                              periodic=self.periodic)

    def offset(self, offset_length: float):
        """
        Offsets a BSplineCurve2D in one of its normal direction.

        :param offset_length: the length taken to offset the BSpline. if positive, the offset is in the normal
            direction of the curve. if negative, in the opposite direction of the normal.
        :return: returns an offset bsplinecurve2D, created with from_points_interpolation.
        """
        unit_normal_vectors = [self.unit_normal_vector(
            self.abscissa(point)) for point in self.points]
        offseted_points = [point.translation(normal_vector * offset_length) for point, normal_vector
                           in zip(self.points, unit_normal_vectors)]
        offseted_bspline = BSplineCurve2D.from_points_interpolation(offseted_points, self.degree,
                                                                    self.periodic)
        return offseted_bspline


class BezierCurve2D(BSplineCurve2D):
    """
    A class for 2 dimensional Bezier curves.

    :param degree: The degree of the Bezier curve.
    :type degree: int
    :param control_points: A list of 2 dimensional points
    :type control_points: List[:class:`volmdlr.Point2D`]
    :param name: The name of the B-spline curve. Default value is ''
    :type name: str, optional
    """

    def __init__(self, degree: int, control_points: List[volmdlr.Point2D],
                 name: str = ''):
        knotvector = utilities.generate_knot_vector(degree,
                                                    len(control_points))
        knot_multiplicity = [1] * len(knotvector)

        BSplineCurve2D.__init__(self, degree, control_points,
                                knot_multiplicity, knotvector,
                                None, False, name)


class LineSegment2D(LineSegment):
    """
    Define a line segment limited by two points.

    """

    def __init__(self, start: volmdlr.Point2D, end: volmdlr.Point2D, *, name: str = ''):
        if start.is_close(end):
            raise NotImplementedError('Start & end of linesegment2D are equal')
        self._bounding_rectangle = None
        LineSegment.__init__(self, start, end, name=name)

    def copy(self, deep=True, memo=None):
        """
        A specified copy of a LineSegment2D.
        """
        return self.__class__(start=self.start.copy(deep, memo), end=self.end.copy(deep, memo), name=self.name)

    def __hash__(self):
        # return self._data_hash()
        # tolerance = 1e-6
        # factor = 1 / tolerance
        # return hash(math.floor(component * factor) / factor for point in [self.start, self.end]
        #             for component in [point.x, point.y])
        return hash(('linesegment2d', self.start, self.end))

    def _data_hash(self):
        return self.start._data_hash() + self.end._data_hash()

    def _data_eq(self, other_object):
        if self.__class__.__name__ != other_object.__class__.__name__:
            return False
        return self.start == other_object.start and self.end == other_object.end

    def __eq__(self, other_object):
        if self.__class__.__name__ != other_object.__class__.__name__:
            return False
        return self.start == other_object.start and self.end == other_object.end

    def to_dict(self, *args, **kwargs):
        return {'object_class': 'volmdlr.edges.LineSegment2D',
                'name': self.name,
                'start': self.start.to_dict(),
                'end': self.end.to_dict()
                }

    # def middle_point(self):
    #     return 0.5 * (self.start + self.end)
    #
    # def point_at_abscissa(self, abscissa):
    #     return self.start + self.unit_direction_vector() * abscissa

    @property
    def bounding_rectangle(self):
        """
        Evaluates the bounding rectangle of the Line segment.
        """
        if not self._bounding_rectangle:
            self._bounding_rectangle = volmdlr.core.BoundingRectangle(
                min(self.start.x, self.end.x), max(self.start.x, self.end.x),
                min(self.start.y, self.end.y), max(self.start.y, self.end.y))
        return self._bounding_rectangle

    def straight_line_area(self):
        """
        Calculates the area of the LineSegment2D, with line drawn from start to end.

        :return: straight_line_area.
        """
        return 0.

    def straight_line_second_moment_area(self, point: volmdlr.Point2D):
        """Straight line second moment area for a line segment."""
        return 0, 0, 0

    def straight_line_center_of_mass(self):
        """Straight line center of mass."""
        return 0.5 * (self.start + self.end)

    def point_distance(self, point, return_other_point=False):
        """
        Computes the distance of a point to segment of line.

        :param point: point to calculate distance.
        :param return_other_point: Boolean variable to return line segment's corresponding point or not.
        """
        distance, point = volmdlr.LineSegment2DPointDistance(
            [(self.start.x, self.start.y), (self.end.x, self.end.y)],
            (point.x, point.y))
        if return_other_point:
            return distance, volmdlr.Point2D(*point)
        return distance

    def point_projection(self, point):
        """
        If the projection falls outside the LineSegment2D, returns None.
        """
        point, curv_abs = Line2D.point_projection(Line2D(self.start, self.end),
                                                  point)
        # print('curv_abs :', curv_abs, 'length :', self.length())
        if curv_abs < 0 or curv_abs > self.length():
            if abs(curv_abs) < 1e-6 or math.isclose(curv_abs, self.length(),
                                                    abs_tol=1e-6):
                return point, curv_abs
            return None, curv_abs
        return point, curv_abs

    def line_intersections(self, line: Line2D):
        """Line Segment intersections with Line2D."""
        if self.direction_vector().is_colinear_to(line.direction_vector()):
            return []
        point = volmdlr.Point2D.line_intersection(self, line)
        if point is not None:
            point_projection1, _ = self.point_projection(point)
            intersections = [point_projection1]
            if point_projection1 is None:
                intersections = []

            elif line.__class__.__name__ == 'LineSegment2D':
                point_projection2, _ = line.point_projection(point)
                if point_projection2 is None:
                    intersections = []

            return intersections
        if line.point_belongs(self.start):
            return [self.start]
        if line.point_belongs(self.end):
            return [self.end]
        return []

    def linesegment_intersections(self, linesegment2d: 'LineSegment2D', abs_tol=1e-6):
        """
        Touching line segments does not intersect.
        """
        if self.bounding_rectangle.distance_to_b_rectangle(linesegment2d.bounding_rectangle) > abs_tol:
            return []
        if self.direction_vector().is_colinear_to(linesegment2d.direction_vector(), abs_tol=abs_tol):
            return []
        point = volmdlr.Point2D.line_intersection(self, linesegment2d)
        # TODO: May be these commented conditions should be used for linesegment_crossings
        if point:  # and (point != self.start) and (point != self.end):
            point_projection1, _ = self.point_projection(point)
            if point_projection1 is None:
                return []

            point_projection2, _ = linesegment2d.point_projection(point)
            if point_projection2 is None:
                return []

            return [point_projection1]
        return []

    def line_crossings(self, line: 'Line2D'):
        """Line Segment crossings with line 2d."""
        if self.direction_vector().is_colinear_to(line.direction_vector()):
            return []
        line_intersection = self.line_intersections(line)
        if line_intersection and (line_intersection[0].is_close(self.end) or
                                  line_intersection[0].is_close(self.start)):
            return []
        return line_intersection

    def plot(self, ax=None, edge_style: EdgeStyle = EdgeStyle()):
        """
        Plots the Linesegment2D.
        """
        width = edge_style.width

        if ax is None:
            _, ax = plt.subplots()

        p1, p2 = self.start, self.end
        if edge_style.arrow:
            if edge_style.plot_points:
                ax.plot([p1[0], p2[0]], [p1[1], p2[1]], color=edge_style.color,
                        alpha=edge_style.alpha, style='o-')
            else:
                ax.plot([p1[0], p2[0]], [p1[1], p2[1]], color=edge_style.color,
                        alpha=edge_style.alpha)

            length = ((p1[0] - p2[0]) ** 2 + (p1[1] - p2[1]) ** 2) ** 0.5
            if width is None:
                width = length / 1000.
                head_length = length / 20.
                head_width = head_length / 2.
            else:
                head_width = 2 * width
                head_length = head_width
            ax.arrow(p1[0], p1[1],
                     (p2[0] - p1[0]) / length * (length - head_length),
                     (p2[1] - p1[1]) / length * (length - head_length),
                     head_width=head_width, fc='b', linewidth=0,
                     head_length=head_length, width=width, alpha=0.3)
        else:
            if width is None:
                width = 1
            if edge_style.plot_points:
                ax.plot([p1[0], p2[0]], [p1[1], p2[1]], color=edge_style.color,
                        marker='o', linewidth=width, alpha=edge_style.alpha)
            else:
                ax.plot([p1[0], p2[0]], [p1[1], p2[1]], color=edge_style.color,
                        linewidth=width, alpha=edge_style.alpha)
        return ax

    def to_3d(self, plane_origin, x1, x2):
        """
        Transforms the Line segment 2D into a 3D line segment.

        :param plane_origin: The origin of plane to draw the Line segment 3D.
        :type plane_origin: volmdlr.Point3D
        :param x1: First direction of the plane
        :type x1: volmdlr.Vector3D
        :param x2: Second direction of the plane.
        :type x2: volmdlr.Vector3D
        :return: A 3D line segment.
        :rtype: LineSegment3D
        """
        start = self.start.to_3d(plane_origin, x1, x2)
        end = self.end.to_3d(plane_origin, x1, x2)
        return LineSegment3D(start, end, name=self.name)

    def get_reverse(self):
        """
        Invert the sense of the line segment.
        """
        return LineSegment2D(self.end.copy(), self.start.copy())

    def to_line(self):
        """Transform a Line Segment to a Line 2D."""
        return Line2D(self.start, self.end)

    def rotation(self, center: volmdlr.Point2D, angle: float):
        """
        LineSegment2D rotation.

        :param center: rotation center
        :param angle: angle rotation
        :return: a new rotated LineSegment2D
        """
        return LineSegment2D(self.start.rotation(center, angle),
                             self.end.rotation(center, angle))

    def rotation_inplace(self, center: volmdlr.Point2D, angle: float):
        """
        LineSegment2D rotation. Object is updated inplace.

        :param center: rotation center.
        :param angle: rotation angle.
        """
        warnings.warn("'inplace' methods are deprecated. Use a not inplace method instead.", DeprecationWarning)

        for point in [self.start, self.end]:
            point.rotation_inplace(center, angle)

    def translation(self, offset: volmdlr.Vector2D):
        """
        LineSegment2D translation.

        :param offset: translation vector.
        :return: A new translated LineSegment2D.
        """
        return LineSegment2D(self.start.translation(offset),
                             self.end.translation(offset))

    def translation_inplace(self, offset: volmdlr.Vector2D):
        """
        LineSegment2D translation. Object is updated inplace.

        :param offset: translation vector.
        """
        warnings.warn("'inplace' methods are deprecated. Use a not inplace method instead.", DeprecationWarning)

        for point in [self.start, self.end]:
            point.translation_inplace(offset)

    def frame_mapping(self, frame: volmdlr.Frame2D, side: str):
        """
        Changes vector frame_mapping and return a new LineSegment2D.

        side = 'old' or 'new'.
        """
        if side == 'old':
            new_start = frame.local_to_global_coordinates(self.start)
            new_end = frame.local_to_global_coordinates(self.end)
        elif side == 'new':
            new_start = frame.global_to_local_coordinates(self.start)
            new_end = frame.global_to_local_coordinates(self.end)
        else:
            raise ValueError('Please Enter a valid side: old or new')
        return LineSegment2D(new_start, new_end)

    def frame_mapping_inplace(self, frame: volmdlr.Frame2D, side: str):
        """
        Changes vector frame_mapping and the object is updated inplace.

        :param frame: frame to execute the frame mapping.
        :param side: 'old' or 'new'.
        """
        warnings.warn("'inplace' methods are deprecated. Use a not inplace method instead.", DeprecationWarning)

        if side == 'old':
            new_start = frame.local_to_global_coordinates(self.start)
            new_end = frame.local_to_global_coordinates(self.end)
        elif side == 'new':
            new_start = frame.global_to_local_coordinates(self.start)
            new_end = frame.global_to_local_coordinates(self.end)
        else:
            raise ValueError('Please Enter a valid side: old or new')
        self.start = new_start
        self.end = new_end

    def plot_data(self, edge_style: plot_data.EdgeStyle = None):
        """
        Plot data method for a LineSegment2D.

        :param edge_style: edge style.
        :return: plot_data.LineSegment2D object.
        """
        return plot_data.LineSegment2D([self.start.x, self.start.y],
                                       [self.end.x, self.end.y],
                                       edge_style=edge_style)

    def create_tangent_circle(self, point, other_line):
        """Create a circle tangent to a LineSegment."""
        circle1, circle2 = Line2D.create_tangent_circle(other_line, point, self)
        if circle1 is not None:
            _, curv_abs1 = Line2D.point_projection(self, circle1.center)
            if curv_abs1 < 0. or curv_abs1 > self.length():
                circle1 = None
        if circle2 is not None:
            _, curv_abs2 = Line2D.point_projection(self, circle2.center)
            if curv_abs2 < 0. or curv_abs2 > self.length():
                circle2 = None
        return circle1, circle2

    def infinite_primitive(self, offset):
        """Get an infinite primitive."""
        n = -self.unit_normal_vector()
        offset_point_1 = self.start + offset * n
        offset_point_2 = self.end + offset * n

        return Line2D(offset_point_1, offset_point_2)

    def to_wire(self, n: int):
        """
        Convert a linesegment2d to a wire 2D defined with 'n' line_segments.

        """
        warnings.warn('To avoid Circular imports, a new method was created in Wire2D called from_edge.'
                      'You can use it instead of to_wire.')
        raise AttributeError

    def nearest_point_to(self, point):
        """
        Find out the nearest point on the linesegment to point.

        """

        points = self.discretization_points(number_points=500)
        return point.nearest_point(points)

    def axial_symmetry(self, line):
        """
        Finds out the symmetric linesegment2d according to a line.
        """

        points_symmetry = [point.axial_symmetry(line) for point in [self.start, self.end]]

        return self.__class__(points_symmetry[0], points_symmetry[1])


class Arc(Edge):
    """
    Abstract class representing an arc.

    :param start: The starting point
    :type start: Union[:class:`volmdlr.Point2D`, :class:`volmdlr.Point3D`]
    :param end: The finish point
    :type end: Union[:class:`volmdlr.Point2D`, :class:`volmdlr.Point3D`]
    :param interior: An interior point
    :type interior: Union[:class:`volmdlr.Point2D`, :class:`volmdlr.Point3D`]
    :param name: The name of the arc. Default value is an empty string
    :type name: str, optional
    """

    def __init__(self, start,
                 end,
                 interior,
                 name: str = ''):
        Edge.__init__(self, start=start, end=end, name=name)
        self.interior = interior
        self._utd_clockwise_and_trigowise_paths = False
        self._clockwise_and_trigowise_paths = None
        self._radius = None
        self._length = None

    @property
    def center(self):
        """
        Gets the arc's center.

        :return: The center of the arc.
        """
        raise NotImplementedError(
            'the property method center must be overloaded by subclassing'
            'class if not a given parameter')

    @property
    def angle(self):
        """
        Gets the angle of the arc.

        :return: The angle of the arc.
        """
        return NotImplementedError(
            'the property method angle must be overloaded by subclassing'
            'class if not a given parameter')

    @property
    def is_trigo(self):
        """
        Verifies if arc is trigonometric wise or clockwise.

        :return: True if trigonometric wise or False otherwise.
        """
        return NotImplementedError(
            'the property method is_trigo must be overloaded by subclassing'
            'class if not a given parameter')

    @property
    def radius(self):
        """Gets the radius of the arc."""
        if not self._radius:
            self._radius = (self.start - self.center).norm()
        return self._radius

    def length(self):
        """
        Calculates the length of the Arc, with its radius, and its arc angle.

        :return: the length of the Arc.
        """
        if not self._length:
            self._length = self.radius * abs(self.angle)
        return self._length

    def point_at_abscissa(self, abscissa):
        """
        Calculates a point in the Arc at a given abscissa.

        :param abscissa: abscissa where in the curve the point should be calculated.
        :return: Corresponding point.
        """
        if self.is_trigo:
            return self.start.rotation(self.center, abscissa / self.radius)
        return self.start.rotation(self.center, -abscissa / self.radius)

    def normal_vector(self, abscissa: float):
        """
        Get the normal vector of the Arc2D.

        :param abscissa: defines where in the Arc2D the
        normal vector is to be calculated
        :return: The normal vector of the Arc2D
        """
        point = self.point_at_abscissa(abscissa)
        normal_vector = self.center - point
        return normal_vector

    def direction_vector(self, abscissa: float):
        """
        Get direction vector of the Arc2D.

        :param abscissa: defines where in the Arc2D the
        direction vector is to be calculated
        :return: The direction vector of the Arc2D
        """
        return -self.normal_vector(abscissa=abscissa).normal_vector()

    @staticmethod
    def get_clockwise_and_trigowise_paths(radius_1, radius_2, radius_i):
        """
        Get arc paths from radius.

        :param radius_1: radius from center to start point.
        :param radius_2: radius form center to end point.
        :param radius_i: radius from center to interior point.
        :return: the clockwise and trigowise paths.
        """
        angle1 = math.atan2(radius_1.y, radius_1.x)
        anglei = math.atan2(radius_i.y, radius_i.x)
        angle2 = math.atan2(radius_2.y, radius_2.x)

        # Going trigo/clock wise from start to interior
        if anglei < angle1:
            trigowise_path = (anglei + volmdlr.TWO_PI) - angle1
            clockwise_path = angle1 - anglei
        else:
            trigowise_path = anglei - angle1
            clockwise_path = angle1 - anglei + volmdlr.TWO_PI

        # Going trigo wise from interior to interior
        if angle2 < anglei:
            trigowise_path += (angle2 + volmdlr.TWO_PI) - anglei
            clockwise_path += anglei - angle2
        else:
            trigowise_path += angle2 - anglei
            clockwise_path += anglei - angle2 + volmdlr.TWO_PI
        return clockwise_path, trigowise_path

    def middle_point(self):
        """
        Get point in the middle of Arc.
        """
        return self.point_at_abscissa(0.5 * self.length())

    def point_distance(self, point):
        """Returns the minimal distance to a point."""
        points = self.discretization_points(angle_resolution=100)
        return point.point_distance(point.nearest_point(points))

    def discretization_points(self, *, number_points: int = None, angle_resolution: int = None):
        """
        Discretize an Edge to have "n" points.

        :param number_points: the number of points (including start and end points)
             if unset, only start and end will be returned
        :param angle_resolution: if set, the sampling will be adapted to have a controlled angular distance. Useful
            to mesh an arc
        :return: a list of sampled points
        """
        if not number_points:
            if not angle_resolution:
                number_points = 2
            else:
                number_points = math.ceil(self.angle * angle_resolution) + 2

        step = self.length() / (number_points - 1)
        return [self.point_at_abscissa(i * step)
                for i in range(number_points)]

    def polygon_points(self, discretization_resolution: int):
        #todo: delete this method.
        warnings.warn('polygon_points is deprecated,\
        please use discretization_points instead',
                      DeprecationWarning)
        return self.discretization_points(number_points=discretization_resolution)

    def get_geo_lines(self, tag: int, start_point_tag: int, center_point_tag: int, end_point_tag: int):
        """
        Gets the lines that define an Arc in a .geo file.

        :param tag: The linesegment index
        :type tag: int
        :param start_point_tag: The linesegment' start point index
        :type start_point_tag: int
        :param center_point_tag: The linesegment' center point index
        :type center_point_tag: int
        :param end_point_tag: The line segment's end point index
        :type end_point_tag: int

        :return: A line
        :rtype: str
        """

        return 'Circle(' + str(tag) + ') = {' + str(start_point_tag) + ', ' + \
            str(center_point_tag) + ', ' + str(end_point_tag) + '};'

    def get_geo_points(self):
        """
        Gets the points that define an Arc to use them in a .geo file.

        :return: A list of characteristic arc points
        :rtype: List

        """
        return [self.start, self.center, self.end]

    def get_reverse(self):
        """
        Gets the reverse version of an arc.

        :return: An arc
        :rtype: Arc
        """

        return self.__class__(start=self.end, interior=self.interior, end=self.start)

    def split(self, split_point):
        """
        Splits arc at a given point.

        :param split_point: splitting point.
        :return: list of two Arc.
        """
        if split_point.is_close(self.start, 1e-6):
            return [None, self.copy()]
        if split_point.is_close(self.end, 1e-6):
            return [self.copy(), None]
        abscissa = self.abscissa(split_point)
        return [self.__class__(self.start, self.point_at_abscissa(0.5 * abscissa), split_point),
                self.__class__(split_point, self.point_at_abscissa((self.abscissa(self.end) -
                                                                    abscissa) * 0.5 + abscissa), self.end)]

    def get_shared_section(self, other_arc2, abs_tol: float = 1e-6):
        """
        Gets the shared section between two arcs.

        :param other_arc2: other arc to verify for shared section.
        :param abs_tol: tolerance.
        :return: shared arc section.
        """
        if self.__class__ != other_arc2.__class__:
            if self.__class__ == other_arc2.simplify.__class__:
                return self.get_shared_section(other_arc2.simplify, abs_tol)
            return []
        if not self.center.is_close(other_arc2.center) or self.radius != self.radius or \
                not any(self.point_belongs(point) for point in [other_arc2.start,
                                                                other_arc2.interior, other_arc2.end]):
            return []
        if all(self.point_belongs(point, abs_tol) for point in [other_arc2.start, other_arc2.interior, other_arc2.end]):
            return [other_arc2]
        if all(other_arc2.point_belongs(point, abs_tol) for point in [self.start, self.interior, self.end]):
            return [self]
        if self.point_belongs(other_arc2.start, abs_tol):
            arc1_, arc2_ = self.split(other_arc2.start)
        elif self.point_belongs(other_arc2.end, abs_tol):
            arc1_, arc2_ = self.split(other_arc2.end)
        else:
            raise NotImplementedError
        shared_arc_section = []
        for arc in [arc1_, arc2_]:
            if arc and all(other_arc2.point_belongs(point, abs_tol) for point in [arc.start, arc.interior, arc.end]):
                shared_arc_section.append(arc)
                break
        return shared_arc_section

    def delete_shared_section(self, other_arc2, abs_tol: float = 1e-6):
        """
        Deletes from self, the section shared with the other arc.

        :param other_arc2:
        :param abs_tol: tolerance.
        :return:
        """
        shared_section = self.get_shared_section(other_arc2, abs_tol)
        if not shared_section:
            return [self]
        if shared_section == self:
            return []
        split_arcs1 = self.split(shared_section[0].start)
        split_arcs2 = self.split(shared_section[0].end)
        new_arcs = []
        for arc in split_arcs1 + split_arcs2:
            if arc and not arc.point_belongs(shared_section[0].interior, abs_tol):
                new_arcs.append(arc)
        return new_arcs

    def is_close(self, other_edge, tol: float = 1e-6):
        """
        Checks if two arc are the same considering the euclidean distance.

        :param other_edge: other arc.
        :param tol: The tolerance under which the euclidean distance is considered equal to 0, defaults to 1e-6
        :type tol: float, optional
        """

        if isinstance(other_edge, self.__class__):
            if (self.start.is_close(other_edge.start, tol) and self.end.is_close(other_edge.end, tol)
                    and self.center.is_close(other_edge.center, tol) and self.point_belongs(other_edge.interior, tol)):
                return True
        return False


class FullArc(Arc):
    """
    Abstract class for representing a circle with a start and end points that are the same.
    """

    def __init__(self, center: Union[volmdlr.Point2D, volmdlr.Point3D],
                 start_end: Union[volmdlr.Point2D, volmdlr.Point3D], name: str = ''):
        self.__center = center
        self.start_end = start_end
        Arc.__init__(self, start=start_end, interior=self.interior, end=start_end, name=name)  # !!! this is dangerous

    @property
    def is_trigo(self):
        """Defines that a Full Arc is always in the trigo-wise direction."""
        return True

    @property
    def center(self):
        """Center of Full Arc. """
        return self.__center

    @property
    def angle(self):
        """Angle of Full Arc. """
        return volmdlr.TWO_PI


class Arc2D(Arc):
    """
    Class to draw Arc2D.

    angle: the angle measure always >= 0
    """

    def __init__(self,
                 start: volmdlr.Point2D,
                 interior: volmdlr.Point2D,
                 end: volmdlr.Point2D,
                 center=None,
                 name: str = ''):
        self._center = center
        self._is_trigo = None
        self._angle = None
        self._bounding_rectangle = None
        Arc.__init__(self, start=start, end=end, interior=interior, name=name)
        start_to_center = start - self.center
        end_to_center = end - self.center
        angle1 = math.atan2(start_to_center.y, start_to_center.x)
        angle2 = math.atan2(end_to_center.y, end_to_center.x)
        if self.is_trigo:
            self.angle1 = angle1
            self.angle2 = angle2
        else:
            self.angle1 = angle2
            self.angle2 = angle1

    def __hash__(self):
        return hash(('arc2d', self.start, self.interior, self.end))

    def __eq__(self, other_arc):
        if self.__class__.__name__ != other_arc.__class__.__name__:
            return False
        return (self.center == other_arc.center
                and self.start == other_arc.start
                and self.end == other_arc.end
                and self.interior == other_arc.interior)

    @property
    def center(self):
        """
        Gets the center of the arc.

        :return: the center of the arc.
        """
        if not self._center:
            self._center = self.get_center()
        return self._center

    def get_center(self):
        """
        Calculates the center of the Arc.

        :return: arc's center.
        """
        x_interior, y_interior = self.interior.x, self.interior.y
        x_end, y_end = self.end.x, self.end.y
        x_start, y_start = self.start.x, self.start.y
        try:
            matrix_a = volmdlr.Matrix22(2 * (x_start - x_interior), 2 * (y_start - y_interior),
                                        2 * (x_start - x_end), 2 * (y_start - y_end))
            b_vector = - volmdlr.Vector2D(x_interior ** 2 + y_interior ** 2 - x_start ** 2 - y_start ** 2,
                                          x_end ** 2 + y_end ** 2 - x_start ** 2 - y_start ** 2)
            inv_matrix_a = matrix_a.inverse()
            x = inv_matrix_a.vector_multiplication(b_vector)
            center = volmdlr.Point2D(x.x, x.y)
        except ValueError:
            matrix_a = npy.array([[2 * (x_start - x_interior), 2 * (y_start - y_interior)],
                                  [2 * (x_start - x_end), 2 * (y_start - y_end)]])
            b_vector = - npy.array([x_interior ** 2 + y_interior ** 2 - x_start ** 2 - y_start ** 2,
                                    x_end ** 2 + y_end ** 2 - x_start ** 2 - y_start ** 2])
            center = volmdlr.Point2D(*npy.linalg.solve(matrix_a, b_vector))
        return center

    @property
    def is_trigo(self):
        """
        Gives if the edge goes in the trigo direction.
        """
        if not self._is_trigo:
            self._is_trigo = self.get_arc_direction()
        return self._is_trigo

    @property
    def clockwise_and_trigowise_paths(self):
        """Gets clock-wise and trigo-wise paths."""
        if not self._clockwise_and_trigowise_paths:
            radius_1 = self.start - self.center
            radius_2 = self.end - self.center
            radius_i = self.interior - self.center
            self._clockwise_and_trigowise_paths = \
                self.get_clockwise_and_trigowise_paths(radius_1,
                                                       radius_2,
                                                       radius_i)
            self._utd_clockwise_and_trigowise_paths = True
        return self._clockwise_and_trigowise_paths

    def get_arc_direction(self):
        """
        Gets arc direction: clockwise or trigonometric.

        :return: True if clockwise. False if counterclockwise.
        """
        clockwise_path, trigowise_path = \
            self.clockwise_and_trigowise_paths
        if clockwise_path > trigowise_path:
            return True
        return False

    @property
    def angle(self):
        """
        Returns the angle in radians of the arc.
        """
        if not self._angle:
            self._angle = self.get_angle()
        return self._angle

    def get_angle(self):
        """
        Gets arc angle.

        """
        clockwise_path, trigowise_path = self.clockwise_and_trigowise_paths
        if self.is_trigo:
            return trigowise_path
        return clockwise_path

    def _get_points(self):
        return [self.start, self.interior, self.end]

    points = property(_get_points)

    def point_distance(self, point):
        """
        Returns the distance between a point and the edge.
        """
        vector_start = self.start - self.center
        vector_point = point - self.center
        vector_end = self.end - self.center
        if self.is_trigo:
            vector_start, vector_end = vector_end, vector_start
        arc_angle = volmdlr.geometry.clockwise_angle(vector_start, vector_end)
        point_angle = volmdlr.geometry.clockwise_angle(vector_start, vector_point)
        if point_angle <= arc_angle:
            return abs(
                LineSegment2D(point, self.center).length() - self.radius)
        return min(point.point_distance(self.start), point.point_distance(self.end))

    def point_belongs(self, point, abs_tol=1e-6):
        """
        Check if a Point2D belongs to the Arc2D.

        """
        distance_point_to_center = point.point_distance(self.center)
        if not math.isclose(distance_point_to_center, self.radius, abs_tol=abs_tol):
            return False
        if point.is_close(self.start) or point.is_close(self.end):
            return True
        clockwise_arc = self.reverse() if self.is_trigo else self
        vector_start = clockwise_arc.start - clockwise_arc.center
        vector_end = clockwise_arc.end - clockwise_arc.center
        vector_point = point - clockwise_arc.center
        arc_angle = volmdlr.geometry.clockwise_angle(vector_start, vector_end)
        point_start_angle = volmdlr.geometry.clockwise_angle(vector_start, vector_point)
        point_end_angle = volmdlr.geometry.clockwise_angle(vector_point, vector_end)
        if math.isclose(arc_angle, point_start_angle + point_end_angle, abs_tol=abs_tol):
            return True
        return False

    def to_full_arc_2d(self):
        """
        Convert to a full arc2d.
        """
        return FullArc2D(center=self.center,
                         start_end=self.point_at_abscissa(0),
                         name=self.name)

    def line_intersections(self, line2d: Line2D):
        """
        Calculates the intersection between a line and an Arc2D.

        :param line2d: Line2D to verify intersections.
        :return: a list with intersections points.
        """
        # circle = self.to_circle()
        # circle_intersection_points = circle.line_intersections(line2d)
        full_arc_2d = self.to_full_arc_2d()
        fa2d_intersection_points = full_arc_2d.line_intersections(line2d)
        intersection_points = []
        for point in fa2d_intersection_points:
            if self.point_belongs(point):
                intersection_points.append(point)
        return intersection_points

    def linesegment_intersections(self, linesegment2d: LineSegment2D, abs_tol=1e-6):
        """
        Calculates the intersection between a LineSegment2D and an Arc2D.

        :param linesegment2d: LineSegment2D to verify intersections.
        :param abs_tol: tolerance.
        :return: a list with intersections points.
        """
        if self.bounding_rectangle.distance_to_b_rectangle(linesegment2d.bounding_rectangle) > abs_tol:
            return []
        full_arc_2d = self.to_full_arc_2d()
        fa2d_intersection_points = full_arc_2d.linesegment_intersections(linesegment2d, abs_tol)
        intersection_points = []
        for point in fa2d_intersection_points:
            if self.point_belongs(point, abs_tol):
                intersection_points.append(point)
        return intersection_points

    def bsplinecurve_intersections(self, bspline, abs_tol: float = 1e-6):
        """
        Intersections between an arc 2d and bspline curve 2d.

        :param bspline: bspline curve 2d.
        :param abs_tol: tolerance.
        :return: list of intersection points.
        """
        intersections = bspline.arc_intersections(self, abs_tol)
        return intersections

    def arc_intersections(self, arc, abs_tol: float = 1e-6):
        """Intersections between two arc 2d."""
        circle_intersections = vm_utils_intersections.get_circle_intersections(self, arc)
        arc_intersections = [inter for inter in circle_intersections if self.point_belongs(inter, abs_tol)]
        return arc_intersections

    def arcellipse_intersections(self, arcellipse, abs_tol: float = 1e-6):
        """
        Intersections between an arc 2d and arc-ellipse 2d.

        :param arcellipse: arc ellipse 2d.
        :param abs_tol: tolerance
        :return: list of intersection points.
        """
        if self.bounding_rectangle.distance_to_b_rectangle(arcellipse.bounding_rectangle) > abs_tol:
            return []
        intersections = vm_utils_intersections.get_bsplinecurve_intersections(arcellipse, self, abs_tol)
        return intersections

    def abscissa(self, point: volmdlr.Point2D, tol=1e-6):
        """
        Returns the abscissa of a given point 2d.

        """
        if not math.isclose(point.point_distance(self.center), self.radius, abs_tol=tol):
            raise ValueError('Point not in arc')
        if point.point_distance(self.start) < tol:
            return 0
        if point.point_distance(self.end) < tol:
            return self.length()
        clockwise_arc = self.reverse() if self.is_trigo else self
        vector_start = clockwise_arc.start - clockwise_arc.center
        vector_end = clockwise_arc.end - clockwise_arc.center
        vector_point = point - clockwise_arc.center
        arc_angle = volmdlr.geometry.clockwise_angle(vector_start, vector_end)
        point_start_angle = volmdlr.geometry.clockwise_angle(vector_start, vector_point)
        point_end_angle = volmdlr.geometry.clockwise_angle(vector_point, vector_end)
        if math.isclose(arc_angle, point_start_angle + point_end_angle, abs_tol=tol):
            if self.is_trigo:
                return self.length() - self.radius * point_start_angle
            return self.radius * point_start_angle
        raise ValueError('Point not in arc')

    def area(self):
        """
        Calculates the area of the Arc2D.

        :return: the area of the Arc2D.
        """
        return self.radius ** 2 * self.angle / 2

    def center_of_mass(self):
        """
        Calculates the center of mass of the Arc2D.

        :return: center of mass point.
        """
        #        u=self.middle.vector-self.center.vector
        u = self.middle_point() - self.center
        u.normalize()
        # alpha = abs(self.angle)
        return self.center + 4 / (3 * self.angle) * self.radius * math.sin(
            self.angle * 0.5) * u

    @property
    def bounding_rectangle(self):
        """Gets the bounding rectangle for an Arc 2D."""
        if not self._bounding_rectangle:
            discretization_points = self.discretization_points(number_points=20)
            x_values, y_values = [], []
            for point in discretization_points:
                x_values.append(point.x)
                y_values.append(point.y)
            self._bounding_rectangle = volmdlr.core.BoundingRectangle(min(x_values), max(x_values),
                                                                      min(y_values), max(y_values))
        return self._bounding_rectangle

    def straight_line_area(self):
        """
        Calculates the area of the arc 2D, with line drawn from start to end.

        :return: straight_line_area.
        """
        if self.angle >= math.pi:
            angle = volmdlr.TWO_PI - self.angle
            area = math.pi * self.radius ** 2 - 0.5 * self.radius ** 2 * (
                    angle - math.sin(angle))
        else:
            angle = self.angle
            area = 0.5 * self.radius ** 2 * (angle - math.sin(angle))

        if self.is_trigo:
            return area
        return -area

    def straight_line_second_moment_area(self, point: volmdlr.Point2D):
        """Straight line second moment area for an Arc 2D."""
        if self.angle2 < self.angle1:
            angle2 = self.angle2 + volmdlr.TWO_PI

        else:
            angle2 = self.angle2
        angle1 = self.angle1

        # Full arc section
        moment_area_x1 = self.radius ** 4 / 8 * (angle2 - angle1 + 0.5 * (
                math.sin(2 * angle1) - math.sin(2 * angle2)))
        moment_area_y1 = self.radius ** 4 / 8 * (angle2 - angle1 + 0.5 * (
                math.sin(2 * angle2) - math.sin(2 * angle1)))
        moment_area_xy1 = self.radius ** 4 / 8 * (
                math.cos(angle1) ** 2 - math.cos(angle2) ** 2)

        # Triangle
        moment_area_x2, moment_area_y2, moment_area_xy2 = self._triangle_moment_inertia()
        if moment_area_x2 < 0.:
            moment_area_x2, moment_area_y2, moment_area_xy2 = -moment_area_x2, -moment_area_y2, -moment_area_xy2
        if self.angle < math.pi:
            if self.is_trigo:
                moment_area_x = moment_area_x1 - moment_area_x2
                moment_area_y = moment_area_y1 - moment_area_y2
                moment_area_xy = moment_area_xy1 - moment_area_xy2
            else:
                moment_area_x = moment_area_x2 - moment_area_x1
                moment_area_y = moment_area_y2 - moment_area_y1
                moment_area_xy = moment_area_xy2 - moment_area_xy1
        else:
            if self.is_trigo:
                moment_area_x = moment_area_x1 + moment_area_x2
                moment_area_y = moment_area_y1 + moment_area_y2
                moment_area_xy = moment_area_xy1 + moment_area_xy2
            else:
                moment_area_x = -moment_area_x2 - moment_area_x1
                moment_area_y = -moment_area_y2 - moment_area_y1
                moment_area_xy = -moment_area_xy2 - moment_area_xy1

        return volmdlr.geometry.huygens2d(moment_area_x, moment_area_y, moment_area_xy,
                                          self.straight_line_area(),
                                          self.center,
                                          point)

    def _full_arc_moment_inertia(self, angle1, angle2):
        moment_inertia_x1 = self.radius ** 4 / 8 * (angle2 - angle1 + 0.5 * (
                math.sin(2 * angle1) - math.sin(2 * angle2)))
        moment_inertia_y1 = self.radius ** 4 / 8 * (angle2 - angle1 + 0.5 * (
                math.sin(2 * angle2) - math.sin(2 * angle1)))
        moment_inertia_xy1 = self.radius ** 4 / 8 * (
                math.cos(angle1) ** 2 - math.cos(angle2) ** 2)
        return moment_inertia_x1, moment_inertia_y1, moment_inertia_xy1

    def _triangle_moment_inertia(self):
        xi, yi = self.start - self.center
        xj, yj = self.end - self.center
        moment_inertia_x2 = (yi ** 2 + yi * yj + yj ** 2) * (xi * yj - xj * yi) / 12.
        moment_inertia_y2 = (xi ** 2 + xi * xj + xj ** 2) * (xi * yj - xj * yi) / 12.
        moment_inertia_xy2 = (xi * yj + 2 * xi * yi + 2 * xj * yj + xj * yi) * (
                xi * yj - xj * yi) / 24.
        return moment_inertia_x2, moment_inertia_y2, moment_inertia_xy2

    def straight_line_center_of_mass(self):
        """Straight line center of mass."""
        if self.angle == math.pi:
            return self.center_of_mass()

        u = self.middle_point() - self.center
        u.normalize()
        if self.angle >= math.pi:
            u = -u
        bissec = Line2D(self.center, self.center + u)
        string = Line2D(self.start, self.end)
        point = volmdlr.Point2D.line_intersection(bissec, string)
        a = point.point_distance(self.start)
        height = point.point_distance(self.center)
        triangle_area = height * a
        # alpha = abs(self.angle)
        triangle_cog = self.center + 2 / 3. * height * u
        if self.angle < math.pi:
            cog = (
                          self.center_of_mass() * self.area() - triangle_area * triangle_cog) / abs(
                self.straight_line_area())
        else:
            cog = (
                          self.center_of_mass() * self.area() + triangle_area * triangle_cog) / abs(
                self.straight_line_area())

        return cog

    def straight_line_point_belongs(self, point):
        """
        Verifies if a point belongs to the surface created by closing the edge.

        :param point: Point to be verified.
        :return: Return True if the point belongs to this surface, or False otherwise.
        """
        if self.point_belongs(point):
            return True
        if self.start == self.end:
            if point.point_distance(self.center) <= self.radius:
                return True
        center_distance_point = self.center.point_distance(point)
        straight_line = LineSegment2D(self.start, self.end)
        for edge in [self, straight_line]:
            line_passing_trough_point = Line2D(self.center, point)
            straight_line_intersections = edge.line_intersections(line_passing_trough_point)
            if straight_line_intersections:
                if self.center.point_distance(straight_line_intersections[0]) > center_distance_point:
                    return True
        return False

    def plot(self, ax=None, edge_style: EdgeStyle = EdgeStyle()):
        """Plot arc 2d with Matplotlib."""
        if ax is None:
            _, ax = plt.subplots()

        if edge_style.plot_points:
            for point in [self.center, self.start, self.interior, self.end]:
                point.plot(ax=ax, color=edge_style.color, alpha=edge_style.alpha)

        ax.add_patch(matplotlib.patches.Arc((self.center.x, self.center.y), 2 * self.radius,
                                            2 * self.radius, angle=0,
                                            theta1=self.angle1 * 0.5 / math.pi * 360,
                                            theta2=self.angle2 * 0.5 / math.pi * 360,
                                            color=edge_style.color,
                                            alpha=edge_style.alpha))
        return ax

    def to_3d(self, plane_origin, x, y):
        """
        Transforms the arc 2D into a 3D arc.

        :param plane_origin: The origin of plane to draw the arc 3D.
        :type plane_origin: volmdlr.Point3D
        :param x: First direction of the plane
        :type x: volmdlr.Vector3D
        :param y: Second direction of the plane.
        :type y: volmdlr.Vector3D
        :return: A 3D arc.
        :type: Arc3D.
        """
        point_start = self.start.to_3d(plane_origin, x, y)
        point_interior = self.interior.to_3d(plane_origin, x, y)
        point_end = self.end.to_3d(plane_origin, x, y)
        center = self.center.to_3d(plane_origin, x, y) if self.center else None

        return Arc3D(point_start, point_interior, point_end, center, name=self.name)

    def rotation(self, center: volmdlr.Point2D, angle: float):
        """
        Arc2D rotation.

        :param center: rotation center
        :param angle: angle rotation.
        :return: a new rotated Arc2D.
        """
        return Arc2D(*[point.rotation(center, angle, ) if point else point for point in
                       [self.start, self.interior, self.end, self.center]])

    def rotation_inplace(self, center: volmdlr.Point2D, angle: float):
        """
        Arc2D rotation. Object is updated inplace.

        :param center: rotation center.
        :param angle: rotation angle.
        """
        warnings.warn("'inplace' methods are deprecated. Use a not inplace method instead.", DeprecationWarning)

        self.start.rotation_inplace(center, angle)
        self.interior.rotation_inplace(center, angle)
        self.end.rotation_inplace(center, angle)
        self._angle = None
        self._is_trigo = None
        self._center = None
        self._clockwise_and_trigowise_paths = None

    def translation(self, offset: volmdlr.Vector2D):
        """
        Arc2D translation.

        :param offset: translation vector.
        :return: A new translated Arc2D.
        """
        return Arc2D(*[point.translation(offset) if point else point for point in
                       [self.start, self.interior, self.end, self.center]])

    def translation_inplace(self, offset: volmdlr.Vector2D):
        """
        Arc2D translation. Object is updated inplace.

        :param offset: translation vector.
        """
        warnings.warn("'inplace' methods are deprecated. Use a not inplace method instead.", DeprecationWarning)

        self.start.translation_inplace(offset)
        self.interior.translation_inplace(offset)
        self.end.translation_inplace(offset)
        self._angle = None
        self._is_trigo = None
        self._center = None
        self._clockwise_and_trigowise_paths = None

    def frame_mapping(self, frame: volmdlr.Frame2D, side: str):
        """
        Changes vector frame_mapping and return a new Arc2D.

        side = 'old' or 'new'
        """
        return Arc2D(*[point.frame_mapping(frame, side) if point else point for point in
                       [self.start, self.interior, self.end, self.center]])

    def frame_mapping_inplace(self, frame: volmdlr.Frame2D, side: str):
        """
        Changes vector frame_mapping and the object is updated inplace.

        side = 'old' or 'new'
        """
        warnings.warn("'inplace' methods are deprecated. Use a not inplace method instead.", DeprecationWarning)

        self.__init__(*[point.frame_mapping(frame, side) for point in
                        [self.start, self.interior, self.end]])

    def second_moment_area(self, point):
        """
        Second moment area of part of disk.

        """
        if self.angle2 < self.angle1:
            angle2 = self.angle2 + volmdlr.TWO_PI

        else:
            angle2 = self.angle2
        angle1 = self.angle1
        moment_area_x = self.radius ** 4 / 8 * (angle2 - angle1 + 0.5 * (
                math.sin(2 * angle1) - math.sin(2 * angle2)))
        moment_area_y = self.radius ** 4 / 8 * (angle2 - angle1 + 0.5 * (
                math.sin(2 * angle2) - math.sin(2 * angle1)))
        moment_area_xy = self.radius ** 4 / 8 * (
                math.cos(angle1) ** 2 - math.cos(angle2) ** 2)

        # Must be computed at center, so huygens related to center
        return volmdlr.geometry.huygens2d(moment_area_x, moment_area_y, moment_area_xy, self.area(),
                                          self.center, point)

    def plot_data(self, edge_style: plot_data.EdgeStyle = None,
                  anticlockwise: bool = None):
        """
        Plot data method for a Arc2D.

        :param edge_style: edge style.
        :return: plot_data.Arc2D object.
        """
        list_node = self.discretization_points(number_points=20)
        data = []
        for node in list_node:
            data.append({'x': node.x, 'y': node.y})
        return plot_data.Arc2D(cx=self.center.x,
                               cy=self.center.y,
                               r=self.radius,
                               start_angle=self.angle1,
                               end_angle=self.angle2,
                               edge_style=edge_style,
                               data=data,
                               anticlockwise=anticlockwise,
                               name=self.name)

    def copy(self, *args, **kwargs):
        center = self.center.copy() if self.center else None
        return Arc2D(self.start.copy(),
                     self.interior.copy(),
                     self.end.copy(), center)

    def cut_between_two_points(self, point1, point2):
        """
        Cuts Arc between two points, and return a new arc between these two points.
        """
        if (point1.is_close(self.start) and point2.is_close(self.end)) or \
                (point2.is_close(self.start) and point1.is_close(self.end)):
            return self
        raise NotImplementedError

    def infinite_primitive(self, offset):
        vector_start_center = self.start - self.center
        vector_start_center.normalize()
        vector_end_center = self.end - self.center
        vector_end_center.normalize()
        vector_interior_center = self.interior - self.center
        vector_interior_center.normalize()
        if self.is_trigo:
            radius = self.radius + offset
            center = self.center

        else:
            radius = self.radius - offset
            if radius < 0:
                return None
            center = self.center
            # mid_point = self.middle_point()
            # vec1 = self.center - mid_point
            # vec1.normalize()
            # vec1 = 2 * offset * math.sqrt(2) * vec1
            # center = self.center.translation(vec1)
        start = center + radius * vector_start_center
        end = center + radius * vector_end_center
        interior = center + radius * vector_interior_center
        return Arc2D(start, interior, end)

    def complementary(self):
        """Gets the complementary Arc 2D. """
        interior = self.middle_point().rotation(self.center, math.pi)
        return Arc2D(self.start, interior, self.end)

    def axial_symmetry(self, line):
        """ Finds out the symmetric arc 2D according to a line. """
        points_symmetry = [point.axial_symmetry(line) for point in [self.start, self.interior, self.end]]

        return self.__class__(start=points_symmetry[0],
                              interior=points_symmetry[1],
                              end=points_symmetry[2])


class FullArc2D(FullArc, Arc2D):
    """ An edge that starts at start_end, ends at the same point after having described a circle. """

    def __init__(self, center: volmdlr.Point2D, start_end: volmdlr.Point2D,
                 name: str = ''):
        self.interior = start_end.rotation(center, math.pi)
        self._bounding_rectangle = None
        FullArc.__init__(self, center=center, start_end=start_end, name=name)
        Arc2D.__init__(self, start=start_end, interior=self.interior, end=start_end)
        self.angle1 = 0.0
        self.angle2 = volmdlr.TWO_PI

    def to_dict(self, use_pointers: bool = False, memo=None, path: str = '#'):
        dict_ = self.base_dict()
        dict_['center'] = self.center.to_dict(use_pointers=use_pointers, memo=memo, path=path + '/center')
        dict_['radius'] = self.radius
        dict_['angle'] = self.angle
        dict_['is_trigo'] = self.is_trigo
        dict_['start_end'] = self.start.to_dict(use_pointers=use_pointers, memo=memo, path=path + '/start_end')
        return dict_

    def copy(self, *args, **kwargs):
        return FullArc2D(self.center.copy(), self.start.copy())

    @classmethod
    def dict_to_object(cls, dict_, global_dict=None, pointers_memo: Dict[str, Any] = None, path: str = '#'):
        center = volmdlr.Point2D.dict_to_object(dict_['center'])
        start_end = volmdlr.Point2D.dict_to_object(dict_['start_end'])

        return cls(center, start_end, name=dict_['name'])

    def __hash__(self):
        return hash((self.__class__.__name__, self.center, self.radius, self.start_end))

    def __eq__(self, other_arc):
        if self.__class__.__name__ != other_arc.__class__.__name__:
            return False
        return (self.center == other_arc.center) \
            and (self.start_end == other_arc.start_end)

    @property
    def bounding_rectangle(self):
        """Gets the bounding rectangle for a full arc 2d."""
        if not self._bounding_rectangle:
            self._bounding_rectangle = volmdlr.core.BoundingRectangle(
                self.center.x - self.radius, self.center.x + self.radius,
                self.center.y - self.radius, self.center.y + self.radius)
        return self._bounding_rectangle

    def straight_line_area(self):
        """
        Calculates the area of the full arc, with line drawn from start to end.

        :return: straight_line_area.
        """
        area = self.area()
        return area

    def center_of_mass(self):
        """Gets the center of the full arc 2d."""
        return self.center

    def straight_line_center_of_mass(self):
        """Straight line center of mass."""
        return self.center_of_mass()

    def straight_line_point_belongs(self, point):
        """
        Verifies if a point belongs to the surface created by closing the edge.

        :param point: Point to be verified.
        :return: Return True if the point belongs to this surface, or False otherwise.
        """
        if point.point_distance(self.center) <= self.radius:
            return True
        return False

    def to_3d(self, plane_origin, x, y):
        """
        Transforms the full arc 2D into a 3D full arc.

        :param plane_origin: The origin of plane to draw the full arc 3D.
        :type plane_origin: volmdlr.Point3D
        :param x: First direction of the plane
        :type x: volmdlr.Vector3D
        :param y: Second direction of the plane.
        :type y: volmdlr.Vector3D
        :return: A 3D full arc.
        :type: Full Arc 3D.
        """
        center = self.center.to_3d(plane_origin, x, y)
        start = self.start.to_3d(plane_origin, x, y)
        z = x.cross(y)
        z.normalize()

        return FullArc3D(center, start, z)

    def rotation(self, center: volmdlr.Point2D, angle: float):
        """Rotation of a full arc 2D."""
        new_center = self._center.rotation(center, angle, True)
        new_start_end = self.start.rotation(center, angle, True)
        return FullArc2D(new_center, new_start_end)

    def rotation_inplace(self, center: volmdlr.Point2D, angle: float):
        warnings.warn("'inplace' methods are deprecated. Use a not inplace method instead.", DeprecationWarning)

        self._center.rotation(center, angle, False)
        self.start.rotation(center, angle, False)
        self.interior.rotation(center, angle, False)
        self.end.rotation(center, angle, False)

    def translation(self, offset: volmdlr.Vector2D):
        """Translation of a full arc 2D."""
        new_center = self._center.translation(offset)
        new_start_end = self.start.translation(offset)
        return FullArc2D(new_center, new_start_end)

    def translation_inplace(self, offset: volmdlr.Vector2D):
        warnings.warn("'inplace' methods are deprecated. Use a not inplace method instead.", DeprecationWarning)

        self._center.translation_inplace(offset)
        self.start.translation_inplace(offset)
        self.end.translation_inplace(offset)
        self.interior.translation_inplace(offset)

    def frame_mapping(self, frame: volmdlr.Frame2D, side: str):
        """
        Map the 2D full arc to a new frame or its original frame.

        :param frame: The target frame for the mapping.
        :type frame: :class:`volmdlr.Frame2D`
        :param side: Specify whether to map the arc to the new frame ('new')
            or its original frame ('old').
        :type side: str
        :return: The full arc in the specified frame.
        :rtype: :class:`volmdlr.edges.FullArc2D`
        """
        return FullArc2D(*[point.frame_mapping(frame, side) for point in
                           [self._center, self.start]])

    def frame_mapping_inplace(self, frame: volmdlr.Frame2D, side: str):
        warnings.warn("'inplace' methods are deprecated. Use a not inplace method instead.", DeprecationWarning)

        for point in [self._center, self.start, self.end, self.interior]:
            point.frame_mapping_inplace(frame, side)

    def polygonization(self):
        return volmdlr.wires.ClosedPolygon2D(self.discretization_points(angle_resolution=15))

    def plot(self, ax=None, edge_style: EdgeStyle = EdgeStyle()):
        return vm_common_operations.plot_circle(self, ax, edge_style)

    def cut_between_two_points(self, point1, point2):

        x1, y1 = point1 - self.center
        x2, y2 = point2 - self.center

        angle1 = math.atan2(y1, x1)
        angle2 = math.atan2(y2, x2)
        if angle2 < angle1:
            angle2 += volmdlr.TWO_PI
        angle_i = 0.5 * (angle1 + angle2)
        interior = point1.rotation(self.center, angle_i)
        arc = Arc2D(point1, interior, point2)
        if self.is_trigo != arc.is_trigo:
            arc = arc.complementary()

        return arc

    def line_intersections(self, line2d: Line2D, tol=1e-9):
        """Full Arc 2D intersections with a Line 2D."""
        try:
            if line2d.start.is_close(self.center):
                pt1 = line2d.end
                vec = line2d.start - line2d.end
            else:
                pt1 = line2d.start
                vec = line2d.end - line2d.start
        except AttributeError:
            if line2d.point1.is_close(self.center):
                pt1 = line2d.point2
                vec = line2d.point1 - line2d.point2
            else:
                pt1 = line2d.point1
                vec = line2d.point2 - line2d.point1
        vector1 = vec.dot(vec)
        vector2 = 2 * vec.dot(pt1 - self.center)
        vector3 = pt1.dot(pt1) + self.center.dot(self.center) \
            - 2 * pt1.dot(self.center) - self.radius ** 2

        disc = vector2 ** 2 - 4 * vector1 * vector3
        if math.isclose(disc, 0., abs_tol=tol):
            t_param = -vector2 / (2 * vector1)
            return [pt1 + t_param * vec]

        if disc > 0:
            sqrt_disc = math.sqrt(disc)
            t_param = (-vector2 + sqrt_disc) / (2 * vector1)
            s_param = (-vector2 - sqrt_disc) / (2 * vector1)
            return [pt1 + t_param * vec,
                    pt1 + s_param * vec]

        return []

    def linesegment_intersections(self, linesegment2d: LineSegment2D, abs_tol=1e-9):
        """Full arc 2D intersections with a line segment."""
        if self.bounding_rectangle.distance_to_b_rectangle(linesegment2d.bounding_rectangle) > abs_tol:
            return []
        try:
            if linesegment2d.start.is_close(self.center):
                pt1 = linesegment2d.end
                vec = linesegment2d.start - linesegment2d.end
            else:
                pt1 = linesegment2d.start
                vec = linesegment2d.end - linesegment2d.start
        except AttributeError:
            if linesegment2d.point1.is_close(self.center):
                pt1 = linesegment2d.point2
                vec = linesegment2d.point1 - linesegment2d.point2
            else:
                pt1 = linesegment2d.point1
                vec = linesegment2d.point2 - linesegment2d.point1
        vector1 = vec.dot(vec)
        vector2 = 2 * vec.dot(pt1 - self.center)
        vector3 = pt1.dot(pt1) + self.center.dot(self.center) \
            - 2 * pt1.dot(self.center) - self.radius ** 2

        disc = vector2 ** 2 - 4 * vector1 * vector3
        if math.isclose(disc, 0., abs_tol=abs_tol):
            t_param = -vector2 / (2 * vector1)
            points = [pt1 + t_param * vec]
            if linesegment2d.point_belongs(points[0]):
                return points
            return []

        if disc > 0:
            sqrt_disc = math.sqrt(disc)
            t_param = (-vector2 + sqrt_disc) / (2 * vector1)
            s_param = (-vector2 - sqrt_disc) / (2 * vector1)
            points = [pt1 + t_param * vec, pt1 + s_param * vec]
            valid_points = [pt for pt in points if
                            linesegment2d.point_belongs(pt)]
            return valid_points

        return []

    def get_reverse(self):
        """Reverse of full arc 2D."""
        return self

    def point_belongs(self, point: volmdlr.Point2D, abs_tol: float = 1e-6):
        """
        Returns if given point belongs to the FullArc2D.
        """
        distance = point.point_distance(self.center)
        return math.isclose(distance, self.radius, abs_tol=abs_tol)


class ArcEllipse2D(Edge):
    """
    An 2-dimensional elliptical arc.

    :param start: The starting point of the elliptical arc
    :type start: :class:`volmdlr.Point2D`
    :param interior: An interior point of the elliptical arc
    :type interior: :class:`volmdlr.Point2D`
    :param end: The end point of the elliptical arc
    :type end: :class:`volmdlr.Point2D`
    :param center: The center of the ellipse
    :type center: :class:`volmdlr.Point2D`
    :param major_dir: The major direction of the ellipse
    :type major_dir: :class:`volmdlr.Vector2D`
    :param name: The name of the elliptical arc. Default value is ''
    :type name: str, optional
    :param extra: An extra interior point if start is equal to end. Default
        value is None
    :type extra: :class:`volmdlr.Point2D`, optional
    """

    def __init__(self, start: volmdlr.Point2D, interior: volmdlr.Point2D,
                 end: volmdlr.Point2D, center: volmdlr.Point2D,
                 major_dir: volmdlr.Vector2D, extra: volmdlr.Point2D = None, name: str = '',
                 ):
        Edge.__init__(self, start, end, name)
        self.interior = interior
        self.center = center
        self.extra = extra
        self.major_dir = major_dir
        self.minor_dir = self.major_dir.deterministic_unit_normal_vector()
        frame = volmdlr.Frame2D(self.center, self.major_dir, self.minor_dir)
        self.frame = frame
        start_new = frame.global_to_local_coordinates(self.start)
        end_new = frame.global_to_local_coordinates(self.end)
        interior_new = frame.global_to_local_coordinates(self.interior)
        center_new = frame.global_to_local_coordinates(self.center)
        self._bounding_rectangle = None
        self._reverse = None

        if abs(self.end.x) == abs(self.interior.x) == abs(self.start.x):
            raise ValueError(f"Interior point{self.interior} is not valid. Try specifying another interior point.")
        major_axis, minor_axis = self.get_major_minor_axis_with_formula(
            start_new, interior_new, end_new, center_new)
        self.major_axis = major_axis
        self.minor_axis = minor_axis

        # Angle pour start
        u1, u2 = start_new.x / self.major_axis, start_new.y / self.minor_axis
        angle1 = volmdlr.geometry.sin_cos_angle(u1, u2)
        self.angle_start = angle1
        # Angle pour end
        u3, u4 = end_new.x / self.major_axis, end_new.y / self.minor_axis
        angle2 = volmdlr.geometry.sin_cos_angle(u3, u4)
        self.angle_end = angle2
        # Angle pour interior
        u5, u6 = interior_new.x / self.major_axis, interior_new.y / self.minor_axis
        anglei = volmdlr.geometry.sin_cos_angle(u5, u6)
        self.angle_interior = anglei
        # Going trigo/clock wise from start to interior
        if anglei < angle1:
            trigowise_path = (anglei + volmdlr.TWO_PI) - angle1
            clockwise_path = angle1 - anglei
        else:
            trigowise_path = anglei - angle1
            clockwise_path = angle1 - anglei + volmdlr.TWO_PI

        # Going trigo wise from interior to interior
        if angle2 < anglei:
            trigowise_path += (angle2 + volmdlr.TWO_PI) - anglei
            clockwise_path += anglei - angle2
        else:
            trigowise_path += angle2 - anglei
            clockwise_path += anglei - angle2 + volmdlr.TWO_PI

        if clockwise_path > trigowise_path:
            self.is_trigo = True
            self.angle = trigowise_path
        else:
            # Clock wise
            self.is_trigo = False
            self.angle = clockwise_path

        if self.start.is_close(self.end) or self.angle == 0:
            self.angle = volmdlr.TWO_PI

        if self.is_trigo:  # sens trigo
            self.offset_angle = angle1
        else:
            self.offset_angle = angle2

    def get_major_minor_axis_with_formula(self, start_, interior_, end_, center_):
        vector_center_start = start_ - center_
        vector_center_end = end_ - center_
        if vector_center_start.norm() >= vector_center_end.norm():
            x1 = start_.x - center_.x
            y1 = start_.y - center_.y
            x2 = end_.x - center_.x
            y2 = end_.y - center_.y
        else:
            x2 = start_.x - center_.x
            y2 = start_.y - center_.y
            x1 = end_.x - center_.x
            y1 = end_.y - center_.y
        if vector_center_start.is_colinear_to(vector_center_end) or abs(x1) == abs(x2):
            x2 = interior_.x - center_.x
            y2 = interior_.y - center_.y
            if abs(x1) == abs(x2):
                raise ValueError(f"Interior point{self.interior} is not valid. Try specifying another interior point.")
        minor_axis = math.sqrt((x1 ** 2 * y2 ** 2 - x2 ** 2 * y1 ** 2) / (x1 ** 2 - x2 ** 2))
        if abs(y1) != minor_axis:
            major_axis = math.sqrt(x1 ** 2 / (1 - (y1 ** 2 / minor_axis ** 2)))
        elif abs(y2) != minor_axis:
            major_axis = math.sqrt(x2 ** 2 / (1 - (y2 ** 2 / minor_axis ** 2)))
        else:
            raise NotImplementedError
        return major_axis, minor_axis

    def _get_points(self):
        return self.discretization_points(number_points=20)

    points = property(_get_points)

    def length(self):
        """
        Calculates the length of the arcellipse 2d.

        :return: arc ellipse 2d's length
        """
        if not self._length:
            self._length = self.abscissa(self.end)
        return self._length

    def point_belongs(self, point, abs_tol: float = 1e-6):
        """
        Verifies if a point belongs to the arc ellipse 2d.

        :param point: point to be verified
        :param abs_tol: tolerance applied during calculations
        :return: True if the point belongs, False otherwise
        """
        if self.start.is_close(point, abs_tol) or self.end.is_close(point, abs_tol):
            return True
        if not math.isclose((point.x - self.center.x) ** 2 / self.major_axis ** 2 +
                            (point.y - self.center.y) ** 2 / self.minor_axis ** 2, 1, abs_tol=abs_tol) and not \
                math.isclose((point.x - self.center.x) ** 2 / self.minor_axis ** 2 +
                             (point.y - self.center.y) ** 2 / self.major_axis ** 2, 1, abs_tol=abs_tol):
            return False
        clockwise_arcellipse = self.reverse() if self.is_trigo else self
        vector_start = clockwise_arcellipse.start - clockwise_arcellipse.center
        vector_end = clockwise_arcellipse.end - clockwise_arcellipse.center
        vector_point = point - clockwise_arcellipse.center
        arc_angle = volmdlr.geometry.clockwise_angle(vector_start, vector_end)
        point_start_angle = volmdlr.geometry.clockwise_angle(vector_start, vector_point)
        point_end_angle = volmdlr.geometry.clockwise_angle(vector_point, vector_end)
        if math.isclose(arc_angle, point_start_angle + point_end_angle, abs_tol=1e-5):
            return True
        return False

    def valid_abscissa_start_end_angle(self, angle_abscissa):
        """Get valid abscissa angle for start and end."""
        angle_start = self.angle_start
        angle_end = angle_abscissa
        if self.angle_start > angle_abscissa >= self.angle_end:
            if angle_abscissa >= 0.0:
                angle_abscissa += 2 * math.pi
                angle_end = angle_abscissa
            else:
                angle_start = angle_abscissa
                angle_end = self.angle_start
        elif self.angle_start > self.angle_end >= angle_abscissa:
            angle_start = self.angle_start - 2 * math.pi
        return angle_start, angle_end

    def point_at_abscissa(self, abscissa):
        """Get a point at given abscissa."""
        if math.isclose(abscissa, 0.0, abs_tol=1e-6):
            return self.start
        if math.isclose(abscissa, self.length(), abs_tol=1e-6):
            return self.end
        if not self.is_trigo:
            arc_ellipse_trigo = self.reverse()
            new_abscissa = self.length() - abscissa
            return arc_ellipse_trigo.point_at_abscissa(new_abscissa)
        discretized_points = self.discretization_points(number_points=100)
        aproximation_abscissa = 0
        aproximation_point = None
        for point1, point2 in zip(discretized_points[:-1], discretized_points[1:]):
            dist1 = point1.point_distance(point2)
            if aproximation_abscissa + dist1 > abscissa:
                aproximation_point = point1
                break
            aproximation_abscissa += dist1
        initial_point = self.frame.global_to_local_coordinates(aproximation_point)
        u1, u2 = initial_point.x / self.major_axis, initial_point.y / self.minor_axis
        initial_angle = volmdlr.geometry.sin_cos_angle(u1, u2)
        angle_start, initial_angle = self.valid_abscissa_start_end_angle(initial_angle)

        def ellipse_arc_length(theta):
            return math.sqrt((self.major_axis ** 2) * math.sin(theta) ** 2 +
                             (self.minor_axis ** 2) * math.cos(theta) ** 2)
        abscissa_angle = None
        iter_counter = 0
        increment_factor = 1e-5
        while True:
            res, _ = scipy_integrate.quad(ellipse_arc_length, angle_start, initial_angle)
            if math.isclose(res, abscissa, abs_tol=1e-5):
                abscissa_angle = initial_angle
                break
            if res > abscissa:
                if iter_counter == 0:
                    increment_factor = -1e-5
                else:
                    raise NotImplementedError
            initial_angle += increment_factor
            iter_counter += 1
        x = self.major_axis * math.cos(abscissa_angle)
        y = self.minor_axis * math.sin(abscissa_angle)
        return self.frame.local_to_global_coordinates(volmdlr.Point2D(x, y))

    def abscissa(self, point: volmdlr.Point2D, tol: float = 1e-6):
        """
        Calculates the abscissa of a given point.

        :param point: point for calculating abscissa
        :param tol: tolerance.
        :return: a float, between 0 and the arc ellipse 2d's length
        """
        if self.start.is_close(point, tol):
            return 0.0
        if self.end.is_close(point, tol):
            if self._length:
                return self._length
            if not self.is_trigo:
                arc_ellipse_trigo = self.reverse()
                abscissa_end = arc_ellipse_trigo.abscissa(self.start)
                return abscissa_end
        if self.point_belongs(point):
            if not self.is_trigo:
                arc_ellipse_trigo = self.reverse()
                abscissa_point = arc_ellipse_trigo.abscissa(point)
                return self.length() - abscissa_point
            new_point = self.frame.global_to_local_coordinates(point)
            u1, u2 = new_point.x / self.major_axis, new_point.y / self.minor_axis
            angle_abscissa = volmdlr.geometry.sin_cos_angle(u1, u2)
            angle_start, angle_end = self.valid_abscissa_start_end_angle(angle_abscissa)

            def ellipse_arc_length(theta):
                return math.sqrt((self.major_axis ** 2) * math.sin(theta) ** 2 +
                                 (self.minor_axis ** 2) * math.cos(theta) ** 2)

            res, _ = scipy_integrate.quad(ellipse_arc_length, angle_start, angle_end)
            return res
        raise ValueError(f'point {point} does not belong to ellipse')

    @property
    def bounding_rectangle(self):
        """
        Calculates the bounding rectangle for the arc ellipse 2d.

        :return: Bounding Rectangle object.
        """
        if not self._bounding_rectangle:
            discretization_points = self.discretization_points(number_points=20)
            x_values, y_values = [], []
            for point in discretization_points:
                x_values.append(point.x)
                y_values.append(point.y)
            self._bounding_rectangle = volmdlr.core.BoundingRectangle(min(x_values), max(x_values),
                                                                      min(y_values), max(y_values))
        return self._bounding_rectangle

    def straight_line_area(self):
        """
        Calculates the area of the elliptic arc, with line drawn from start to end.

        :return: straight_line_area.
        """
        if self.angle >= math.pi:
            angle = volmdlr.TWO_PI - self.angle
            area = math.pi * self.major_axis * self.minor_axis - 0.5 * self.major_axis * self.minor_axis * (
                    angle - math.sin(angle))
        else:
            angle = self.angle
            area = 0.5 * self.major_axis * self.minor_axis * (angle - math.sin(angle))

        if self.is_trigo:
            return area
        return -area

    def discretization_points(self, *, number_points: int = None, angle_resolution: int = None):
        """
        Discretization of an Edge to have "n" points.

        :param number_points: the number of points (including start and end points)
             if unset, only start and end will be returned.
        :param angle_resolution: if set, the sampling will be adapted to have a controlled angular distance. Useful
            to mesh an arc.
        :return: a list of sampled points.
        """
        if not number_points:
            if not angle_resolution:
                number_points = 2
            else:
                number_points = math.ceil(angle_resolution * abs(self.angle / math.pi)) + 2
        is_trigo = True
        if self.angle_start > self.angle_end:
            if self.angle_start >= self.angle_interior >= self.angle_end:
                angle_start = self.angle_end
                angle_end = self.angle_start
                is_trigo = False
            else:
                angle_end = self.angle_end + volmdlr.TWO_PI
                angle_start = self.angle_start
        elif self.angle_start == self.angle_end:
            angle_start = 0
            angle_end = 2 * math.pi
        elif self.angle_end > self.angle_start and not self.is_trigo:
            angle_start = self.angle_end - 2 * math.pi
            angle_end = self.angle_start
            is_trigo = False
        else:
            angle_end = self.angle_end
            angle_start = self.angle_start

        discretization_points = [self.frame.local_to_global_coordinates(
            volmdlr.Point2D(self.major_axis * math.cos(angle), self.minor_axis * math.sin(angle)))
            for angle in npy.linspace(angle_start, angle_end, number_points)]
        if not is_trigo:
            discretization_points = discretization_points[::-1]
        return discretization_points

    def polygon_points(self, discretization_resolution: int):
        warnings.warn('polygon_points is deprecated,\
                please use discretization_points instead',
                      DeprecationWarning)
        return self.discretization_points(angle_resolution=discretization_resolution)

    def to_3d(self, plane_origin, x, y):
        """
        Transforms the arc of ellipse 2D into a 3D arc of ellipse.

        :param plane_origin: The origin of plane to draw the arc of ellipse 3D.
        :type plane_origin: volmdlr.Point3D
        :param x: First direction of the plane
        :type x: volmdlr.Vector3D
        :param y: Second direction of the plane.
        :type y: volmdlr.Vector3D
        :return: A 3D arc of ellipse.
        :type: ArcEllipse3D.
        """
        point_start3d = self.start.to_3d(plane_origin, x, y)
        point_interior3d = self.interior.to_3d(plane_origin, x, y)
        point_end3d = self.end.to_3d(plane_origin, x, y)
        point_center3d = self.center.to_3d(plane_origin, x, y)

        a_max2d = self.center + self.major_dir * self.major_axis
        a_max3d = a_max2d.to_3d(plane_origin, x, y)
        new_major_dir = a_max3d - point_center3d
        new_major_dir.normalize()
        extra3d = self.extra
        if extra3d:
            extra3d = self.extra.to_3d(plane_origin, x, y)
        return ArcEllipse3D(point_start3d, point_interior3d, point_end3d,
                            point_center3d, new_major_dir, extra3d, name=self.name)

    def plot(self, ax=None, edge_style: EdgeStyle = EdgeStyle()):
        """
        Plot arc-ellipse 2d using Matplotlob.

        :param ax: Matplotlib plot if there exists any.
        :param edge_style: edge styles.
        :return: Matplotlib plot
        """
        if ax is None:
            _, ax = plt.subplots()

        self.interior.plot(ax=ax, color='m')
        self.start.plot(ax=ax, color='r')
        self.end.plot(ax=ax, color='b')
        self.center.plot(ax=ax, color='y')

        x = []
        y = []
        for x_component, y_component in self.discretization_points(number_points=100):
            x.append(x_component)
            y.append(y_component)

        plt.plot(x, y, color=edge_style.color, alpha=edge_style.alpha)
        return ax

    def normal_vector(self, abscissa):
        raise NotImplementedError

    def direction_vector(self, abscissa):
        raise NotImplementedError

    def get_reverse(self):
        return self.__class__(self.end.copy(), self.interior.copy(), self.start.copy(),
                                           self.center.copy(), self.major_dir.copy(), self.name)

    def line_intersections(self, line2d: Line2D):
        """
        Intersections between an Arc Ellipse 2D and a Line 2D.

        :param line2d: Line 2D to verify intersections
        :return: List with all intersections
        """
        ellipse2d_linesegment_intersections = vm_utils_intersections.ellipse2d_line_intersections(self, line2d)
        linesegment_intersections = []
        for inter in ellipse2d_linesegment_intersections:
            if self.point_belongs(inter):
                linesegment_intersections.append(inter)
        return linesegment_intersections

    def linesegment_intersections(self, linesegment2d: LineSegment2D, abs_tol=1e-6):
        """
        Intersections between an Arc Ellipse 2D and a Line Segment 2D.

        :param linesegment2d: LineSegment 2D to verify intersections.
        :param abs_tol: tolerance.
        :return: List with all intersections.
        """
        if self.bounding_rectangle.distance_to_b_rectangle(linesegment2d.bounding_rectangle) > abs_tol:
            return []
        intersections = self.line_intersections(linesegment2d.to_line())
        linesegment_intersections = []
        for inter in intersections:
            if linesegment2d.point_belongs(inter, abs_tol):
                linesegment_intersections.append(inter)
        return linesegment_intersections

    def bsplinecurve_intersections(self, bspline, abs_tol: float = 1e-6):
        """
        Intersections between an Arc Ellipse 2D and a bSpline 2D.

        :param bspline: bspline 2D to verify intersections.
        :param abs_tol: tolerance.
        :return: List with all intersections.
        """
        if self.bounding_rectangle.distance_to_b_rectangle(bspline.bounding_rectangle) > abs_tol:
            return []
        intersections = vm_utils_intersections.get_bsplinecurve_intersections(self, bspline, abs_tol)
        return intersections

    def frame_mapping(self, frame: volmdlr.Frame2D, side: str):
        """
        Changes frame_mapping and return a new Arc Ellipse 2D.

        side = 'old' or 'new'
        """
        if side == 'old':
            return ArcEllipse2D(frame.local_to_global_coordinates(self.start),
                                frame.local_to_global_coordinates(self.interior),
                                frame.local_to_global_coordinates(self.end),
                                frame.local_to_global_coordinates(self.center),
                                self.major_dir)
        if side == 'new':
            point_major_dir = self.center + self.major_dir * self.major_axis
            major_dir = frame.global_to_local_coordinates(point_major_dir).to_vector()
            major_dir.normalize()
            return ArcEllipse2D(frame.global_to_local_coordinates(self.start),
                                frame.global_to_local_coordinates(self.interior),
                                frame.global_to_local_coordinates(self.end),
                                frame.global_to_local_coordinates(self.center),
                                major_dir)
        raise ValueError('Side should be \'new\' \'old\'')

    def translation(self, offset: volmdlr.Vector2D):
        """
        Translates the Arc ellipse given an offset vector.

        :param offset: offset vector
        :return: new translated arc ellipse 2d.
        """
        new_start = self.start.translation(offset)
        new_end = self.end.translation(offset)
        new_interior = self.interior.translation(offset)
        new_center = self.center.translation(offset)
        return ArcEllipse2D(new_start, new_interior, new_end, new_center, self.major_dir)

    def point_distance(self, point):
        """
        Calculates the distance from a given point to an Arc Ellipse 2d.

        :param point: point 2d.
        :return: distance.
        """
        return self.point_distance_to_edge(point)

    def straight_line_point_belongs(self, point):
        """
        Verifies if a point belongs to the surface created by closing the edge.

        :param point: Point to be verified
        :return: Return True if the point belongs to this surface,
            or False otherwise
        """
        raise NotImplementedError(f'the straight_line_point_belongs method must be'
                                  f' overloaded by {self.__class__.__name__}')

    def split(self, split_point):
        """
        Splits arc-elipse at a given point.

        :param split_point: splitting point.
        :return: list of two Arc-Ellipse.
        """
        if split_point.is_close(self.start, 1e-6):
            return [None, self.copy()]
        if split_point.is_close(self.end, 1e-6):
            return [self.copy(), None]
        abscissa = self.abscissa(split_point)
        return [self.__class__(self.start, self.point_at_abscissa(0.5 * abscissa), split_point,
                               self.center.copy(), self.major_dir.copy()),
                self.__class__(split_point, self.point_at_abscissa(
                    (self.abscissa(self.end) - abscissa) * 0.5 + abscissa),
                               self.end, self.center.copy(), self.major_dir.copy())]

    def is_close(self, other_edge, tol: float = 1e-6):
        """
        Checks if two arc-elipse are the same considering the Euclidean distance.

        :param other_edge: other arc-elipse.
        :param tol: The tolerance under which the Euclidean distance is considered equal to 0, defaults to 1e-6.
        :type tol: float, optional
        """

        if isinstance(other_edge, self.__class__):
            if (self.start.is_close(other_edge.start, tol) and self.end.is_close(other_edge.end, tol)
                    and self.center.is_close(other_edge.center, tol) and self.point_belongs(other_edge.interior, tol)):
                return True
        return False

    def complementary(self):
        """Gets the complementary arc of ellipse."""
        vector = self.interior - self.center
        vector.normalize()
        new_interior = self.center - vector * self.center.point_distance(self.interior)
        if self.point_belongs(new_interior):
            raise ValueError('interior point found not valid')
        return self.__class__(self.start, new_interior, self.end, self.center, self.major_dir)


class FullArcEllipse(Edge):
    """
    Abstract class to define an ellipse.
    """

    def __init__(self, start_end: Union[volmdlr.Point2D, volmdlr.Point3D], major_axis: float, minor_axis: float,
                 center: Union[volmdlr.Point2D, volmdlr.Point3D],
                 major_dir: Union[volmdlr.Vector2D, volmdlr.Vector3D], name: str = ''):
        self.start_end = start_end
        self.major_axis = major_axis
        self.minor_axis = minor_axis
        self.center = center
        self.major_dir = major_dir

        Edge.__init__(self, start=start_end, end=start_end, name=name)

    def length(self):
        """
        Calculates the length of the ellipse.

        Ramanujan's approximation for the perimeter of the ellipse.
        P = math.pi * (a + b) [ 1 + (3h) / (10 + √(4 - 3h) ) ], where h = (a - b)**2/(a + b)**2.

        :return: Perimeter of the ellipse
        :rtype: float
        """
        perimeter_formular_h = (self.major_axis - self.minor_axis) ** 2 / (self.major_axis + self.minor_axis) ** 2
        return math.pi * (self.major_axis + self.minor_axis) * \
            (1 + (3 * perimeter_formular_h / (10 + math.sqrt(4 - 3 * perimeter_formular_h))))

    def point_belongs(self, point: Union[volmdlr.Point2D, volmdlr.Point3D], abs_tol: float = 1e-6):
        """
        Verifies if a given point lies on the ellipse.

        :param point: point to be verified.
        :param abs_tol: Absolute tolerance to consider the point on the ellipse.
        :return: True is point lies on the ellipse, False otherwise
        """
        new_point = self.frame.global_to_local_coordinates(point)
        return math.isclose(new_point.x ** 2 / self.major_axis ** 2 +
                            new_point.y ** 2 / self.minor_axis ** 2, 1.0, abs_tol=abs_tol)

    def point_at_abscissa(self, abscissa: float, resolution: int = 2500):
        """
        Calculates a point on the FullArcEllipse at a given abscissa.

        :param abscissa: abscissa where in the curve the point should be calculated.
        :return: Corresponding point.
        """
        # TODO: enhance this method to a more precise method
        points = self.discretization_points(number_points=resolution)
        approx_abscissa = 0
        last_point = None
        for p1, p2 in zip(points[:-1], points[1:]):
            if approx_abscissa <= abscissa:
                approx_abscissa += p1.point_distance(p2)
                last_point = p2
            else:
                break
        return last_point

    def get_reverse(self):
        """
        Defines a new FullArcEllipse, identical to self, but in the opposite direction.

        """
        return self

    def straight_line_point_belongs(self, point):
        """
        Verifies if a point belongs to the surface created by closing the edge.

        :param point: Point to be verified
        :return: Return True if the point belongs to this surface,
            or False otherwise
        """
        raise NotImplementedError(f'the straight_line_point_belongs method must be'
                                  f' overloaded by {self.__class__.__name__}')

    def normal_vector(self, abscissa):
        """
        Calculates the normal vector the edge at given abscissa.

        :return: the normal vector
        """
        raise NotImplementedError

    def direction_vector(self, abscissa):
        """
        Calculates the direction vector the edge at given abscissa.

        :param abscissa: edge abscissa
        :return: direction vector
        """
        raise NotImplementedError

    def abscissa(self, point, tol: float = 1e-6):
        """
        Computes the abscissa of an Edge.

        :param point: The point located on the edge.
        :type point: Union[:class:`volmdlr.Point2D`, :class:`volmdlr.Point3D`].
        :param tol: The precision in terms of distance. Default value is 1e-4.
        :type tol: float, optional.
        :return: The abscissa of the point.
        :rtype: float
        """
        raise NotImplementedError(f'the abscissa method must be overloaded by {self.__class__.__name__}')


class FullArcEllipse2D(FullArcEllipse, ArcEllipse2D):
    """
    Defines a FullArcEllipse2D.
    """

    def __init__(self, start_end: volmdlr.Point2D, major_axis: float, minor_axis: float,
                 center: volmdlr.Point2D, major_dir: volmdlr.Vector2D, name: str = ''):
        major_dir.normalize()
        self.minor_dir = major_dir.deterministic_unit_normal_vector()
        self.frame = volmdlr.Frame2D(center, major_dir, self.minor_dir)
        self.theta = volmdlr.geometry.clockwise_angle(major_dir, volmdlr.X2D)
        if self.theta == math.pi * 2:
            self.theta = 0.0
        self._bounding_rectangle = None

        FullArcEllipse.__init__(self, start_end, major_axis, minor_axis, center, major_dir, name)

    def discretization_points(self, *, number_points: int = None, angle_resolution: int = 20):
        """
        Calculates the discretized points for the ellipse.

        :param number_points: number of point to have in the discretized points.
        :param angle_resolution: the angle resolution to be used to discretize points.
        :return: discretized points.
        """
        if not number_points:
            number_points = math.ceil(volmdlr.TWO_PI * angle_resolution) + 2

        discretization_points = [self.center + volmdlr.Point2D(self.major_axis * math.cos(theta),
                                                               self.minor_axis * math.sin(theta))
                                 for theta in npy.linspace(0, volmdlr.TWO_PI, number_points)]
        discretization_points = [point.rotation(self.center, self.theta) for point in discretization_points]
        return discretization_points

    def to_3d(self, plane_origin, x, y):
        """
        Transforms the full arc of ellipse 2D into a 3D full arc of ellipse.

        :param plane_origin: The origin of plane to draw the full arc of ellipse 3D.
        :type plane_origin: volmdlr.Point3D
        :param x: First direction of the plane
        :type x: volmdlr.Vector3D
        :param y: Second direction of the plane.
        :type y: volmdlr.Vector3D
        :return: A 3D full arc of ellipse.
        :rtype: FullArcEllipse3D
        """
        point_start_end3d = self.start_end.to_3d(plane_origin, x, y)
        point_center3d = self.center.to_3d(plane_origin, x, y)

        a_max2d = self.center + self.major_dir * self.major_axis
        a_max3d = a_max2d.to_3d(plane_origin, x, y)
        new_major_dir = (a_max3d - point_center3d).to_vector()
        new_major_dir.normalize()
        normal = x.cross(y)
        return FullArcEllipse3D(point_start_end3d, self.major_axis, self.minor_axis,
                                point_center3d, normal, new_major_dir, name=self.name)

    def frame_mapping(self, frame: volmdlr.Frame2D, side: str):
        """
        Changes frame_mapping and return a new FullArcEllipse2D.

        :param frame: Local coordinate system.
        :type frame: volmdlr.Frame2D
        :param side: 'old' will perform a transformation from local to global coordinates. 'new' will
            perform a transformation from global to local coordinates.
        :type side: str
        :return: A new transformed FulLArcEllipse2D.
        :rtype: FullArcEllipse2D
        """
        if side == 'old':
            return FullArcEllipse2D(frame.local_to_global_coordinates(self.start_end),
                                    self.major_axis, self.minor_axis,
                                    frame.local_to_global_coordinates(self.center),
                                    self.major_dir, self.name)
        if side == 'new':
            point_major_dir = self.center + self.major_dir * self.major_axis
            major_dir = frame.global_to_local_coordinates(point_major_dir).to_vector()
            major_dir.normalize()
            return FullArcEllipse2D(frame.global_to_local_coordinates(self.start_end),
                                    self.major_axis, self.minor_axis,
                                    frame.global_to_local_coordinates(self.center),
                                    major_dir, self.name)
        raise ValueError('Side should be \'new\' \'old\'')

    def translation(self, offset: volmdlr.Vector2D):
        """
        FullArcEllipse2D translation.

        :param offset: translation vector.
        :type offset: volmdlr.Vector2D
        :return: A new translated FullArcEllipse2D.
        :rtype: FullArcEllipse2D
        """
        return FullArcEllipse2D(self.start_end.translation(offset), self.major_axis, self.minor_axis,
                                self.center.translation(offset), self.major_dir, self.name)

    def abscissa(self, point: Union[volmdlr.Point2D, volmdlr.Point3D], tol: float = 1e-6):
        """
        Calculates the abscissa of a given point.

        :param point: point for calculating abscissa.
        :param tol: tolerance.
        :return: a float, between 0 and the ellipse's length.
        """
        if self.point_belongs(point, 1e-2):
            angle_abscissa = volmdlr.geometry.clockwise_angle(point - self.center, self.major_dir)
            angle_start = 0.0

            if angle_abscissa == volmdlr.TWO_PI:
                return self.length()

            def arc_length(theta):
                return math.sqrt((self.major_axis ** 2) * math.sin(theta) ** 2 +
                                 (self.minor_axis ** 2) * math.cos(theta) ** 2)

            res, _ = scipy_integrate.quad(arc_length, angle_start, angle_abscissa)
            return res
        self.save_to_file("ellipse_point_belongs.json")
        point.save_to_file("ellipse_point_belongs_point.json")
        raise ValueError(f'point {point} does not belong to ellipse')

    def normal_vector(self, abscissa):
        """
        Calculates the normal vector the edge at given abscissa.

        :return: the normal vector
        """
        raise NotImplementedError

    def direction_vector(self, abscissa):
        """
        Calculates the direction vector the edge at given abscissa.

        :param abscissa: edge abscissa
        :return: direction vector
        """
        raise NotImplementedError

    def plot(self, ax=None, edge_style: EdgeStyle = EdgeStyle()):
        """
        Matplotlib plot for an ellipse.

        """
        if ax is None:
            _, ax = plt.subplots()
        x = []
        y = []
        for point_x, point_y in self.discretization_points(number_points=50):
            x.append(point_x)
            y.append(point_y)
        plt.plot(x, y, color=edge_style.color, alpha=edge_style.alpha)
        if edge_style.equal_aspect:
            ax.set_aspect('equal')
        return ax

class Line3D(Line):
    """
    Define an infinite line passing through the 2 points.

    """
    _non_data_eq_attributes = ['name', 'basis_primitives', 'bounding_box']

    def __init__(self, point1: volmdlr.Point3D, point2: volmdlr.Point3D,
                 name: str = ''):
        Line.__init__(self, point1, point2, name=name)
        # self.points = [point1, point2]
        self._bbox = None

    @property
    def bounding_box(self):
        if not self._bbox:
            self._bbox = self._bounding_box()
        return self._bbox

    @bounding_box.setter
    def bounding_box(self, new_bounding_box):
        self._bbox = new_bounding_box

    def _bounding_box(self):
        xmin = min([self.point1[0], self.point2[0]])
        xmax = max([self.point1[0], self.point2[0]])
        ymin = min([self.point1[1], self.point2[1]])
        ymax = max([self.point1[1], self.point2[1]])
        zmin = min([self.point1[2], self.point2[2]])
        zmax = max([self.point1[2], self.point2[2]])

        return volmdlr.core.BoundingBox(xmin, xmax, ymin, ymax, zmin, zmax)

    def point_belongs(self, point3d):
        if point3d.is_close(self.point1):
            return True
        return self.direction_vector().is_colinear_to(point3d - self.point1)

    def point_distance(self, point):
        """Returns the minimal distance to a point."""
        vector1 = point - self.point1
        vector1.to_vector()
        vector2 = self.point2 - self.point1
        vector2.to_vector()
        return vector1.cross(vector2).norm() / vector2.norm()

    def line_distance(self, line2):
        """
        Calculates the distance between two Line3D.

        :param line2: other Line3D.
        :return: The distance between the two lines.
        """
        direction_vector1 = self.direction_vector()
        direction_vector2 = line2.direction_vector()
        if direction_vector1.is_colinear_to(direction_vector2):
            return direction_vector1.cross(line2.point1 - self.point1).norm() / direction_vector1.norm()
        vector = line2.point1 - self.point1
        line_distance = abs(vector.dot(direction_vector1.cross(direction_vector2))) / direction_vector1.cross(
            direction_vector2).norm()
        return line_distance

    def skew_to(self, line):
        """
        Verifies if two Line3D are skew to each other, that is, they are not parallel and never intersect.

        :param line: other line.
        :return: True if they are skew, False otherwise.
        """
        if self.direction_vector().is_colinear_to(line.direction_vector()):
            return False
        if math.isclose(self.line_distance(line), 0, abs_tol=1e-6):
            return False
        return True

    def intersection(self, line2):
        """
        Calculates the intersection between to Line3D, if there is an intersection.

        :param line: other Line3D
        :return: None if there is no intersection between Lines. A volmdlr.Point3D if there existes an intersection
        """
        direction_vector1 = self.direction_vector()
        direction_vector2 = line2.direction_vector()
        distance_to_line = self.line_distance(line2)
        if direction_vector1.is_colinear_to(direction_vector2) or \
                not math.isclose(distance_to_line, 0, abs_tol=1e-6):
            return None
        if math.isclose(distance_to_line, 0, abs_tol=1e-6) and \
                math.isclose(direction_vector1.dot(direction_vector2), 0, abs_tol=1e-6):
            projected_point, _ = self.point_projection(line2.point1)
            return projected_point
        vector = self.point1 - line2.point1
        t_coefficient = (
                                vector.dot(direction_vector2) * direction_vector2.dot(direction_vector1) -
                                vector.dot(direction_vector1) * direction_vector2.dot(direction_vector2)) / (
                                direction_vector1.dot(direction_vector1) * direction_vector2.dot(direction_vector2) -
                                direction_vector1.dot(direction_vector2) * direction_vector2.dot(direction_vector1))
        # u_coefficient = (vector.dot(direction_vector2) + t_coefficient * direction_vector1.dot(
        # direction_vector2)) / direction_vector2.dot(direction_vector2)
        intersection = self.point1 + t_coefficient * direction_vector1
        return intersection

    def plot(self, ax=None, color='k', alpha=1, dashed=True):
        if ax is None:
            ax = Axes3D(plt.figure())

        # Line segment
        ax.plot([self.point1.x, self.point2.x], [self.point1.y, self.point2.y],
                [self.point1.z, self.point2.z], color=color, alpha=alpha)

        # Drawing 3 times length of segment on each side
        u = self.point2 - self.point1
        v1 = self.point1 - 3 * u
        x1, y1, z1 = v1.x, v1.y, v1.z
        v2 = self.point2 - 3 * u
        x2, y2, z2 = v2.x, v2.y, v2.z
        if dashed:
            ax.plot([x1, x2], [y1, y2], [z1, z2], color=color,
                    dashes=[30, 5, 10, 5])
        else:
            ax.plot([x1, x2], [y1, y2], [z1, z2], color=color)
        return ax

    def plane_projection2d(self, center, x, y):
        return Line2D(self.point1.plane_projection2d(center, x, y),
                      self.point2.plane_projection2d(center, x, y))

    def minimum_distance_points(self, other_line):
        """
        Returns the points on this line and the other line that are the closest of lines.
        """
        u = self.point2 - self.point1
        v = other_line.point2 - other_line.point1
        w = self.point1 - other_line.point1
        u_dot_u = u.dot(u)
        u_dot_v = u.dot(v)
        v_dot_v = v.dot(v)
        u_dot_w = u.dot(w)
        v_dot_w = v.dot(w)

        s_param = (u_dot_v * v_dot_w - v_dot_v * u_dot_w) / (u_dot_u * v_dot_v - u_dot_v ** 2)
        t_param = (u_dot_u * v_dot_w - u_dot_v * u_dot_w) / (u_dot_u * v_dot_v - u_dot_v ** 2)
        point1 = self.point1 + s_param * u
        point2 = other_line.point1 + t_param * v
        return point1, point2

    def rotation(self, center: volmdlr.Point3D, axis: volmdlr.Vector3D, angle: float):
        """
        Line3D rotation.

        :param center: rotation center
        :param axis: rotation axis
        :param angle: angle rotation
        :return: a new rotated Line3D
        """

        return Line3D(*[point.rotation(center, axis, angle) for point in
                        [self.point1, self.point2]])

    def rotation_inplace(self, center: volmdlr.Point3D, axis: volmdlr.Vector3D, angle: float):
        """
        Line3D rotation. Object is updated inplace.

        :param center: rotation center
        :param axis: rotation axis
        :param angle: rotation angle
        """
        warnings.warn("'inplace' methods are deprecated. Use a not inplace method instead.", DeprecationWarning)

        for point in [self.point1, self.point2]:
            point.rotation_inplace(center, axis, angle)
        self._bbox = None

    def translation(self, offset: volmdlr.Vector3D):
        """
        Line3D translation.

        :param offset: translation vector
        :return: A new translated Line3D
        """
        return Line3D(*[point.translation(offset) for point in
                        [self.point1, self.point2]])

    def translation_inplace(self, offset: volmdlr.Vector3D):
        """
        Line3D translation. Object is updated inplace.

        :param offset: translation vector
        """
        warnings.warn("'inplace' methods are deprecated. Use a not inplace method instead.", DeprecationWarning)

        for point in [self.point1, self.point2]:
            point.translation_inplace(offset)
        self._bbox = None

    def frame_mapping(self, frame: volmdlr.Frame3D, side: str):
        """
        Changes vector frame_mapping and return a new Line3D.

        side = 'old' or 'new'
        """
        if side == 'old':
            new_start = frame.local_to_global_coordinates(self.point1)
            new_end = frame.local_to_global_coordinates(self.point2)
        elif side == 'new':
            new_start = frame.global_to_local_coordinates(self.point1)
            new_end = frame.global_to_local_coordinates(self.point2)
        else:
            raise ValueError('Please Enter a valid side: old or new')
        return Line3D(new_start, new_end)

    def frame_mapping_inplace(self, frame: volmdlr.Frame3D, side: str):
        """
        Changes Line3D frame_mapping and the object is updated inplace.

        side = 'old' or 'new'
        """
        warnings.warn("'inplace' methods are deprecated. Use a not inplace method instead.", DeprecationWarning)

        if side == 'old':
            new_start = frame.local_to_global_coordinates(self.point1)
            new_end = frame.local_to_global_coordinates(self.point2)
        elif side == 'new':
            new_start = frame.global_to_local_coordinates(self.point1)
            new_end = frame.global_to_local_coordinates(self.point2)
        else:
            raise ValueError('Please Enter a valid side: old or new')
        self.point1 = new_start
        self.point2 = new_end
        self._bbox = None

    def trim(self, point1: volmdlr.Point3D, point2: volmdlr.Point3D):
        if not self.point_belongs(point1) or not self.point_belongs(point2):
            raise ValueError('Point not on curve')

        return LineSegment3D(point1, point2)

    def copy(self, *args, **kwargs):
        return Line3D(*[point.copy() for point in [self.point1, self.point2]])

    @classmethod
    def from_step(cls, arguments, object_dict, **kwargs):
        """
        Converts a step primitive to an Line3D.

        :param arguments: The arguments of the step primitive.
        :type arguments: list
        :param object_dict: The dictionary containing all the step primitives
            that have already been instantiated
        :type object_dict: dict
        :return: The corresponding Line3D object
        :rtype: :class:`volmdlr.edges.Line3D`
        """
        point1 = object_dict[arguments[1]]
        direction = object_dict[arguments[2]]
        point2 = point1 + direction
        return cls(point1, point2, arguments[0][1:-1])

    def to_2d(self, plane_origin, x, y):
        """
        Transforms a Line3D into an Line2D, given a plane origin and an u and v plane vector.

        :param plane_origin: plane origin.
        :param x: plane u vector.
        :param y: plane v vector.
        :return: Line2D.
        """
        p2d = [point.to_2d(plane_origin, x, y) for point in (self.point1, self.point2)]
        if p2d[0] == p2d[1]:
            return None
        return Line2D(*p2d, name=self.name)


class LineSegment3D(LineSegment):
    """
    Define a line segment limited by two points.

    """

    def __init__(self, start: volmdlr.Point3D, end: volmdlr.Point3D,
                 name: str = ''):
        if start.is_close(end):
            raise NotImplementedError('Start and end of Linesegment3D are equal')
        # self.points = [start, end]
        LineSegment.__init__(self, start=start, end=end, name=name)
        self._bbox = None

    @property
    def bounding_box(self):
        if not self._bbox:
            self._bbox = self._bounding_box()
        return self._bbox

    @bounding_box.setter
    def bounding_box(self, new_bounding_box):
        self._bbox = new_bounding_box

    def __hash__(self):
        return hash((self.__class__.__name__, self.start, self.end))

    def __eq__(self, other_linesegment3d):
        if other_linesegment3d.__class__ != self.__class__:
            return False
        return (self.start == other_linesegment3d.start
                and self.end == other_linesegment3d.end)

    def _bounding_box(self):
        """
        Calculates the bounding box for a line segment 3D.

        :return: Bounding box for line segment 3d.
        """

        xmin = min(self.start.x, self.end.x)
        xmax = max(self.start.x, self.end.x)
        ymin = min(self.start.y, self.end.y)
        ymax = max(self.start.y, self.end.y)
        zmin = min(self.start.z, self.end.z)
        zmax = max(self.start.z, self.end.z)

        return volmdlr.core.BoundingBox(xmin, xmax, ymin, ymax, zmin, zmax)

    def to_dict(self, *args, **kwargs):
        return {'object_class': 'volmdlr.edges.LineSegment3D',
                'name': self.name,
                'start': self.start.to_dict(),
                'end': self.end.to_dict()
                }

    def normal_vector(self, abscissa=0.):
        return None

    def unit_normal_vector(self, abscissa=0.):
        return None

    # def middle_point(self):
    #     return self.point_at_abscissa(0.5 * self.length())

    def point_distance(self, point):
        """Returns the minimal distance to a point."""
        distance, point = volmdlr.LineSegment3DPointDistance(
            [(self.start.x, self.start.y, self.start.z),
             (self.end.x, self.end.y, self.end.z)],
            (point.x, point.y, point.z))
        return distance

    def plane_projection2d(self, center, x, y):
        """
        Calculates the projection of a line segment 3d on to a plane.

        :param center: plane center.
        :param x: plane u direction.
        :param y: plane v direction.
        :return: line segment 3d.
        """
        start, end = self.start.plane_projection2d(center, x, y), self.end.plane_projection2d(center, x, y)
        if not start.is_close(end):
            return LineSegment2D(start, end)
        return None

    def line_intersections(self, line):
        """
        Gets the intersection between a line segment 3d and line3D.

        :param line: other line.
        :return: a list with the intersection points.
        """
        line_self = self.to_line()
        if line_self.skew_to(line):
            return []
        intersection = line_self.intersection(line)
        if intersection and self.point_belongs(intersection):
            return [intersection]
        return []

    def linesegment_intersections(self, linesegment):
        """
        Gets the intersection between a line segment 3d and another line segment 3D.

        :param linesegment: other line segment.
        :return: a list with the intersection points.
        """
        line1 = self.to_line()
        line2 = linesegment.to_line()
        intersection = line1.intersection(line2)
        if intersection and self.point_belongs(intersection) and linesegment.point_belongs(intersection):
            return [intersection]
        return []

    def rotation(self, center: volmdlr.Point3D,
                 axis: volmdlr.Vector3D, angle: float):
        """
        LineSegment3D rotation.

        :param center: rotation center
        :param axis: rotation axis
        :param angle: angle rotation
        :return: a new rotated LineSegment3D
        """
        start = self.start.rotation(center, axis, angle)
        end = self.end.rotation(center, axis, angle)
        return LineSegment3D(start, end)

    def rotation_inplace(self, center: volmdlr.Point3D,
                         axis: volmdlr.Vector3D, angle: float):
        """
        Line2D rotation. Object is updated inplace.

        :param center: rotation center
        :param axis: rotation axis
        :param angle: rotation angle
        """
        warnings.warn("'inplace' methods are deprecated. Use a not inplace method instead.", DeprecationWarning)

        for point in self.points:
            point.rotation_inplace(center, axis, angle)
        self._bbox = None

    def __contains__(self, point):

        point1, point2 = self.start, self.end
        axis = point2 - point1
        test = point.rotation(point1, axis, math.pi)
        if test.is_close(point):
            return True

        return False

    def translation(self, offset: volmdlr.Vector3D):
        """
        LineSegment3D translation.

        :param offset: translation vector
        :return: A new translated LineSegment3D
        """
        return LineSegment3D(
            self.start.translation(offset), self.end.translation(offset))

    def translation_inplace(self, offset: volmdlr.Vector3D):
        """
        LineSegment3D translation. Object is updated inplace.

        :param offset: translation vector
        """
        warnings.warn("'inplace' methods are deprecated. Use a not inplace method instead.", DeprecationWarning)

        for point in self.points:
            point.translation_inplace(offset)
        self._bbox = None

    def frame_mapping(self, frame: volmdlr.Frame3D, side: str):
        """
        Changes LineSegment3D frame_mapping and return a new LineSegment3D.

        side = 'old' or 'new'
        """
        if side == 'old':
            return LineSegment3D(
                *[frame.local_to_global_coordinates(point) for point in [self.start, self.end]])
        if side == 'new':
            return LineSegment3D(
                *[frame.global_to_local_coordinates(point) for point in [self.start, self.end]])
        raise ValueError('Please Enter a valid side: old or new')

    def frame_mapping_inplace(self, frame: volmdlr.Frame3D, side: str):
        """
        Changes vector frame_mapping and the object is updated inplace.

        side = 'old' or 'new'
        """
        warnings.warn("'inplace' methods are deprecated. Use a not inplace method instead.", DeprecationWarning)

        if side == 'old':
            new_start = frame.local_to_global_coordinates(self.start)
            new_end = frame.local_to_global_coordinates(self.end)
        elif side == 'new':
            new_start = frame.global_to_local_coordinates(self.start)
            new_end = frame.global_to_local_coordinates(self.end)
        else:
            raise ValueError('Please Enter a valid side: old or new')
        self.start = new_start
        self.end = new_end
        self._bbox = None

    def copy(self, *args, **kwargs):
        """Returns a copy of the line segment."""
        return LineSegment3D(self.start.copy(), self.end.copy())

    def plot(self, ax=None, edge_style: EdgeStyle = EdgeStyle()):
        if ax is None:
            fig = plt.figure()
            ax = fig.add_subplot(111, projection='3d')
        else:
            fig = ax.figure

        points = [self.start, self.end]
        x = [point.x for point in points]
        y = [point.y for point in points]
        z = [point.z for point in points]
        if edge_style.edge_ends:
            ax.plot(x, y, z, color=edge_style.color, alpha=edge_style.alpha, marker='o')
        else:
            ax.plot(x, y, z, color=edge_style.color, alpha=edge_style.alpha)
        if edge_style.edge_direction:
            x, y, z = self.point_at_abscissa(0.5 * self.length())
            u, v, w = 0.05 * self.direction_vector()
            ax.quiver(x, y, z, u, v, w, length=self.length() / 100,
                      arrow_length_ratio=5, normalize=True,
                      pivot='tip', color=edge_style.color)
        return ax

    def plot2d(self, x_3d, y_3d, ax=None, color='k', width=None):
        if ax is None:
            fig = plt.figure()
            ax = fig.add_subplot(111, projection='3d')
        else:
            fig = ax.figure

        edge2d = self.plane_projection2d(volmdlr.O3D, x_3d, y_3d)
        edge2d.plot(ax=ax, edge_style=EdgeStyle(color=color, width=width))
        return ax

    def plot_data(self, x_3d, y_3d, marker=None, color='black', stroke_width=1,
                  dash=False, opacity=1, arrow=False):
        edge2d = self.plane_projection2d(volmdlr.O3D, x_3d, y_3d)
        return edge2d.plot_data(marker, color, stroke_width,
                                dash, opacity, arrow)

    def to_line(self):
        """
        Converts the line segment into a line object.
        """
        return Line3D(self.start, self.end)

    def to_2d(self, plane_origin, x, y):
        """
        Transforms a LineSegment3D into an LineSegment2D, given a plane origin and an u and v plane vector.

        :param plane_origin: plane origin.
        :param x: plane u vector.
        :param y: plane v vector.
        :return: LineSegment2D.
        """
        p2d = [point.to_2d(plane_origin, x, y) for point in (self.start, self.end)]
        if p2d[0].is_close(p2d[1]):
            return None
        return LineSegment2D(*p2d, name=self.name)

    def to_bspline_curve(self, resolution=10):
        """
        Convert a LineSegment3D to a BSplineCurve3D.
        """
        degree = 1
        points = [self.point_at_abscissa(abscissa / self.length())
                  for abscissa in range(resolution + 1)]
        bspline_curve = BSplineCurve3D.from_points_interpolation(points,
                                                                 degree)
        return bspline_curve

    def get_reverse(self):
        return LineSegment3D(self.end.copy(), self.start.copy())

    def minimum_distance_points(self, other_line):
        """
        Returns the points on this line and the other line that are the closest of lines.
        """
        u = self.end - self.start
        v = other_line.end - other_line.start
        w = self.start - other_line.start
        u_dot_u = u.dot(u)
        u_dot_v = u.dot(v)
        v_dot_v = v.dot(v)
        u_dot_w = u.dot(w)
        v_dot_w = v.dot(w)
        if (u_dot_u * v_dot_v - u_dot_v ** 2) != 0:
            s_param = (u_dot_v * v_dot_w - v_dot_v * u_dot_w) / (u_dot_u * v_dot_v - u_dot_v ** 2)
            t_param = (u_dot_u * v_dot_w - u_dot_v * u_dot_w) / (u_dot_u * v_dot_v - u_dot_v ** 2)
            point1 = self.start + s_param * u
            point2 = other_line.start + t_param * v
            return point1, point2
        return self.start, other_line.start

    def matrix_distance(self, other_line):
        u = self.direction_vector()
        v = other_line.direction_vector()
        w = self.start - other_line.start
        a = u.dot(u)
        b = u.dot(v)
        c = v.dot(v)
        d = u.dot(w)
        e = v.dot(w)
        determinant = a * c - b * c
        if determinant > - 1e-6:
            b_times_e = b * e
            c_times_d = c * d
            if b_times_e <= c_times_d:
                s_parameter = 0.0
                if e <= 0.0:
                    t_parameter = 0.0
                    negative_d = -d
                    if negative_d >= a:
                        s_parameter = 1.0
                    elif negative_d > 0.0:
                        s_parameter = negative_d / a
                elif e < c:
                    t_parameter = e / c
                else:
                    t_parameter = 1.0
                    b_minus_d = b - d
                    if b_minus_d >= a:
                        s_parameter = 1.0
                    elif b_minus_d > 0.0:
                        s_parameter = b_minus_d / a
            else:
                s_parameter = b_times_e - c_times_d
                if s_parameter >= determinant:
                    s_parameter = 1.0
                    b_plus_e = b + e
                    if b_plus_e <= 0.0:
                        t_parameter = 0.0
                        negative_d = -d
                        if negative_d <= 0.0:
                            s_parameter = 0.0
                        elif negative_d < a:
                            s_parameter = negative_d / a
                    elif b_plus_e < c:
                        t_parameter = b_plus_e / c
                    else:
                        t_parameter = 1.0
                        b_minus_d = b - d
                        if b_minus_d <= 0.0:
                            s_parameter = 0.0
                        elif b_minus_d < a:
                            s_parameter = b_minus_d / a
                else:
                    a_times_e = a * e
                    b_times_d = a * d
                    if a_times_e <= b_times_d:
                        t_parameter = 0.0
                        negative_d = -d
                        if negative_d <= 0.0:
                            s_parameter = 0.0
                        elif negative_d >= a:
                            s_parameter = 1.0
                        else:
                            s_parameter = negative_d / a
                    else:
                        t_parameter = a_times_e - b_times_d
                        if t_parameter >= determinant:
                            t_parameter = 1.0
                            b_minus_d = b - d
                            if b_minus_d <= 0.0:
                                s_parameter = 0.0
                            elif b_minus_d >= a:
                                s_parameter = 1.0
                            else:
                                s_parameter = b_minus_d / a
                        else:
                            s_parameter /= determinant
                            t_parameter /= determinant
        else:
            if e <= 0.0:
                t_parameter = 0.0
                negative_d = -d
                if negative_d <= 0.0:
                    s_parameter = 0.0
                elif negative_d >= a:
                    s_parameter = 1.0
                else:
                    s_parameter = negative_d / a
            elif e >= c:
                t_parameter = 1.0
                b_minus_d = b - d
                if b_minus_d <= 0.0:
                    s_parameter = 0.0
                elif b_minus_d >= a:
                    s_parameter = 1.0
                else:
                    s_parameter = b_minus_d / a
            else:
                s_parameter = 0.0
                t_parameter = e / c
        p1 = self.start + u * s_parameter
        p2 = other_line.start + v * t_parameter
        return p1, p2

    def parallel_distance(self, other_linesegment):
        pt_a, pt_b, pt_c = self.start, self.end, other_linesegment.start
        vector = volmdlr.Vector3D((pt_a - pt_b).vector)
        vector.normalize()
        plane1 = volmdlr.surfaces.Plane3D.from_3_points(pt_a, pt_b, pt_c)
        v = vector.cross(plane1.frame.w)  # distance vector
        # pt_a = k*u + c*v + pt_c
        res = (pt_a - pt_c).vector
        x, y, z = res[0], res[1], res[2]
        u1, u2, u3 = vector.x, vector.y, vector.z
        v1, v2, v3 = v.x, v.y, v.z

        if (u1 * v2 - v1 * u2) != 0 and u1 != 0:
            c = (y * u1 - x * u2) / (u1 * v2 - v1 * u2)
            k = (x - c * v1) / u1
            if math.isclose(k * u3 + c * v3, z, abs_tol=1e-7):
                return k
        elif (u1 * v3 - v1 * u3) != 0 and u1 != 0:
            c = (z * u1 - x * u3) / (u1 * v3 - v1 * u3)
            k = (x - c * v1) / u1
            if math.isclose(k * u2 + c * v2, y, abs_tol=1e-7):
                return k
        elif (v1 * u2 - v2 * u1) != 0 and u2 != 0:
            c = (u2 * x - y * u1) / (v1 * u2 - v2 * u1)
            k = (y - c * v2) / u2
            if math.isclose(k * u3 + c * v3, z, abs_tol=1e-7):
                return k
        elif (v3 * u2 - v2 * u3) != 0 and u2 != 0:
            c = (u2 * z - y * u3) / (v3 * u2 - v2 * u3)
            k = (y - c * v2) / u2
            if math.isclose(k * u1 + c * v1, x, abs_tol=1e-7):
                return k
        elif (u1 * v3 - v1 * u3) != 0 and u3 != 0:
            c = (z * u1 - x * u3) / (u1 * v3 - v1 * u3)
            k = (z - c * v3) / u3
            if math.isclose(k * u2 + c * v2, y, abs_tol=1e-7):
                return k
        elif (u2 * v3 - v2 * u3) != 0 and u3 != 0:
            c = (z * u2 - y * u3) / (u2 * v3 - v2 * u3)
            k = (z - c * v3) / u3
            if math.isclose(k * u1 + c * v1, x, abs_tol=1e-7):
                return k
        raise NotImplementedError

    def minimum_distance(self, element, return_points=False):
        if element.__class__ is Arc3D or element.__class__ is volmdlr.wires.Circle3D:
            pt1, pt2 = element.minimum_distance_points_line(self)
            if return_points:
                return pt1.point_distance(pt2), pt1, pt2
            return pt1.point_distance(pt2)

        if element.__class__ is LineSegment3D:
            p1, p2 = self.matrix_distance(element)
            if return_points:
                return p1.point_distance(p2), p1, p2
            return p1.point_distance(p2)

        if element.__class__ is BSplineCurve3D:
            points = element.points
            lines = []
            dist_min = math.inf
            for p1, p2 in zip(points[0:-1], points[1:]):
                lines.append(LineSegment3D(p1, p2))
            for line in lines:
                p1, p2 = self.matrix_distance(line)
                dist = p1.point_distance(p2)
                if dist < dist_min:
                    dist_min = dist
                    min_points = (p1, p2)
            if return_points:
                p1, p2 = min_points
                return dist_min, p1, p2
            return dist_min

        raise NotImplementedError

    def extrusion(self, extrusion_vector):
        u = self.unit_direction_vector()
        v = extrusion_vector.copy()
        v.normalize()
        w = u.cross(v)
        length_1 = self.length()
        length_2 = extrusion_vector.norm()
        plane = volmdlr.surfaces.Plane3D(volmdlr.Frame3D(self.start, u, v, w))
        return [volmdlr.faces.PlaneFace3D.from_surface_rectangular_cut(plane, 0, length_1, 0, length_2)]

    def _conical_revolution(self, params):
        axis, u, p1_proj, dist1, dist2, angle = params
        v = axis.cross(u)
        direction_vector = self.direction_vector()
        direction_vector.normalize()

        semi_angle = math.atan2(direction_vector.dot(u), direction_vector.dot(axis))
        cone_origin = p1_proj - dist1 / math.tan(semi_angle) * axis
        if semi_angle > 0.5 * math.pi:
            semi_angle = math.pi - semi_angle

            cone_frame = volmdlr.Frame3D(cone_origin, u, -v, -axis)
            angle2 = - angle
        else:
            angle2 = angle
            cone_frame = volmdlr.Frame3D(cone_origin, u, v, axis)

        surface = volmdlr.surfaces.ConicalSurface3D(cone_frame, semi_angle)
        return [volmdlr.faces.ConicalFace3D.from_surface_rectangular_cut(
            surface, 0, angle2, z1=dist1 / math.tan(semi_angle), z2=dist2 / math.tan(semi_angle))]

    def _cylindrical_revolution(self, params):
        axis, u, p1_proj, dist1, dist2, angle = params
        v = axis.cross(u)
        surface = volmdlr.surfaces.CylindricalSurface3D(volmdlr.Frame3D(p1_proj, u, v, axis), dist1)
        return [volmdlr.faces.CylindricalFace3D.from_surface_rectangular_cut(
            surface, 0, angle, 0, (self.end - self.start).dot(axis))]

    def revolution(self, axis_point, axis, angle):
        """
        Returns the face generated by the revolution of the line segments.
        """
        axis_line3d = Line3D(axis_point, axis_point + axis)
        if axis_line3d.point_belongs(self.start) and axis_line3d.point_belongs(
                self.end):
            return []

        p1_proj, _ = axis_line3d.point_projection(self.start)
        p2_proj, _ = axis_line3d.point_projection(self.end)
        distance_1 = self.start.point_distance(p1_proj)
        distance_2 = self.end.point_distance(p2_proj)
        if not math.isclose(distance_1, 0., abs_tol=1e-9):
            u = self.start - p1_proj  # Unit vector from p1_proj to p1
            u.normalize()
        elif not math.isclose(distance_2, 0., abs_tol=1e-9):
            u = self.end - p2_proj  # Unit vector from p1_proj to p1
            u.normalize()
        else:
            return []
        if u.is_colinear_to(self.direction_vector()):
            # Planar face
            v = axis.cross(u)
            surface = volmdlr.surfaces.Plane3D(
                volmdlr.Frame3D(p1_proj, u, v, axis))
            smaller_r, bigger_r = sorted([distance_1, distance_2])
            if angle == volmdlr.TWO_PI:
                # Only 2 circles as contours
                outer_contour2d = volmdlr.wires.Circle2D(volmdlr.O2D, bigger_r)
                if not math.isclose(smaller_r, 0, abs_tol=1e-9):
                    inner_contours2d = [volmdlr.wires.Circle2D(volmdlr.O2D, smaller_r)]
                else:
                    inner_contours2d = []
            else:
                inner_contours2d = []
                if math.isclose(smaller_r, 0, abs_tol=1e-9):
                    # One arc and 2 lines (pizza slice)
                    arc2_e = volmdlr.Point2D(bigger_r, 0)
                    arc2_i = arc2_e.rotation(center=volmdlr.O2D,
                                             angle=0.5 * angle)
                    arc2_s = arc2_e.rotation(center=volmdlr.O2D, angle=angle)
                    arc2 = Arc2D(arc2_s, arc2_i, arc2_e)
                    line1 = LineSegment2D(arc2_e, volmdlr.O2D)
                    line2 = LineSegment2D(volmdlr.O2D, arc2_s)
                    outer_contour2d = volmdlr.wires.Contour2D([arc2, line1,
                                                               line2])

                else:
                    # Two arcs and lines
                    arc1_s = volmdlr.Point2D(bigger_r, 0)
                    arc1_i = arc1_s.rotation(center=volmdlr.O2D,
                                             angle=0.5 * angle)
                    arc1_e = arc1_s.rotation(center=volmdlr.O2D, angle=angle)
                    arc1 = Arc2D(arc1_s, arc1_i, arc1_e)

                    arc2_e = volmdlr.Point2D(smaller_r, 0)
                    arc2_i = arc2_e.rotation(center=volmdlr.O2D,
                                             angle=0.5 * angle)
                    arc2_s = arc2_e.rotation(center=volmdlr.O2D, angle=angle)
                    arc2 = Arc2D(arc2_s, arc2_i, arc2_e)

                    line1 = LineSegment2D(arc1_e, arc2_s)
                    line2 = LineSegment2D(arc2_e, arc1_s)

                    outer_contour2d = volmdlr.wires.Contour2D([arc1, line1,
                                                               arc2, line2])

            return [volmdlr.faces.PlaneFace3D(surface,
                                              volmdlr.surfaces.Surface2D(
                                                  outer_contour2d,
                                                  inner_contours2d))]

        if not math.isclose(distance_1, distance_2, abs_tol=1e-9):
            # Conical
            return self._conical_revolution([axis, u, p1_proj, distance_1, distance_2, angle])

        # Cylindrical face
        return self._cylindrical_revolution([axis, u, p1_proj, distance_1, distance_2, angle])

    def trim(self, point1: volmdlr.Point3D, point2: volmdlr.Point3D):
        if not self.point_belongs(point1) or not self.point_belongs(point2):
            raise ValueError('Point not on curve')

        return LineSegment3D(point1, point2)


class BSplineCurve3D(BSplineCurve):
    """
    A class for 3 dimensional B-spline curves.

    The following rule must be respected : `number of knots = number of control points + degree + 1`

    :param degree: The degree of the 3 dimensional B-spline curve
    :type degree: int
    :param control_points: A list of 3 dimensional points
    :type control_points: List[:class:`volmdlr.Point3D`]
    :param knot_multiplicities: The vector of multiplicities for each knot
    :type knot_multiplicities: List[int]
    :param knots: The knot vector composed of values between 0 and 1
    :type knots: List[float]
    :param weights: The weight vector applied to the knot vector. Default
        value is None
    :type weights: List[float], optional
    :param periodic: If `True` the B-spline curve is periodic. Default value
        is False
    :type periodic: bool, optional
    :param name: The name of the B-spline curve. Default value is ''
    :type name: str, optional
    """
    _non_serializable_attributes = ['curve']

    def __init__(self,
                 degree: int,
                 control_points: List[volmdlr.Point3D],
                 knot_multiplicities: List[int],
                 knots: List[float],
                 weights: List[float] = None,
                 periodic: bool = False,
                 name: str = ''):

        BSplineCurve.__init__(self, degree,
                              control_points,
                              knot_multiplicities,
                              knots,
                              weights,
                              periodic,
                              name)

        self._bbox = None

    @property
    def bounding_box(self):
        if not self._bbox:
            self._bbox = self._bounding_box()
        return self._bbox

    @bounding_box.setter
    def bounding_box(self, new_bounding_box):
        self._bbox = new_bounding_box

    def _bounding_box(self):
        bbox = self.curve.bbox
        return volmdlr.core.BoundingBox(bbox[0][0], bbox[1][0],
                                        bbox[0][1], bbox[1][1],
                                        bbox[0][2], bbox[1][2])

    def look_up_table(self, resolution: int = 20, start_parameter: float = 0,
                      end_parameter: float = 1):
        """
        Creates a table of equivalence between the parameter t (eval. of the BSplineCurve) and the cumulative distance.

        :param resolution: The precision of the table. Auto-adjusted by the
            algorithm. Default value set to 20
        :type resolution: int, optional
        :param start_parameter: First parameter evaluated in the table.
            Default value set to 0
        :type start_parameter: float, optional
        :param end_parameter: Last parameter evaluated in the table.
            Default value set to 1
        :type start_parameter: float, optional
        :return: Yields a list of tuples containing the parameter and the
            cumulated distance along the BSplineCruve3D from the evaluation of
            start_parameter
        :rtype: Tuple[float, float]
        """
        resolution = max(10, min(resolution, int(self.length() / 1e-4)))
        delta_param = 1 / resolution * (end_parameter - start_parameter)
        distance = 0
        for i in range(resolution + 1):
            if i == 0:
                yield start_parameter, 0
            else:
                param1 = start_parameter + (i - 1) * delta_param
                param2 = start_parameter + i * delta_param
                point1 = volmdlr.Point3D(*self.curve.evaluate_single(param1))
                point2 = volmdlr.Point3D(*self.curve.evaluate_single(param2))
                distance += point1.point_distance(point2)
                yield param2, distance

    def normal(self, position: float = 0.0):
        _, normal = operations.normal(self.curve, position, normalize=True)
        normal = volmdlr.Point3D(normal[0], normal[1], normal[2])
        return normal

    def direction_vector(self, abscissa=0.):
        length = self.length()
        if abscissa >= length:
            abscissa2 = length
            abscissa = abscissa2 - 0.001 * length

        else:
            abscissa2 = min(abscissa + 0.001 * length, length)

        tangent = self.point_at_abscissa(abscissa2) - self.point_at_abscissa(
            abscissa)
        return tangent

    def point3d_to_parameter(self, point: volmdlr.Point3D):
        """
        Search for the value of the normalized evaluation parameter t (between 0 and 1).

        :return: the given point when the BSplineCurve3D is evaluated at the t value.
        """

        # def fun(param):
        #     p3d = volmdlr.Point3D(*self.curve.evaluate_single(param))
        #     return point.point_distance(p3d)
        #
        # res = minimize(fun=fun, x0=0.5, bounds=[(0, 1)], tol=1e-9)
        # return res.x[0]
        return self.abscissa(point) / self.length()

    @classmethod
    def from_step(cls, arguments, object_dict, **kwargs):
        """
        Converts a step primitive to a BSplineCurve3D.

        :param arguments: The arguments of the step primitive.
        :type arguments: list
        :param object_dict: The dictionary containing all the step primitives
            that have already been instantiated
        :type object_dict: dict
        :return: The corresponding BSplineCurve3D.
        :rtype: :class:`volmdlr.edges.BSplineCurve3D`
        """
        name = arguments[0][1:-1]
        degree = int(arguments[1])
        points = [object_dict[int(i[1:])] for i in arguments[2]]
        lines = [LineSegment3D(pt1, pt2) for pt1, pt2 in zip(points[:-1], points[1:]) if not pt1.is_close(pt2)]
        if lines and not points[0].is_close(points[-1]):
            # quick fix. Real problem: Tolerance too low (1e-6 m = 0.001mm)
            dir_vector = lines[0].unit_direction_vector()
            if all(line.unit_direction_vector() == dir_vector for line in lines):
                return LineSegment3D(points[0], points[-1])
        # curve_form = arguments[3]
        if arguments[4] == '.F.':
            closed_curve = False
        elif arguments[4] == '.T.':
            closed_curve = True
        else:
            raise ValueError
        # self_intersect = arguments[5]
        knot_multiplicities = [int(i) for i in arguments[6][1:-1].split(",")]
        knots = [float(i) for i in arguments[7][1:-1].split(",")]
        # knot_spec = arguments[8]
        knot_vector = []
        for i, knot in enumerate(knots):
            knot_vector.extend([knot] * knot_multiplicities[i])

        if 9 in range(len(arguments)):
            weight_data = [float(i) for i in arguments[9][1:-1].split(",")]
        else:
            weight_data = None

        # FORCING CLOSED_CURVE = FALSE:
        # closed_curve = False
        return cls(degree, points, knot_multiplicities, knots, weight_data,
                   closed_curve, name)

    def to_step(self, current_id, surface_id=None, curve2d=None):
        """Exports to STEP format."""
        points_ids = []
        content = ''
        point_id = current_id
        for point in self.control_points:
            point_content, point_id = point.to_step(point_id,
                                                    vertex=False)
            content += point_content
            points_ids.append(point_id)
            point_id += 1

        curve_id = point_id
        content += f"#{curve_id} = B_SPLINE_CURVE_WITH_KNOTS('{self.name}',{self.degree}," \
                   f"({volmdlr.core.step_ids_to_str(points_ids)})," \
                   f".UNSPECIFIED.,.F.,.F.,{tuple(self.knot_multiplicities)},{tuple(self.knots)}," \
                   f".UNSPECIFIED.);\n"

        if surface_id:
            content += f"#{curve_id + 1} = SURFACE_CURVE('',#{curve_id},(#{curve_id + 2}),.PCURVE_S1.);\n"
            content += f"#{curve_id + 2} = PCURVE('',#{surface_id},#{curve_id + 3});\n"

            # 2D parametric curve
            curve2d_content, (curve2d_id,) = curve2d.to_step(curve_id + 3)  # 5

            # content += f"#{curve_id + 3} = DEFINITIONAL_REPRESENTATION('',(#{curve2d_id - 1}),#{curve_id + 4});\n"
            # content += f"#{curve_id + 4} = ( GEOMETRIC_REPRESENTATION_CONTEXT(2)" \
            #            f"PARAMETRIC_REPRESENTATION_CONTEXT() REPRESENTATION_CONTEXT('2D SPACE','') );\n"

            content += curve2d_content
            current_id = curve2d_id
        else:
            current_id = curve_id + 1

        start_content, start_id = self.start.to_step(current_id, vertex=True)
        current_id = start_id + 1
        end_content, end_id = self.end.to_step(current_id + 1, vertex=True)
        content += start_content + end_content
        current_id = end_id + 1
        if surface_id:
            content += f"#{current_id} = EDGE_CURVE('{self.name}',#{start_id},#{end_id},#{curve_id + 1},.T.);\n"
        else:
            content += f"#{current_id} = EDGE_CURVE('{self.name}',#{start_id},#{end_id},#{curve_id},.T.);\n"
        return content, [current_id]

    def rotation(self, center: volmdlr.Point3D, axis: volmdlr.Vector3D, angle: float):
        """
        BSplineCurve3D rotation.

        :param center: rotation center
        :param axis: rotation axis
        :param angle: angle rotation
        :return: a new rotated BSplineCurve3D
        """
        new_control_points = [point.rotation(center, axis, angle) for point in
                              self.control_points]
        new_bsplinecurve3d = BSplineCurve3D(self.degree, new_control_points,
                                            self.knot_multiplicities,
                                            self.knots, self.weights,
                                            self.periodic, self.name)
        return new_bsplinecurve3d

    def rotation_inplace(self, center: volmdlr.Point3D, axis: volmdlr.Vector3D, angle: float):
        """
        BSplineCurve3D rotation. Object is updated inplace.

        :param center: rotation center
        :param axis: rotation axis
        :param angle: rotation angle
        """
        warnings.warn("'inplace' methods are deprecated. Use a not inplace method instead.", DeprecationWarning)

        new_control_points = [point.rotation(center, axis, angle) for point in
                              self.control_points]
        new_bsplinecurve3d = BSplineCurve3D(self.degree, new_control_points,
                                            self.knot_multiplicities,
                                            self.knots, self.weights,
                                            self.periodic, self.name)
        self.control_points = new_control_points
        self.curve = new_bsplinecurve3d.curve
        self.points = new_bsplinecurve3d.points
        self._bbox = None

    def trim(self, point1: volmdlr.Point3D, point2: volmdlr.Point3D):
        if self.periodic and not point1.is_close(point2):
            return self.trim_with_interpolation(point1, point2)

        if (point1.is_close(self.start) and point2.is_close(self.end)) \
                or (point1.is_close(self.end) and point2.is_close(self.start)):
            return self

        if point1.is_close(self.start) and not point2.is_close(self.end):
            return self.cut_after(self.point3d_to_parameter(point2))

        if point2.is_close(self.start) and not point1.is_close(self.end):
            return self.cut_after(self.point3d_to_parameter(point1))

        if not point1.is_close(self.start) and point2.is_close(self.end):
            return self.cut_before(self.point3d_to_parameter(point1))

        if not point2.is_close(self.start) and point1.is_close(self.end):
            return self.cut_before(self.point3d_to_parameter(point2))

        parameter1 = self.point3d_to_parameter(point1)
        parameter2 = self.point3d_to_parameter(point2)
        if parameter1 is None or parameter2 is None:
            raise ValueError('Point not on BSplineCurve for trim method')

        if parameter1 > parameter2:
            parameter1, parameter2 = parameter2, parameter1
            point1, point2 = point2, point1

        bspline_curve = self.cut_before(parameter1)
        new_param2 = bspline_curve.point3d_to_parameter(point2)
        trimmed_bspline_cruve = bspline_curve.cut_after(new_param2)
        return trimmed_bspline_cruve

    def trim_with_interpolation(self, point1: volmdlr.Point3D, point2: volmdlr.Point3D):
        """
        Creates a new BSplineCurve3D between point1 and point2 using interpolation method.
        """
        n = len(self.control_points)
        local_discretization = self.local_discretization(point1, point2, n)
        return self.__class__.from_points_interpolation(local_discretization, self.degree, self.periodic)

    def trim_between_evaluations(self, parameter1: float, parameter2: float):
        print('Use BSplineCurve3D.trim instead of trim_between_evaluation')
        parameter1, parameter2 = min([parameter1, parameter2]), \
            max([parameter1, parameter2])

        if math.isclose(parameter1, 0, abs_tol=1e-7) \
                and math.isclose(parameter2, 1, abs_tol=1e-7):
            return self
        if math.isclose(parameter1, 0, abs_tol=1e-7):
            return self.cut_after(parameter2)
        if math.isclose(parameter2, 1, abs_tol=1e-7):
            return self.cut_before(parameter1)

        # Cut before
        bspline_curve = self.insert_knot(parameter1, num=self.degree)
        if bspline_curve.weights is not None:
            raise NotImplementedError

        # Cut after
        bspline_curve = bspline_curve.insert_knot(parameter2, num=self.degree)
        if bspline_curve.weights is not None:
            raise NotImplementedError

        new_ctrlpts = bspline_curve.control_points[bspline_curve.degree:
                                                   -bspline_curve.degree]
        new_multiplicities = bspline_curve.knot_multiplicities[1:-1]
        # new_multiplicities = bspline_curve.knot_multiplicities[2:-5]
        new_multiplicities[-1] += 1
        new_multiplicities[0] += 1
        new_knots = bspline_curve.knots[1:-1]
        # new_knots = bspline_curve.knots[2:-5]
        new_knots = standardize_knot_vector(new_knots)

        return BSplineCurve3D(degree=bspline_curve.degree,
                              control_points=new_ctrlpts,
                              knot_multiplicities=new_multiplicities,
                              knots=new_knots,
                              weights=None,
                              periodic=bspline_curve.periodic,
                              name=bspline_curve.name)

    def cut_before(self, parameter: float):
        """
        Returns the right side of the split curve at a given parameter.

        :param parameter: parameter value that specifies where to split the curve.
        :type parameter: float
        """
        # Is a value of parameter below 4e-3 a real need for precision ?
        if math.isclose(parameter, 0, abs_tol=4e-3):
            return self
        if math.isclose(parameter, 1, abs_tol=4e-3):
            return self.reverse()
        #     raise ValueError('Nothing will be left from the BSplineCurve3D')

        curves = operations.split_curve(self.curve, round(parameter, 7))
        return self.from_geomdl_curve(curves[1])

    def cut_after(self, parameter: float):
        """
        Returns the left side of the split curve at a given parameter.

        :param parameter: parameter value that specifies where to split the curve.
        :type parameter: float
        """
        # Is a value of parameter below 4e-3 a real need for precision ?
        if math.isclose(parameter, 0, abs_tol=1e-6):
            #     # raise ValueError('Nothing will be left from the BSplineCurve3D')
            #     curves = operations.split_curve(operations.refine_knotvector(self.curve, [4]), parameter)
            #     return self.from_geomdl_curve(curves[0])
            return self.reverse()
        if math.isclose(parameter, 1, abs_tol=4e-3):
            return self
        curves = operations.split_curve(self.curve, round(parameter, 7))
        return self.from_geomdl_curve(curves[0])

    def insert_knot(self, knot: float, num: int = 1):
        """
        Returns a new BSplineCurve3D.

        """
        curve_copy = self.curve.__deepcopy__({})
        modified_curve = operations.insert_knot(curve_copy, [knot], num=[num])
        return self.from_geomdl_curve(modified_curve)

    # Copy paste du LineSegment3D
    def plot(self, ax=None, edge_style: EdgeStyle = EdgeStyle()):
        if ax is None:
            fig = plt.figure()
            ax = fig.add_subplot(111, projection='3d')

        x = [point.x for point in self.points]
        y = [point.y for point in self.points]
        z = [point.z for point in self.points]
        ax.plot(x, y, z, color=edge_style.color, alpha=edge_style.alpha)
        if edge_style.edge_ends:
            ax.plot(x, y, z, 'o', color=edge_style.color, alpha=edge_style.alpha)
        return ax

    def to_2d(self, plane_origin, x, y):
        """
        Transforms a BSplineCurve3D into an BSplineCurve2D, given a plane origin and an u and v plane vector.

        :param plane_origin: plane origin.
        :param x: plane u vector.
        :param y: plane v vector.
        :return: BSplineCurve2D.
        """
        control_points2d = [point.to_2d(plane_origin, x, y) for point in
                            self.control_points]
        return BSplineCurve2D(self.degree, control_points2d,
                              self.knot_multiplicities, self.knots,
                              self.weights, self.periodic, self.name)

    def polygon_points(self, discretization_resolution: int):
        warnings.warn('polygon_points is deprecated,\
                please use discretization_points instead',
                      DeprecationWarning)
        return self.discretization_points(angle_resolution=discretization_resolution)

    def curvature(self, u: float, point_in_curve: bool = False):
        # u should be in the interval [0,1]
        ders = self.derivatives(u, 3)  # 3 first derivative
        c1, c2 = ders[1], ders[2]
        denom = c1.cross(c2)
        if c1.is_close(volmdlr.O3D) or c2.is_close(volmdlr.O3D) or denom.norm() == 0.0:
            if point_in_curve:
                return 0., volmdlr.Point3D(*ders[0])
            return 0.
        r_c = ((c1.norm()) ** 3) / denom.norm()
        point = volmdlr.Point3D(*ders[0])
        if point_in_curve:
            return 1 / r_c, point
        return 1 / r_c

    def global_maximum_curvature(self, nb_eval: int = 21, point_in_curve: bool = False):
        check = [i / (nb_eval - 1) for i in range(nb_eval)]
        curvatures = []
        for u in check:
            curvatures.append(self.curvature(u, point_in_curve))
        return curvatures

    def maximum_curvature(self, point_in_curve: bool = False):
        """
        Returns the maximum curvature of a curve and the point where it is located.
        """
        if point_in_curve:
            maximum_curvarture, point = max(self.global_maximum_curvature(nb_eval=21, point_in_curve=point_in_curve))
            return maximum_curvarture, point
        # print(self.global_maximum_curvature(point_in_curve))
        maximum_curvarture = max(self.global_maximum_curvature(nb_eval=21, point_in_curve=point_in_curve))
        return maximum_curvarture

    def minimum_radius(self, point_in_curve=False):
        """
        Returns the minimum curvature radius of a curve and the point where it is located.
        """
        if point_in_curve:
            maximum_curvarture, point = self.maximum_curvature(point_in_curve)
            return 1 / maximum_curvarture, point
        maximum_curvarture = self.maximum_curvature(point_in_curve)
        return 1 / maximum_curvarture

    def global_minimum_curvature(self, nb_eval: int = 21):
        check = [i / (nb_eval - 1) for i in range(nb_eval)]
        radius = []
        for u in check:
            radius.append(self.minimum_curvature(u))
        return radius

    def triangulation(self):
        return None

    def linesegment_intersections(self, linesegment3d: LineSegment3D):
        """
        Calculates intersections between a BSplineCurve3D and a LineSegment3D.

        :param linesegment3d: linesegment to verify intersections.
        :return: list with the intersections points.
        """
        if not self.bounding_box.bbox_intersection(linesegment3d.bounding_box):
            return []
        intersections_points = self.get_linesegment_intersections(linesegment3d)
        return intersections_points

    def minimum_distance(self, element, return_points=False):
        """
        Gets the minimum distance between the bspline and another edge.

        :param element: another edge.
        :param return_points: weather also to return the corresponding points.
        :return: minimum distance.
        """
        points = []
        for point in self.points:
            if not volmdlr.core.point_in_list(point, points):
                points.append(point)
        discretization_primitves1 = [LineSegment3D(pt1, pt2) for pt1, pt2 in zip(points[:-1], points[1:])]
        discretization_points2 = element.discretization_points(number_points=100)
        points = []
        for point in discretization_points2:
            if not volmdlr.core.point_in_list(point, points):
                points.append(point)
        discretization_primitves2 = [LineSegment3D(pt1, pt2) for pt1, pt2 in zip(points[:-1], points[1:])]
        minimum_distance = math.inf
        points = None
        for prim1 in discretization_primitves1:
            for prim2 in discretization_primitves2:
                distance, point1, point2 = prim1.minimum_distance(prim2, return_points=True)
                if distance < minimum_distance:
                    minimum_distance = distance
                    points = (point1, point2)
        if return_points:
            return minimum_distance, points[0], points[1]
        return minimum_distance

    def frame_mapping(self, frame: volmdlr.Frame3D, side: str):
        """
        Returns a new Revolution Surface positionned in the specified frame.

        :param frame: Frame of reference
        :type frame: `volmdlr.Frame3D`
        :param side: 'old' or 'new'
        """
        new_control_points = [control_point.frame_mapping(frame, side) for control_point in self.control_points]
        return BSplineCurve3D(self.degree, new_control_points, self.knot_multiplicities, self.knots, self.weights,
                              self.periodic, self.name)


class BezierCurve3D(BSplineCurve3D):
    """
    A class for 3 dimensional Bezier curves.

    :param degree: The degree of the Bézier curve
    :type degree: int
    :param control_points: A list of 3 dimensional points
    :type control_points: List[:class:`volmdlr.Point3D`]
    :param name: The name of the B-spline curve. Default value is ''
    :type name: str, optional
    """

    def __init__(self, degree: int, control_points: List[volmdlr.Point3D],
                 name: str = ''):
        knotvector = utilities.generate_knot_vector(degree,
                                                    len(control_points))
        knot_multiplicity = [1] * len(knotvector)

        BSplineCurve3D.__init__(self, degree, control_points,
                                knot_multiplicity, knotvector,
                                None, False, name)


class Arc3D(Arc):
    """
    An arc is defined by a starting point, an end point and an interior point.

    """

    def __init__(self, start, interior, end, center=None, name=''):
        self._utd_normal = False
        self._utd_center = False
        self._utd_frame = False
        self._utd_is_trigo = False
        self._utd_angle = False
        self._normal = None
        self._frame = None
        self._center = center
        self._is_trigo = None
        self._angle = None
        # self._utd_clockwise_and_trigowise_paths = False
        Arc.__init__(self, start=start, end=end, interior=interior, name=name)
        self._bbox = None

    def __hash__(self):
        return hash(('arc3d', self.interior, self.start, self.end))

    def __eq__(self, other_arc):
        if self.__class__.__name__ != other_arc.__class__.__name__:
            return False
        return (self.center == other_arc.center
                and self.start == other_arc.start
                and self.end == other_arc.end
                and self.interior == other_arc.interior)

    @property
    def bounding_box(self):
        if not self._bbox:
            self._bbox = self.get_bounding_box()
        return self._bbox

    @bounding_box.setter
    def bounding_box(self, new_bounding_box):
        self._bbox = new_bounding_box

    def get_bounding_box(self):
        """
        Calculates the bounding box of the Arc3D.

        :return: Bounding Box object.
        """
        # TODO: implement exact calculation

        points = self.discretization_points(angle_resolution=10)
        xmin = min(point.x for point in points)
        xmax = max(point.x for point in points)
        ymin = min(point.y for point in points)
        ymax = max(point.y for point in points)
        zmin = min(point.z for point in points)
        zmax = max(point.z for point in points)
        return volmdlr.core.BoundingBox(xmin, xmax, ymin, ymax, zmin, zmax)

    @classmethod
    def from_angle(cls, start: volmdlr.Point3D, angle: float,
                   axis_point: volmdlr.Point3D, axis: volmdlr.Vector3D):
        """Gives the arc3D from a start, an angle and an axis."""
        start_gen = start
        int_gen = start_gen.rotation(axis_point, axis, angle / 2)
        end_gen = start_gen.rotation(axis_point, axis, angle)
        if angle == volmdlr.TWO_PI:
            line = Line3D(axis_point, axis_point + axis)
            center, _ = line.point_projection(start)
            radius = center.point_distance(start)
            u = start - center
            v = axis.cross(u)
            return volmdlr.wires.Circle3D(volmdlr.Frame3D(center, u, v, axis),
                                          radius)
        return cls(start_gen, int_gen, end_gen, axis)

    @property
    def normal(self):
        if not self._utd_normal:
            self._normal = self.get_normal()
            self._utd_normal = True
        return self._normal

    def get_normal(self):
        u1 = self.interior - self.start
        u2 = self.interior - self.end
        try:
            u1.normalize()
            u2.normalize()
        except ZeroDivisionError:
            raise ValueError(
                'Start, end and interior points of an arc must be distincts') from ZeroDivisionError

        normal = u2.cross(u1)
        normal.normalize()
        return normal

    @property
    def center(self):
        if not self._center:
            self._center = self.get_center()
        return self._center

    def get_center(self):
        vector_u1 = self.interior - self.start
        vector_u2 = self.interior - self.end
        if vector_u1.is_close(vector_u2):
            vector_u2 = self.normal.cross(vector_u1)
            vector_u2.normalize()

        vector_v1 = self.normal.cross(vector_u1)  # v1 is normal, equal u2
        vector_v2 = self.normal.cross(vector_u2)  # equal -u1

        point11 = 0.5 * (self.start + self.interior)  # Mid-point of segment s,m
        point12 = point11 + vector_v1
        point21 = 0.5 * (self.end + self.interior)  # Mid-point of segment s,m
        point22 = point21 + vector_v2

        line_1 = Line3D(point11, point12)
        line_2 = Line3D(point21, point22)

        try:
            center, _ = line_1.minimum_distance_points(line_2)
        except ZeroDivisionError:
            raise ValueError(
                'Start, end and interior points of an arc must be distincts') from ZeroDivisionError

        return center

    @property
    def frame(self):
        if not self._utd_frame:
            self._frame = self.get_frame()
            self._utd_frame = True
        return self._frame

    def get_frame(self):
        vec1 = self.start - self.center
        vec1.normalize()
        vec2 = self.normal.cross(vec1)
        frame = volmdlr.Frame3D(self.center, vec1, vec2, self.normal)
        return frame

    @property
    def is_trigo(self):
        if not self._utd_is_trigo:
            self._is_trigo = self.get_arc_direction()
            self._utd_is_trigo = True
        return self._is_trigo

    def get_arc_direction(self):
        """
        Verifies if arc is clockwise or counterclockwise.

        :return: True if clockwise, False if counterclockwise.
        """
        clockwise_path, trigowise_path = self.clockwise_and_trigowise_paths
        if clockwise_path > trigowise_path:
            return True
        return False

    @property
    def clockwise_and_trigowise_paths(self):
        """
        :return: clockwise path and trigonometric path property.
        """
        if not self._utd_clockwise_and_trigowise_paths:
            vec1 = self.start - self.center
            vec1.normalize()
            vec2 = self.normal.cross(vec1)
            radius_1 = self.start.to_2d(self.center, vec1, vec2)
            radius_2 = self.end.to_2d(self.center, vec1, vec2)
            radius_i = self.interior.to_2d(self.center, vec1, vec2)
            self._clockwise_and_trigowise_paths = \
                self.get_clockwise_and_trigowise_paths(radius_1,
                                                       radius_2,
                                                       radius_i)
            self._utd_clockwise_and_trigowise_paths = True
        return self._clockwise_and_trigowise_paths

    @property
    def angle(self):
        """
        Arc angle property.

        :return: arc angle.
        """
        if not self._utd_angle:
            self._angle = self.get_angle()
            self._utd_angle = True
        return self._angle

    def get_angle(self):
        """
        Gets the arc angle.

        :return: arc angle.
        """
        clockwise_path, trigowise_path = \
            self.clockwise_and_trigowise_paths
        if self.is_trigo:
            return trigowise_path
        return clockwise_path

    @property
    def points(self):
        return [self.start, self.interior, self.end]

    def get_reverse(self):
        """
        Defines a new Arc3D, identical to self, but in the opposite direction.

        """
        return self.__class__(self.end.copy(),
                              self.interior.copy(),
                              self.start.copy())

    def point_at_abscissa(self, abscissa):
        """
        Calculates a point in the Arc3D at a given abscissa.

        :param abscissa: abscissa where in the curve the point should be calculated.
        :return: Corresponding point.
        """
        return self.start.rotation(self.center, self.normal, abscissa / self.radius)

    def direction_vector(self, abscissa):
        """
        Calculates a direction vector at a given abscissa of the Arc3D.

        :param abscissa: abscissa where in the curve the direction vector should be calculated.
        :return: Corresponding direction vector.
        """
        normal_vector = self.normal_vector(abscissa)
        tangent = normal_vector.cross(self.normal)
        return tangent

    def rotation(self, center: volmdlr.Point3D,
                 axis: volmdlr.Vector3D, angle: float):
        """
        Arc3D rotation.

        :param center: rotation center
        :param axis: rotation axis
        :param angle: angle rotation
        :return: a new rotated Arc3D
        """
        new_start = self.start.rotation(center, axis, angle)
        new_interior = self.interior.rotation(center, axis, angle)
        new_end = self.end.rotation(center, axis, angle)
        new_center = self.center.rotation(center, axis, angle) if self.center else None
        return Arc3D(new_start, new_interior, new_end, new_center, name=self.name)

    def rotation_inplace(self, center: volmdlr.Point3D,
                         axis: volmdlr.Vector3D, angle: float):
        """
        Arc3D rotation. Object is updated inplace.

        :param center: rotation center
        :param axis: rotation axis
        :param angle: rotation angle
        """
        warnings.warn("'inplace' methods are deprecated. Use a not inplace method instead.", DeprecationWarning)

        self.center.rotation_inplace(center, axis, angle)
        self.start.rotation_inplace(center, axis, angle)
        self.interior.rotation_inplace(center, axis, angle)
        self.end.rotation_inplace(center, axis, angle)
        self._bbox = None

    def translation(self, offset: volmdlr.Vector3D):
        """
        Arc3D translation.

        :param offset: translation vector.
        :return: A new translated Arc3D.
        """
        new_start = self.start.translation(offset)
        new_interior = self.interior.translation(offset)
        new_end = self.end.translation(offset)
        new_center = self.center.translation(offset) if self.center else None
        return Arc3D(new_start, new_interior, new_end, new_center, name=self.name)

    def translation_inplace(self, offset: volmdlr.Vector3D):
        """
        Arc3D translation. Object is updated inplace.

        :param offset: translation vector.
        """
        warnings.warn("'inplace' methods are deprecated. Use a not inplace method instead.", DeprecationWarning)

        self.center.translation_inplace(offset)
        self.start.translation_inplace(offset)
        self.interior.translation_inplace(offset)
        self.end.translation_inplace(offset)
        self._bbox = None

    def plot(self, ax=None, edge_style: EdgeStyle = EdgeStyle()):
        if ax is None:
            ax = plt.figure().add_subplot(111, projection='3d')
        # if plot_points:
        #     ax.plot([self.interior[0]], [self.interior[1]], [self.interior[2]],
        #             color='b')
        #     ax.plot([self.start[0]], [self.start[1]], [self.start[2]], c='r')
        #     ax.plot([self.end[0]], [self.end[1]], [self.end[2]], c='r')
        #     ax.plot([self.interior[0]], [self.interior[1]], [self.interior[2]],
        #             c='g')
        x = []
        y = []
        z = []
        for pointx, pointy, pointz in self.discretization_points(number_points=25):
            x.append(pointx)
            y.append(pointy)
            z.append(pointz)

        ax.plot(x, y, z, color=edge_style.color, alpha=edge_style.alpha)
        if edge_style.edge_ends:
            self.start.plot(ax=ax)
            self.end.plot(ax=ax)

        if edge_style.edge_direction:
            x, y, z = self.point_at_abscissa(0.5 * self.length())
            u, v, w = 0.05 * self.unit_direction_vector(0.5 * self.length())
            ax.quiver(x, y, z, u, v, w, length=self.length() / 100,
                      arrow_length_ratio=5, normalize=True,
                      pivot='tip', color=edge_style.color)
        return ax

    def plot2d(self, center: volmdlr.Point3D = volmdlr.O3D,
               x3d: volmdlr.Vector3D = volmdlr.X3D, y3d: volmdlr.Vector3D = volmdlr.Y3D,
               ax=None, color='k'):

        if ax is None:
            fig = plt.figure()
            ax = fig.add_subplot(111, projection='3d')
        else:
            fig = ax.figure

        # TODO: Enhance this plot
        length = self.length()
        x = []
        y = []
        for i in range(30):
            point = self.point_at_abscissa(i / 29. * length)
            xi, yi = point.plane_projection2d(center, x3d, y3d)
            x.append(xi)
            y.append(yi)
        ax.plot(x, y, color=color)

        return ax

    def copy(self, *args, **kwargs):
        new_center = self.center.copy() if self.center else None
        return Arc3D(self.start.copy(), self.interior.copy(), self.end.copy(), new_center)

    def frame_mapping_parameters(self, frame: volmdlr.Frame3D, side: str):
        if side == 'old':
            new_start = frame.local_to_global_coordinates(self.start.copy())
            new_interior = frame.local_to_global_coordinates(self.interior.copy())
            new_end = frame.local_to_global_coordinates(self.end.copy())
            new_center = frame.local_to_global_coordinates(self.center.copy()) if self.center else None
        elif side == 'new':
            new_start = frame.global_to_local_coordinates(self.start.copy())
            new_interior = frame.global_to_local_coordinates(self.interior.copy())
            new_end = frame.global_to_local_coordinates(self.end.copy())
            new_center = frame.global_to_local_coordinates(self.center.copy()) if self.center else None
        else:
            raise ValueError('side value not valid, please specify'
                             'a correct value: \'old\' or \'new\'')
        return new_start, new_interior, new_end, new_center

    def frame_mapping(self, frame: volmdlr.Frame3D, side: str):
        """
        Changes vector frame_mapping and return a new Arc3D.

        side = 'old' or 'new'
        """
        new_start, new_interior, new_end, new_center = \
            self.frame_mapping_parameters(frame, side)

        return Arc3D(new_start, new_interior, new_end, new_center, name=self.name)

    def frame_mapping_inplace(self, frame: volmdlr.Frame3D, side: str):
        """
        Changes vector frame_mapping and the object is updated inplace.

        side = 'old' or 'new'
        """
        warnings.warn("'inplace' methods are deprecated. Use a not inplace method instead.", DeprecationWarning)

        new_start, new_interior, new_end = \
            self.frame_mapping_parameters(frame, side)
        self.start, self.interior, self.end = new_start, new_interior, new_end
        self._bbox = None

    def abscissa(self, point: volmdlr.Point3D, tol: float = 1e-6):
        """
        Calculates the abscissa given a point in the Arc3D.

        :param point: point to calculate the abscissa.
        :param tol: (Optional) Confusion distance to consider points equal. Default 1e-6.
        :return: corresponding abscissa.
        """
        if point.point_distance(self.start) < tol:
            return 0
        if point.point_distance(self.end) < tol:
            return self.length()
        x, y, _ = self.frame.global_to_local_coordinates(point)
        u1 = x / self.radius
        u2 = y / self.radius
        theta = volmdlr.geometry.sin_cos_angle(u1, u2)

        return self.radius * abs(theta)

    def to_2d(self, plane_origin, x, y):
        """
        Transforms a Arc3D into an Arc2D, given a plane origin and an u and v plane vector.

        :param plane_origin: plane origin.
        :param x: plane u vector.
        :param y: plane v vector.
        :return: Arc2D.
        """
        point_start = self.start.to_2d(plane_origin, x, y)
        point_interior = self.interior.to_2d(plane_origin, x, y)
        point_end = self.end.to_2d(plane_origin, x, y)
        center = self.center
        if center is not None:
            center = self._center.to_2d(plane_origin, x, y)
        return Arc2D(point_start, point_interior, point_end, center=center, name=self.name)

    def minimum_distance_points_arc(self, other_arc):

        u1 = self.start - self.center
        u1.normalize()
        u2 = self.normal.cross(u1)

        w = other_arc.center - self.center

        u3 = other_arc.start - other_arc.center
        u3.normalize()
        u4 = other_arc.normal.cross(u3)

        r1, r2 = self.radius, other_arc.radius

        a, b, c, d = u1.dot(u1), u1.dot(u2), u1.dot(u3), u1.dot(u4)
        e, f, g = u2.dot(u2), u2.dot(u3), u2.dot(u4)
        h, i = u3.dot(u3), u3.dot(u4)
        j = u4.dot(u4)
        k, l, m, n, o = w.dot(u1), w.dot(u2), w.dot(u3), w.dot(u4), w.dot(w)

        def distance_squared(x):
            return (a * ((math.cos(x[0])) ** 2) * r1 ** 2 + e * (
                    (math.sin(x[0])) ** 2) * r1 ** 2
                    + o + h * ((math.cos(x[1])) ** 2) * r2 ** 2 + j * (
                            (math.sin(x[1])) ** 2) * r2 ** 2
                    + b * math.sin(2 * x[0]) * r1 ** 2 - 2 * r1 * math.cos(
                        x[0]) * k
                    - 2 * r1 * r2 * math.cos(x[0]) * math.cos(x[1]) * c
                    - 2 * r1 * r2 * math.cos(x[0]) * math.sin(
                        x[1]) * d - 2 * r1 * math.sin(x[0]) * l
                    - 2 * r1 * r2 * math.sin(x[0]) * math.cos(x[1]) * f
                    - 2 * r1 * r2 * math.sin(x[0]) * math.sin(
                        x[1]) * g + 2 * r2 * math.cos(x[1]) * m
                    + 2 * r2 * math.sin(x[1]) * n + i * math.sin(
                        2 * x[1]) * r2 ** 2)

        x01 = npy.array([self.angle / 2, other_arc.angle / 2])

        res1 = least_squares(distance_squared, x01, bounds=[(0, 0), (self.angle, other_arc.angle)])

        point1 = self.point_at_abscissa(res1.x[0] * r1)
        point2 = other_arc.point_at_abscissa(res1.x[1] * r2)

        return point1, point2

    def distance_squared(self, x, u, v, k, w):
        radius = self.radius
        return (u.dot(u) * x[0] ** 2 + w.dot(w) + v.dot(v) * (
                (math.sin(x[1])) ** 2) * radius ** 2 + k.dot(k) * ((math.cos(x[1])) ** 2) * radius ** 2
                - 2 * x[0] * w.dot(u) - 2 * x[0] * radius * math.sin(x[1]) * u.dot(v) - 2 * x[
                    0] * radius * math.cos(x[1]) * u.dot(k)
                + 2 * radius * math.sin(x[1]) * w.dot(v) + 2 * radius * math.cos(x[1]) * w.dot(k)
                + math.sin(2 * x[1]) * v.dot(k) * radius ** 2)

    def minimum_distance_points_line(self, other_line):
        """
        Gets the points from the arc and the line that gives the minimal distance between them.

        :param other_line: other line.
        """
        u = other_line.direction_vector()
        k = self.start - self.center
        k.normalize()
        w = self.center - other_line.start
        v = self.normal.cross(k)

        radius = self.radius

        x01 = npy.array([0.5, self.angle / 2])
        x02 = npy.array([0.5, 0])
        x03 = npy.array([0.5, self.angle])

        res1 = least_squares(self.distance_squared, x01, bounds=[(0, 0), (1, self.angle)], args=(u, v, k, w))
        res2 = least_squares(self.distance_squared, x02, bounds=[(0, 0), (1, self.angle)], args=(u, v, k, w))
        res3 = least_squares(self.distance_squared, x03, bounds=[(0, 0), (1, self.angle)], args=(u, v, k, w))

        point1 = other_line.point_at_abscissa(res1.x[0] * other_line.length())
        point2 = self.point_at_abscissa(res1.x[1] * radius)

        res = [res2, res3]
        for couple in res:
            ptest1 = other_line.point_at_abscissa(
                couple.x[0] * other_line.length())
            ptest2 = self.point_at_abscissa(couple.x[1] * radius)
            dtest = ptest1.point_distance(ptest2)
            if dtest < v.dot(v):
                point1, point2 = ptest1, ptest2

        return point1, point2

    def minimum_distance(self, element, return_points=False):
        if element.__class__ is Arc3D or element.__class__.__name__ == 'Circle3D':
            p1, p2 = self.minimum_distance_points_arc(element)
            if return_points:
                return p1.point_distance(p2), p1, p2
            return p1.point_distance(p2)

        if element.__class__ is LineSegment3D:
            pt1, pt2 = self.minimum_distance_points_line(element)
            if return_points:
                return pt1.point_distance(pt2), pt1, pt2
            return pt1.point_distance(pt2)

        return NotImplementedError

    def extrusion(self, extrusion_vector):
        if self.normal.is_colinear_to(extrusion_vector):
            u = self.start - self.center
            u.normalize()
            w = extrusion_vector.copy()
            w.normalize()
            v = w.cross(u)
            arc2d = self.to_2d(self.center, u, v)
            angle1, angle2 = arc2d.angle1, arc2d.angle2
            if angle2 < angle1:
                angle2 += volmdlr.TWO_PI
            cylinder = volmdlr.surfaces.CylindricalSurface3D(
                volmdlr.Frame3D(self.center,
                                u,
                                v,
                                w),
                self.radius
            )
            return [volmdlr.faces.CylindricalFace3D.from_surface_rectangular_cut(
                cylinder, angle1, angle2, 0., extrusion_vector.norm())]
        raise NotImplementedError(f'Elliptic faces not handled: dot={self.normal.dot(extrusion_vector)}')

    def revolution(self, axis_point: volmdlr.Point3D, axis: volmdlr.Vector3D,
                   angle: float):
        line3d = Line3D(axis_point, axis_point + axis)
        tore_center, _ = line3d.point_projection(self.center)

        # Sphere
        if math.isclose(tore_center.point_distance(self.center), 0.,
                        abs_tol=1e-6):

            start_p, _ = line3d.point_projection(self.start)
            u = self.start - start_p

            if math.isclose(u.norm(), 0, abs_tol=1e-6):
                end_p, _ = line3d.point_projection(self.end)
                u = self.end - end_p
                if math.isclose(u.norm(), 0, abs_tol=1e-6):
                    interior_p, _ = line3d.point_projection(self.interior)
                    u = self.interior - interior_p

            u.normalize()
            v = axis.cross(u)
            arc2d = self.to_2d(self.center, u, axis)

            surface = volmdlr.surfaces.SphericalSurface3D(
                volmdlr.Frame3D(self.center, u, v, axis), self.radius)

            return [volmdlr.faces.SphericalFace3D.from_surface_rectangular_cut(surface, 0, angle,
                                                                               arc2d.angle1, arc2d.angle2)]

        # Toroidal
        u = self.center - tore_center
        u.normalize()
        v = axis.cross(u)
        if not math.isclose(self.normal.dot(u), 0., abs_tol=1e-6):
            raise NotImplementedError(
                'Outside of plane revolution not supported')

        radius = tore_center.point_distance(self.center)
        surface = volmdlr.surfaces.ToroidalSurface3D(
            volmdlr.Frame3D(tore_center, u, v, axis), radius,
            self.radius)
        arc2d = self.to_2d(tore_center, u, axis)
        return [volmdlr.faces.ToroidalFace3D.from_surface_rectangular_cut(surface, 0, angle,
                                                                          arc2d.angle1, arc2d.angle2)]

    def to_step(self, current_id, surface_id=None):
        """Exports to STEP format."""
        if self.angle >= math.pi:
            length = self.length()
            arc1, arc2 = self.split(self.point_at_abscissa(0.33 * length))
            arc2, arc3 = arc2.split(self.point_at_abscissa(0.66 * length))
            content, arcs1_id = arc1.to_step_without_splitting(current_id)
            arc2_content, arcs2_id = arc2.to_step_without_splitting(
                arcs1_id[0] + 1)
            arc3_content, arcs3_id = arc3.to_step_without_splitting(
                arcs2_id[0] + 1)
            content += arc2_content + arc3_content
            return content, [arcs1_id[0], arcs2_id[0], arcs3_id[0]]
        return self.to_step_without_splitting(current_id)

    def to_step_without_splitting(self, current_id, surface_id=None):
        u = self.start - self.center
        u.normalize()
        v = self.normal.cross(u)
        frame = volmdlr.Frame3D(self.center, self.normal, u, v)

        content, frame_id = frame.to_step(current_id)
        curve_id = frame_id + 1
        content += f"#{curve_id} = CIRCLE('{self.name}', #{frame_id}, {self.radius * 1000});\n"

        if surface_id:
            content += f"#{curve_id + 1} = SURFACE_CURVE('',#{curve_id},(#{surface_id}),.PCURVE_S1.);\n"
            curve_id += 1

        current_id = curve_id + 1
        start_content, start_id = self.start.to_step(current_id, vertex=True)
        end_content, end_id = self.end.to_step(start_id + 1, vertex=True)
        content += start_content + end_content
        current_id = end_id + 1
        content += f"#{current_id} = EDGE_CURVE('{self.name}',#{start_id},#{end_id},#{curve_id},.T.);\n"
        return content, [current_id]

    def point_belongs(self, point, abs_tol: float = 1e-6):
        """
        Check if a point 3d belongs to the arc_3d or not.

        :param point: point to be verified is on arc
        :return: True if point is on Arc, False otherwise.
        """
        if not math.isclose(point.point_distance(self.center), self.radius, abs_tol=abs_tol):
            return False
        # vector1 = self.start - self.center
        # vector2 = self.interior - self.center
        vector = point - self.center
        if not math.isclose(vector.dot(self.frame.w), 0.0, abs_tol=abs_tol):
            return False
        point_abscissa = self.abscissa(point)
        abscissa_start = self.abscissa(self.start)
        abscissa_end = self.abscissa(self.end)
        if abscissa_start <= point_abscissa <= abscissa_end:
            return True
        return False

    def triangulation(self):
        """
        Triangulation for an Arc3D.

        """
        return None

    def middle_point(self):
        return self.point_at_abscissa(self.length() / 2)

    def line_intersections(self, line3d: Line3D):
        """
        Calculates intersections between an Arc3D and a Line3D.

        :param linesegment3d: linesegment to verify intersections.
        :return: list with intersections points between line and Arc3D.
        """
        circle3d_lineseg_inters = vm_utils_intersections.circle_3d_line_intersections(self, line3d)
        linesegment_intersections = []
        for intersection in circle3d_lineseg_inters:
            if self.point_belongs(intersection, 1e-6):
                linesegment_intersections.append(intersection)
        return linesegment_intersections

    def linesegment_intersections(self, linesegment3d: LineSegment3D):
        """
        Calculates intersections between an Arc3D and a LineSegment3D.

        :param linesegment3d: linesegment to verify intersections.
        :return: list with intersections points between linesegment and Arc3D.
        """
        linesegment_intersections = []
        intersections = self.line_intersections(linesegment3d.to_line())
        for intersection in intersections:
            if linesegment3d.point_belongs(intersection):
                linesegment_intersections.append(intersection)
        return linesegment_intersections


class FullArc3D(FullArc, Arc3D):
    """
    An edge that starts at start_end, ends at the same point after having described a circle.

    """

    def __init__(self, center: volmdlr.Point3D, start_end: volmdlr.Point3D,
                 normal: volmdlr.Vector3D,
                 name: str = ''):
        self._utd_frame = None
        self._bbox = None
        self.__normal = normal
        self.interior = start_end.rotation(center, normal, math.pi)
        FullArc.__init__(self, center=center, start_end=start_end, name=name)
        Arc3D.__init__(self, start=start_end, interior=self.interior, end=start_end)

    def __hash__(self):
        return hash(self.center) + 5 * hash(self.start_end)

    def __eq__(self, other_arc):
        return (self.center == other_arc.center) \
            and (self.start == other_arc.start)

    @property
    def normal(self):
        return self.__normal

    def copy(self, *args, **kwargs):
        return FullArc3D(self._center.copy(), self.end.copy(), self._normal.copy())

    def to_dict(self, use_pointers: bool = False, memo=None, path: str = '#'):
        dict_ = self.base_dict()
        dict_['center'] = self.center.to_dict(use_pointers=use_pointers, memo=memo, path=path + '/center')
        dict_['radius'] = self.radius
        dict_['angle'] = self.angle
        dict_['is_trigo'] = self.is_trigo
        dict_['start_end'] = self.start.to_dict(use_pointers=use_pointers, memo=memo, path=path + '/start_end')
        dict_['normal'] = self.normal.to_dict(use_pointers=use_pointers, memo=memo, path=path + '/normal')
        dict_['name'] = self.name
        return dict_

    def to_2d(self, plane_origin, x, y):
        """
        Transforms a FullArc3D into an FullArc2D, given a plane origin and an u and v plane vector.

        :param plane_origin: plane origin.
        :param x: plane u vector.
        :param y: plane v vector.
        :return: FullArc2D.
        """
        center = self.center.to_2d(plane_origin, x, y)
        start_end = self.start.to_2d(plane_origin, x, y)
        return FullArc2D(center, start_end)

    def to_step(self, current_id, surface_id=None):
        """Exports to STEP format."""
        # Not calling Circle3D.to_step because of circular imports
        u = self.start - self.center
        u.normalize()
        v = self.normal.cross(u)
        frame = volmdlr.Frame3D(self.center, self.normal, u, v)
        content, frame_id = frame.to_step(current_id)
        curve_id = frame_id + 1
        # Not calling Circle3D.to_step because of circular imports
        content += f"#{curve_id} = CIRCLE('{self.name}',#{frame_id},{self.radius * 1000});\n"

        if surface_id:
            content += f"#{curve_id + 1} = SURFACE_CURVE('',#{curve_id},(#{surface_id}),.PCURVE_S1.);\n"
            curve_id += 1

        point1 = (self.center + u * self.radius).to_point()

        p1_content, p1_id = point1.to_step(curve_id + 1, vertex=True)
        content += p1_content

        edge_curve = p1_id + 1
        content += f"#{edge_curve} = EDGE_CURVE('{self.name}',#{p1_id},#{p1_id},#{curve_id},.T.);\n"
        curve_id += 1

        return content, [edge_curve]

    def plot(self, ax=None, edge_style: EdgeStyle = EdgeStyle()):
        if ax is None:
            ax = Axes3D(plt.figure())

        x = []
        y = []
        z = []
        for x_component, y_component, z_component in self.discretization_points(number_points=20):
            x.append(x_component)
            y.append(y_component)
            z.append(z_component)
        x.append(x[0])
        y.append(y[0])
        z.append(z[0])
        ax.plot(x, y, z, color=edge_style.color, alpha=edge_style.alpha)

        if edge_style.edge_ends:
            self.start.plot(ax=ax)
            self.end.plot(ax=ax)
        if edge_style.edge_direction:
            half_length = 0.5 * self.length()
            x, y, z = self.point_at_abscissa(half_length)
            tangent = self.unit_direction_vector(half_length)
            arrow_length = 0.15 * half_length
            ax.quiver(x, y, z, *arrow_length * tangent, pivot='tip')

        return ax

    def rotation(self, center: volmdlr.Point3D, axis: volmdlr.Vector3D, angle: float):
        new_start_end = self.start.rotation(center, axis, angle)
        new_center = self._center.rotation(center, axis, angle)
        new_normal = self._normal.rotation(center, axis, angle)
        return FullArc3D(new_center, new_start_end,
                         new_normal, name=self.name)

    def rotation_inplace(self, center: volmdlr.Point3D, axis: volmdlr.Vector3D, angle: float):
        warnings.warn("'inplace' methods are deprecated. Use a not inplace method instead.", DeprecationWarning)

        self.start.rotation(center, axis, angle, False)
        self.end.rotation(center, axis, angle, False)
        self._center.rotation(center, axis, angle, False)
        self.interior.rotation(center, axis, angle, False)
        self._bbox = None

    def translation(self, offset: volmdlr.Vector3D):
        new_start_end = self.start.translation(offset, True)
        new_center = self._center.translation(offset, True)
        new_normal = self._normal.translation(offset, True)
        return FullArc3D(new_center, new_start_end,
                         new_normal, name=self.name)

    def translation_inplace(self, offset: volmdlr.Vector3D):
        warnings.warn("'inplace' methods are deprecated. Use a not inplace method instead.", DeprecationWarning)

        self.start.translation(offset, False)
        self.end.translation(offset, False)
        self._center.translation(offset, False)
        self.interior.translation(offset, False)
        self._bbox = None

    def linesegment_intersections(self, linesegment3d: LineSegment3D):
        """
        Calculates the intersections between a full arc 3d and a line segment 3d.

        :param linesegment3d: linesegment 3d to verify intersections.
        :return: list of points 3d, if there are any intersections, an empty list if otherwise.
        """
        distance_center_lineseg = linesegment3d.point_distance(self.frame.origin)
        if distance_center_lineseg > self.radius:
            return []
        direction_vector = linesegment3d.direction_vector()
        if math.isclose(self.frame.w.dot(direction_vector), 0, abs_tol=1e-6) and \
                not math.isclose(linesegment3d.start.z - self.frame.origin.z, 0, abs_tol=1e-6):
            return []

        if linesegment3d.start.z == linesegment3d.end.z == self.frame.origin.z:
            quadratic_equation_a = 1 + (direction_vector.y ** 2 / direction_vector.x ** 2)
            quadratic_equation_b = (-2 * (direction_vector.y ** 2 / direction_vector.x ** 2) * linesegment3d.start.x +
                                    2 * (direction_vector.y / direction_vector.x) * linesegment3d.start.y)
            quadratic_equation_c = (linesegment3d.start.y - (direction_vector.y / direction_vector.x) *
                                    linesegment3d.start.x) ** 2 - self.radius ** 2
            delta = quadratic_equation_b ** 2 - 4 * quadratic_equation_a * quadratic_equation_c
            x1 = (- quadratic_equation_b + math.sqrt(delta)) / (2 * quadratic_equation_a)
            x2 = (- quadratic_equation_b - math.sqrt(delta)) / (2 * quadratic_equation_a)
            y1 = (direction_vector.y / direction_vector.x) * (x1 - linesegment3d.start.x) + linesegment3d.start.y
            y2 = (direction_vector.y / direction_vector.x) * (x2 - linesegment3d.start.x) + linesegment3d.start.y
            return [volmdlr.Point3D(x1, y1, self.frame.origin.z), volmdlr.Point3D(x2, y2, self.frame.origin.z)]
        constant = (self.frame.origin.z - linesegment3d.start.z) / direction_vector.z
        x_coordinate = constant * direction_vector.x + linesegment3d.start.x
        y_coordinate = constant * direction_vector.y + linesegment3d.start.y
        if math.isclose((x_coordinate - self.frame.origin.x) ** 2 + (y_coordinate - self.frame.origin.y) ** 2,
                        self.radius ** 2, abs_tol=1e-6):
            return [volmdlr.Point3D(x_coordinate, y_coordinate, self.frame.origin.z)]
        return []

    def get_reverse(self):
        """
        Defines a new FullArc3D, identical to self, but in the opposite direction.

        """
        return self

    def point_belongs(self, point: volmdlr.Point3D, abs_tol: float = 1e-6):
        """
        Returns if given point belongs to the FullArc3D.
        """
        distance = point.point_distance(self.center)
        vec = volmdlr.Vector3D(*point - self.center)
        dot = self.normal.dot(vec)
        return math.isclose(distance, self.radius, abs_tol=abs_tol) \
            and math.isclose(dot, 0, abs_tol=abs_tol)

    @classmethod
    def from_3_points(cls, point1, point2, point3):
        vector_u1 = point2 - point1
        vector_u2 = point2 - point3
        try:
            vector_u1.normalize()
            vector_u2.normalize()
        except ZeroDivisionError as error:
            raise ValueError('the 3 points must be distincts') from error

        normal = vector_u2.cross(vector_u1)
        normal.normalize()

        if vector_u1.is_close(vector_u2):
            vector_u2 = normal.cross(vector_u1)
            vector_u2.normalize()

        vector_v1 = normal.cross(vector_u1)  # v1 is normal, equal u2
        vector_v2 = normal.cross(vector_u2)  # equal -u1

        point11 = 0.5 * (point1 + point2)  # Mid-point of segment s,m
        point21 = 0.5 * (point2 + point3)  # Mid-point of segment s,m
        line1 = Line3D(point11, point11 + vector_v1)
        line2 = Line3D(point21, point21 + vector_v2)

        try:
            center, _ = line1.minimum_distance_points(line2)
        except ZeroDivisionError as error:
            raise ValueError('Start, end and interior points  of an arc must be distincts') from error
        return cls(center=center, start_end=point1, normal=normal)


class ArcEllipse3D(Edge):
    """
    An arc is defined by a starting point, an end point and an interior point.

    """

    def __init__(self, start: volmdlr.Point3D, interior: volmdlr.Point3D, end: volmdlr.Point3D,
                 center: volmdlr.Point3D, major_dir: volmdlr.Vector3D, normal: volmdlr.Vector3D = None,
                 extra: volmdlr.Point3D = None, name=''):
        Edge.__init__(self, start=start, end=end, name=name)
        self.interior = interior
        self.center = center
        major_dir.normalize()
        self.major_dir = major_dir  # Vector for Gradius
        self.normal = normal
        self.extra = extra
        if not normal:
            u1 = self.interior - self.start
            u2 = self.interior - self.end
            u1.normalize()
            u2.normalize()

            if u1.is_close(u2):
                u2 = self.interior - self.extra
                u2.normalize()

            n = u2.cross(u1)
            n.normalize()
            self.normal = n

        self.minor_dir = self.normal.cross(self.major_dir)

        frame = volmdlr.Frame3D(self.center, self.major_dir, self.minor_dir, self.normal)
        self.frame = frame
        start_new, end_new = frame.global_to_local_coordinates(
            self.start), frame.global_to_local_coordinates(self.end)
        interior_new, center_new = frame.global_to_local_coordinates(
            self.interior), frame.global_to_local_coordinates(self.center)
        self._bbox = None

        # from :
        # https://math.stackexchange.com/questions/339126/how-to-draw-an-ellipse-if-a-center-and-3-arbitrary-points-on-it-are-given

        def theta_a_b(start_, iterior_, end_, center_):
            """
            center-and-3-arbitrary-points-on-it-are-given.

            theta= ellipse's inclination angle related to the horizontal
            (clockwise),a=semi major axis, B=semi minor axis.

            """
            x_start, y_start, x_interior, y_interior, x_end, y_end = start_[0] - center_[0], start_[1] - center_[1], \
                iterior_[0] - center_[0], iterior_[1] - center_[
                                                                         1], end_[0] - center_[0], end_[1] - center_[1]
            matrix_a = npy.array(([x_start ** 2, y_start ** 2, 2 * x_start * y_start],
                                  [x_interior ** 2, y_interior ** 2, 2 * x_interior * y_interior],
                                  [x_end ** 2, y_end ** 2, 2 * x_end * y_end]))
            inv_matrix_a = npy.linalg.inv(matrix_a)
            identity = npy.array(([1], [1], [1]))
            r1, r2, r3 = npy.dot(inv_matrix_a, identity)  # 3 item column matrix
            theta = 0.5 * math.atan(2 * r3 / (r2 - r1))
            c1 = r1 + r2
            c2 = (r2 - r1) / math.cos(2 * theta)
            major_axis = math.sqrt((2 / (c1 - c2)))
            minor_axis = math.sqrt((2 / (c1 + c2)))
            return theta, major_axis, minor_axis

        if start.is_close(end):
            extra_new = frame.global_to_local_coordinates(self.extra)
            theta, major_axis, minor_axis = theta_a_b(start_new, interior_new, extra_new, center_new)

        else:
            if not self.extra:
                theta, major_axis, minor_axis = theta_a_b(start_new, interior_new, end_new, center_new)
            else:
                extra_new = frame.global_to_local_coordinates(self.extra)
                theta, major_axis, minor_axis = theta_a_b(start_new, interior_new, extra_new, center_new)

        self.Gradius = major_axis
        self.Sradius = minor_axis
        self.theta = theta

        # Angle start
        start_u1, start_u2 = start_new.x / self.Gradius, start_new.y / self.Sradius
        # angle1 = volmdlr.geometry.sin_cos_angle(start_u1, start_u2)
        angle1 = math.atan2(start_u2, start_u1)
        self.angle_start = angle1
        # Angle end
        end_u3, end_u4 = end_new.x / self.Gradius, end_new.y / self.Sradius
        # angle2 = volmdlr.geometry.sin_cos_angle(end_u3, end_u4)
        angle2 = math.atan2(end_u4, end_u3)
        self.angle_end = angle2
        # Angle interior
        interior_u5, interior_u6 = interior_new.x / self.Gradius, interior_new.y / self.Sradius
        # anglei = volmdlr.geometry.sin_cos_angle(interior_u5, interior_u6)
        anglei = math.atan2(interior_u6, interior_u5)
        self.angle_interior = anglei
        # Going trigo/clock wise from start to interior
        if anglei < angle1:
            trigowise_path = (anglei + volmdlr.TWO_PI) - angle1
            clockwise_path = angle1 - anglei
        else:
            trigowise_path = anglei - angle1
            clockwise_path = angle1 - anglei + volmdlr.TWO_PI

        # Going trigo wise from interior to interior
        if angle2 < anglei:
            trigowise_path += (angle2 + volmdlr.TWO_PI) - anglei
            clockwise_path += anglei - angle2
        else:
            trigowise_path += angle2 - anglei
            clockwise_path += anglei - angle2 + volmdlr.TWO_PI

        if clockwise_path > trigowise_path:
            self.is_trigo = True
            self.angle = trigowise_path
        else:
            # Clock wise
            self.is_trigo = False
            self.angle = clockwise_path

        if self.start.is_close(self.end):
            self.angle = volmdlr.TWO_PI

        if self.is_trigo:
            self.offset_angle = angle1
        else:
            self.offset_angle = angle2

        volmdlr.core.CompositePrimitive3D.__init__(self,
                                                   primitives=self.discretization_points(number_points=20),
                                                   name=name)

    def discretization_points(self, *, number_points: int = None, angle_resolution: int = 20):
        """
        Discretization of a Contour to have "n" points.

        :param number_points: the number of points (including start and end points)
             if unset, only start and end will be returned
        :param angle_resolution: if set, the sampling will be adapted to have a controlled angular distance. Useful
            to mesh an arc
        :return: a list of sampled points
        """
        if not number_points:
            if not angle_resolution:
                number_points = 2
            else:
                number_points = math.ceil(angle_resolution * abs(0.5 * self.angle / math.pi)) + 1
        angle_end = self.angle_end
        angle_start = self.angle_start
        if angle_start > self.angle_interior > angle_end or angle_start < self.angle_interior < angle_end:
            angle_end = self.angle_end
            angle_start = self.angle_start
        elif self.angle_start == self.angle_end:
            angle_start = 0
            angle_end = 2 * math.pi
        else:
            if angle_end < angle_start:
                angle_end = self.angle_end + volmdlr.TWO_PI
            elif angle_start < angle_end:
                angle_end = self.angle_end - volmdlr.TWO_PI

        discretization_points = [self.frame.local_to_global_coordinates(
            volmdlr.Point3D(self.Gradius * math.cos(angle), self.Sradius * math.sin(angle), 0))
            for angle in npy.linspace(angle_start, angle_end, number_points)]
        return discretization_points

    def polygon_points(self, discretization_resolution: int):
        warnings.warn('polygon_points is deprecated,\
        please use discretization_points instead',
                      DeprecationWarning)
        return self.discretization_points(angle_resolution=discretization_resolution)

    def _get_points(self):
        return self.discretization_points(number_points=20)

    points = property(_get_points)

    def to_2d(self, plane_origin, x, y):
        """
        Transforms an Arc Ellipse 3D into an Arc Ellipse 2D, given a plane origin and an u and v plane vector.

        :param plane_origin: plane origin.
        :param x: plane u vector.
        :param y: plane v vector.
        :return: ArcEllipse2D.
        """
        point_start2d = self.start.to_2d(plane_origin, x, y)
        point_interior2d = self.interior.to_2d(plane_origin, x, y)
        point_end2d = self.end.to_2d(plane_origin, x, y)
        center = self.center.to_2d(plane_origin, x, y)
        point_major_dir = self.center + self.Gradius * self.major_dir
        point_major_dir_2d = point_major_dir.to_2d(plane_origin, x, y)
        vector_major_dir_2d = point_major_dir_2d - center
        vector_major_dir_2d.normalize()
        extra = self.extra
        if extra:
            extra = self.extra.to_2d(plane_origin, x, y)
        return ArcEllipse2D(point_start2d, point_interior2d, point_end2d, center, vector_major_dir_2d, extra,
                            name=self.name)

    def length(self):
        """Computes the length."""
        return self.angle * math.sqrt(
            (self.Gradius ** 2 + self.Sradius ** 2) / 2)

    def normal_vector(self, abscissa):
        raise NotImplementedError

    def direction_vector(self, abscissa):
        raise NotImplementedError

    def abscissa(self, point: volmdlr.Point3D, tol: float = 1e-6):
        """
        Calculates the abscissa a given point.

        :param point: point to calculate abscissa.
        :return: abscissa
        """
        if point.point_distance(self.start) < tol:
            return 0
        vector_2 = self.normal.cross(self.major_dir)
        ellipse_2d = self.to_2d(self.center, self.major_dir, vector_2)
        point2d = point.to_2d(self.center, self.major_dir, vector_2)
        return ellipse_2d.abscissa(point2d)

    def get_reverse(self):
        """
        Reverse the Arc Ellipse 3D.

        :return:
        """
        normal = None
        extra = None
        if self.normal:
            normal = self.normal.copy()
        if self.extra:
            extra = self.extra.copy()
        return self.__class__(self.end.copy(),
                              self.interior.copy(),
                              self.start.copy(),
                              self.center.copy(),
                              self.major_dir.copy(),
                              normal,
                              extra,
                              self.name)

    def plot(self, ax=None, edge_style: EdgeStyle = EdgeStyle()):
        """Plot the arc ellipse."""
        if ax is None:
            fig = plt.figure()
            ax = Axes3D(fig)
        else:
            fig = None

        ax.plot([self.interior[0]], [self.interior[1]], [self.interior[2]],
                color='b')
        ax.plot([self.start[0]], [self.start[1]], [self.start[2]], c='r')
        ax.plot([self.end[0]], [self.end[1]], [self.end[2]], c='r')
        ax.plot([self.interior[0]], [self.interior[1]], [self.interior[2]],
                c='g')
        x = []
        y = []
        z = []
        for x_component, y_component, z_component in self.discretization_points(number_points=20):
            x.append(x_component)
            y.append(y_component)
            z.append(z_component)

        ax.plot(x, y, z, edge_style.color, alpha=edge_style.alpha)
        if edge_style.edge_ends:
            self.start.plot(ax)
            self.end.plot(ax)
        return ax

    def plot2d(self, x3d: volmdlr.Vector3D = volmdlr.X3D, y3d: volmdlr.Vector3D = volmdlr.Y3D,
               ax=None, color='k'):
        """
        Plot 2d for an arc ellipse 3d.

        """
        if ax is None:
            fig = plt.figure()
            ax = fig.add_subplot(111, projection='3d')
        else:
            fig = ax.figure

        # TODO: Enhance this plot
        length = self.length()
        x = []
        y = []
        number_points = 30
        for i in range(number_points):
            point = self.point_at_abscissa(i / (number_points - 1) * length)
            xi, yi = point.plane_projection2d(x3d, y3d)
            x.append(xi)
            y.append(yi)
        ax.plot(x, y, color=color)
        return ax

    def triangulation(self):
        """
        Triangulation for an ArcEllipse3D.

        """
        return None

    @property
    def bounding_box(self):
        """
        Getter Bounding Box for an arc ellipse 3d.

        :return: bounding box.
        """
        if not self._bbox:
            self._bbox = self.get_bounding_box()
        return self._bbox

    @bounding_box.setter
    def bounding_box(self, new_bounding_box):
        """
        Bounding Box setter.

        :param new_bounding_box: new bounding box.
        """
        self._bbox = new_bounding_box

    def get_bounding_box(self):
        """
        Calculates the bounding box of the Arc3D.

        :return: a volmdlr.core.BoundingBox object.
        """
        # TODO: implement exact calculation

        points = self.discretization_points(angle_resolution=10)
        xmin = min(point.x for point in points)
        xmax = max(point.x for point in points)
        ymin = min(point.y for point in points)
        ymax = max(point.y for point in points)
        zmin = min(point.z for point in points)
        zmax = max(point.z for point in points)
        return volmdlr.core.BoundingBox(xmin, xmax, ymin, ymax, zmin, zmax)

    def frame_mapping(self, frame: volmdlr.Frame3D, side: str):
        """
        Changes frame_mapping and return a new ArcEllipse3D.

        :param frame: Local coordinate system.
        :type frame: volmdlr.Frame3D
        :param side: 'old' will perform a transformation from local to global coordinates. 'new' will
            perform a transformation from global to local coordinates.
        :type side: str
        :return: A new transformed ArcEllipse3D.
        :rtype: ArcEllipse3D
        """
        if side == 'old':
            return ArcEllipse3D(frame.local_to_global_coordinates(self.start),
                                frame.local_to_global_coordinates(self.interior),
                                frame.local_to_global_coordinates(self.end),
                                frame.local_to_global_coordinates(self.center),
                                self.major_dir)
        if side == 'new':
            point_major_dir = self.center + self.major_dir * self.major_axis
            major_dir = frame.global_to_local_coordinates(point_major_dir).to_vector()
            major_dir.normalize()
            return ArcEllipse3D(frame.global_to_local_coordinates(self.start),
                                frame.global_to_local_coordinates(self.interior),
                                frame.global_to_local_coordinates(self.end),
                                frame.global_to_local_coordinates(self.center),
                                major_dir)
        raise ValueError('Side should be \'new\' \'old\'')

    def point_belongs(self, point, abs_tol: float = 1e-6):
        """
        Verifies if a given point lies on the arc of ellipse 3D.

        :param point: point to be verified.
        :param abs_tol: Absolute tolerance to consider the point on the curve.
        :return: True is point lies on the arc of ellipse, False otherwise
        """
        vector_2 = self.normal.cross(self.major_dir)
        ellipse_2d = self.to_2d(self.center, self.major_dir, vector_2)
        point2d = point.to_2d(self.center, self.major_dir, vector_2)
        return ellipse_2d.point_belongs(point2d, abs_tol=abs_tol)

    def is_close(self, other_edge, tol: float = 1e-6):
        """
        Checks if two arc-elipse are the same considering the Euclidean distance.

        :param other_edge: other arc-elipse.
        :param tol: The tolerance under which the Euclidean distance is considered equal to 0, defaults to 1e-6.
        :type tol: float, optional
        """

        if isinstance(other_edge, self.__class__):
            if (self.start.is_close(other_edge.start, tol) and self.end.is_close(other_edge.end, tol)
                    and self.center.is_close(other_edge.center, tol) and self.point_belongs(other_edge.interior, tol)):
                return True
        return False

    def complementary(self):
        """Gets the complementary arc of ellipse."""
        vector = self.interior - self.center
        vector.normalize()
        new_interior = self.center - vector * self.center.point_distance(self.interior)
        return self.__class__(self.start, new_interior, self.end, self.center, self.major_dir, self.normal)


class FullArcEllipse3D(FullArcEllipse, ArcEllipse3D):
    """
    Defines a FullArcEllipse3D.
    """

    def __init__(self, start_end: volmdlr.Point3D, major_axis: float, minor_axis: float,
                 center: volmdlr.Point3D, normal: volmdlr.Vector3D, major_dir: volmdlr.Vector3D, name: str = ''):
        normal.normalize()
        self.normal = normal
        major_dir.normalize()
        self.minor_dir = normal.cross(major_dir)
        frame = volmdlr.Frame3D(center, major_dir, self.minor_dir, normal)
        self.frame = frame
        center2d = center.to_2d(center, major_dir, self.minor_dir)
        point_major_dir = center + major_axis * major_dir
        point_major_dir_2d = point_major_dir.to_2d(center, major_dir, self.minor_dir)
        vector_major_dir_2d = (point_major_dir_2d - center2d).to_vector()
        self.theta = volmdlr.geometry.clockwise_angle(vector_major_dir_2d, volmdlr.X2D)
        if self.theta == math.pi * 2:
            self.theta = 0.0
        self._bbox = None

        FullArcEllipse.__init__(self, start_end, major_axis, minor_axis, center, major_dir, name)

    def discretization_points(self, *, number_points: int = None, angle_resolution: int = 20):
        """
        Discretize a Contour to have "n" points.

        :param number_points: the number of points (including start and end points)
             if unset, only start and end will be returned.
        :param angle_resolution: if set, the sampling will be adapted to have a controlled angular distance. Useful
            to mesh an arc.
        :return: a list of sampled points.
        """
        if not number_points:
            number_points = math.ceil(volmdlr.TWO_PI * angle_resolution) + 2
        discretization_points_3d = [
                                       self.center + self.major_axis * math.cos(
                                           teta) * self.major_dir
                                       + self.minor_axis * math.sin(
                                           teta) * self.major_dir.cross(
                                           self.normal) for teta in
                                       npy.linspace(0, volmdlr.TWO_PI,
                                                    number_points)][:-1]
        return discretization_points_3d

    def to_2d(self, plane_origin, x, y):
        """
        Transforms a FullArcEllipse3D into an FullArcEllipse2D, given an plane origin and a u and v plane vector.

        :param plane_origin: plane origin.
        :param x: plane u vector.
        :param y: plane v vector.
        :return: FullArcEllipse2D.
        """
        point_start_end2d = self.start_end.to_2d(plane_origin, x, y)
        center2d = self.center.to_2d(plane_origin, x, y)
        point_major_dir = self.center + self.major_axis * self.major_dir
        point_major_dir_2d = point_major_dir.to_2d(plane_origin, x, y)
        vector_major_dir_2d = (point_major_dir_2d - center2d).to_vector()
        vector_major_dir_2d.normalize()
        return FullArcEllipse2D(point_start_end2d, self.major_axis, self.minor_axis, center2d,
                                vector_major_dir_2d, name=self.name)

    def frame_mapping(self, frame: volmdlr.Frame3D, side: str):
        """
        Changes frame_mapping and return a new FullArcEllipse3D.

        :param frame: Local coordinate system.
        :type frame: volmdlr.Frame3D
        :param side: 'old' will perform a transformation from local to global coordinates. 'new' will
            perform a transformation from global to local coordinates.
        :type side: str
        :return: A new transformed FulLArcEllipse3D.
        :rtype: FullArcEllipse3D
        """
        if side == 'old':
            return FullArcEllipse3D(frame.local_to_global_coordinates(self.start_end),
                                    self.major_axis, self.minor_axis,
                                    frame.local_to_global_coordinates(self.center),
                                    frame.local_to_global_coordinates(self.normal), self.major_dir, self.name)
        if side == 'new':
            point_major_dir = self.center + self.major_dir * self.major_axis
            major_dir = frame.global_to_local_coordinates(point_major_dir).to_vector()
            major_dir.normalize()
            return FullArcEllipse3D(frame.global_to_local_coordinates(self.start_end),
                                    self.major_axis, self.minor_axis,
                                    frame.global_to_local_coordinates(self.center),
                                    frame.global_to_local_coordinates(self.normal), major_dir, self.name)
        raise ValueError('Side should be \'new\' \'old\'')

    def translation(self, offset: volmdlr.Vector3D):
        """
        Ellipse3D translation.

        :param offset: translation vector.
        :type offset: volmdlr.Vector3D
        :return: A new translated FullArcEllipse3D.
        :rtype: FullArcEllipse3D
        """
        return FullArcEllipse3D(self.start_end.translation(offset), self.major_axis, self.minor_axis,
                                self.center.translation(offset), self.normal, self.major_dir, self.name)

    def abscissa(self, point: volmdlr.Point3D, tol: float = 1e-6):
        """
        Calculates the abscissa a given point.

        :param point: point to calculate abscissa.
        :return: abscissa
        """
        vector_2 = self.normal.cross(self.major_dir)
        ellipse_2d = self.to_2d(self.center, self.major_dir, vector_2)
        point2d = point.to_2d(self.center, self.major_dir, vector_2)
        return ellipse_2d.abscissa(point2d)

    def normal_vector(self, abscissa):
        """
        Calculates the normal vector the edge at given abscissa.

        :return: the normal vector
        """
        raise NotImplementedError

    def direction_vector(self, abscissa):
        """
        Calculates the direction vector the edge at given abscissa.

        :param abscissa: edge abscissa
        :return: direction vector
        """
        raise NotImplementedError

<<<<<<< HEAD
    def plot(self, ax=None, edge_style: EdgeStyle = EdgeStyle()):
=======
    def split(self, split_point):
        """
        Splits the ellipse into two arc of ellipse at a given point.

        :param split_point: splitting point.
        :return: list of two Arc of ellipse.
        """
        if split_point.is_close(self.start, 1e-6) or split_point.is_close(self.end, 1e-6):
            raise ValueError("Point should be different of start and end.")
        if not self.point_belongs(split_point, 1e-5):
            raise ValueError("Point not on the ellipse.")
        ellipse_2d = self.to_2d(self.frame.origin, self.frame.u, self.frame.v)
        point2d = split_point.to_2d(self.frame.origin, self.frame.u, self.frame.v)
        theta_split = volmdlr.geometry.clockwise_angle(point2d - ellipse_2d.center, ellipse_2d.major_dir)
        theta_1 = 0.5 * theta_split
        theta_2 = 0.5 * (theta_split + volmdlr.TWO_PI)
        interior_1 = self.center + self.major_axis * math.cos(theta_1) * self.major_dir \
                                       + self.minor_axis * math.sin(theta_1) * self.major_dir.cross(self.normal)
        interior_2 = self.center + self.major_axis * math.cos(theta_2) * self.major_dir \
                                       + self.minor_axis * math.sin(theta_2) * self.major_dir.cross(self.normal)
        return [ArcEllipse3D(self.start_end, interior_1, split_point, self.center, self.major_dir, self.normal),
                ArcEllipse3D(split_point, interior_2, self.start_end, self.center, self.major_dir, self.normal)]

    def plot(self, ax=None, edge_style: EdgeStyle = EdgeStyle()):
        """Ellipse plot."""
>>>>>>> 7ccfd9d8
        if ax is None:
            fig = plt.figure()
            ax = Axes3D(fig)
        else:
            fig = None

        x = []
        y = []
        z = []
        for point_x, point_y, point_z in self.discretization_points():
            x.append(point_x)
            y.append(point_y)
            z.append(point_z)
        x.append(x[0])
        y.append(y[0])
        z.append(z[0])
        ax.plot(x, y, z, edge_style.color)
        return ax<|MERGE_RESOLUTION|>--- conflicted
+++ resolved
@@ -7641,9 +7641,6 @@
         """
         raise NotImplementedError
 
-<<<<<<< HEAD
-    def plot(self, ax=None, edge_style: EdgeStyle = EdgeStyle()):
-=======
     def split(self, split_point):
         """
         Splits the ellipse into two arc of ellipse at a given point.
@@ -7669,7 +7666,6 @@
 
     def plot(self, ax=None, edge_style: EdgeStyle = EdgeStyle()):
         """Ellipse plot."""
->>>>>>> 7ccfd9d8
         if ax is None:
             fig = plt.figure()
             ax = Axes3D(fig)
