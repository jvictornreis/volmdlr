--- conflicted
+++ resolved
@@ -3,10 +3,6 @@
 name: default
 
 
-<<<<<<< HEAD
-=======
-
->>>>>>> 1b7a48e4
 steps:
 - name: merge master on testing
   image: alpine/git
