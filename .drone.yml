--- conflicted
+++ resolved
@@ -4,11 +4,6 @@
 name: default
 
 steps:
-- name: chmod repo
-  image: alpine/git
-  commands:
-  - chmod 777 -R . 
-
 - name: merge master on testing
   image: alpine/git
   when:
@@ -84,67 +79,9 @@
     - name: pip_cache
       path: /root/.cache/pip
 
-<<<<<<< HEAD
 
-- name: install, build doc run scripts
-  image: python:3.8
-  when:
-    branch:
-      exclude:
-        - testing
-
-  commands:
-  - pip Cython wheel
-  - python setup install --user
-  - cd scripts/mesh
-  - python read_msh_file.py
-  - python mesh/geo_file_1.py
-  - python mesh/geo_file_2.py
-  - python mesh/geo_file_3.py
- 
-
-- name: install and run scripts
-  image: dessia/python-gmsh:3.9
-  commands:
-  - pip install Cython coverage
-  - python setup.py install --user
-  - cd tests
-  - coverage run --source volmdlr -m unittest discover
-  - cd ../scripts
-  - coverage run --source volmdlr ci_scripts.py
-  - cd ..
-  - coverage combine scripts/.coverage tests/.coverage
-  - coverage json
-  - coverage report
-  - python coverage_script.py
-
-  volumes:
-    # Mount pip cache from host
-    - name: pip_cache
-      path: /root/.cache/pip
-
-- name: build doc
-  image: python:3.9
-  when:
-    branch: master
-  commands:
-  - pip install Cython sphinx sphinx_rtd_theme coverage
-  - python setup.py install
-  - cd doc
-  - make html
-
-  volumes:
-    # Mount pip cache from host
-    - name: pip_cache
-      path: /root/.cache/pip
-
-
-=======
->>>>>>> 9a944f60
 - name: generate sdist
   image: python:3.8
-  when:
-    branch: master
   commands:
   - git fetch --tags
   - pip install Cython
@@ -181,6 +118,18 @@
       from_secret: ssh_drone_password
 
 
+- name: notify by email
+  when:
+    status:
+    - failure
+  image: drillster/drone-email
+  settings:
+    host: mail.dessia.tech
+    username: technical@dessia.tech
+    password:
+      from_secret: email_password
+    from: technical@dessia.tech
+
 volumes:
   - name: pip_cache
     host:
