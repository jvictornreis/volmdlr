---
kind: pipeline
type: docker
name: default



steps:
- name: merge master on testing
  image: alpine/git
  when:
    event: push
    branch: master

  commands:
  - cd /tmp
  - git clone $DRONE_GIT_HTTP_URL
  - cd volmdlr
  - git checkout master
  - git fetch origin testing
  - git checkout testing
  - git merge master
  - git push


- name: merge testing on dev
  image: alpine/git
  when:
    event: push
    branch: testing

  commands:
  - cd /tmp
  - git clone $DRONE_GIT_HTTP_URL
  - cd volmdlr
  - git checkout testing
  - git fetch origin dev
  - git checkout dev
  - git merge testing
  - git push


- name: check changelog update
  image: python:3.9
  when:
    event: pull_request

  commands:
    - git fetch origin "$DRONE_TARGET_BRANCH":"refs/remotes/origin/$DRONE_TARGET_BRANCH"
    - git fetch origin pull/$DRONE_PULL_REQUEST/head:refs/remotes/origin/pr/$DRONE_PULL_REQUEST
    - bash code_changelog.sh


- name: check pep8 formatting
  image: python:3.9
  when:
    event:
      exclude:
      - tag
      - push

  commands:
    - pip3 install -U pip autopep8==2.0.0
    - bash code_pep8.sh

  volumes:
    # Mount pip cache from host
    - name: pip_cache
      path: /root/.cache/pip


- name: check code complexity
  image: dessia/python-ci:3.9
  when:
    event:
      exclude:
      - tag
      - push

  commands:
  - pip install numpy Cython>3
  - pip install pylint==2.17.3 pydocstyle==6.3.0 pre-commit shellcheck-py cython-lint pyenchant==3.2.2
  - python code_pylint.py
  - python code_pydocstyle.py
  - pre-commit run -a

  volumes:
    # Mount pip cache from host
    - name: pip_cache
      path: /root/.cache/pip


- name: install, build doc run scripts and tutorials
  image: python:3.9
  when:
    event: push

  commands:
  - git fetch --tags
  - apt-get update && apt-get install -y libgl1  # Add this line to install libgl1
  - pip install .[doc,test]
  - python setup.py build_ext --inplace
  - cd tests
  - coverage run --rcfile=../.coveragerc --data-file=../.coverage --source volmdlr -m unittest discover -v
  - cd ../scripts
  - coverage run --rcfile=../.coveragerc --data-file=../.coverage --source volmdlr -a ci_scripts.py
  - cd ../tutorials
  - coverage run --rcfile=../.coveragerc --data-file=../.coverage --source volmdlr -a ci_tutorials.py
  - cd ../doc
  - make html
  - cd ..
  - coverage json
  - coverage report
  - coverage html
  - python coverage.py

  volumes:
    # Mount pip cache from host
    - name: pip_cache
      path: /root/.cache/pip


# Special step for fork pull request
- name: Fork only; install, build doc run scripts and tutorials
  image: python:3.9
  when:
    event:
      - pull_request

  environment:
    GITHUB_TOKEN:
      from_secret: github_token

  commands:
    - apt-get update && apt-get install -y jq
<<<<<<< HEAD
    - apt-get install -y libgl1
=======
>>>>>>> 9c4c531d
    - |
      api_url="https://api.github.com/repos/${DRONE_REPO}/pulls/${DRONE_PULL_REQUEST}"
      source_repo=$(curl -s -H "Authorization: token $GITHUB_TOKEN" "$api_url" | jq -r .head.repo.full_name)

      echo "Source Repository: $source_repo"
      
      if [ -z "$source_repo" ] || [ "$source_repo" = "null" ]; then
        echo "Failed to fetch source repository. The GitHub token may have expired or lacks the necessary permissions."
        exit 1
      fi
      
      if [ "$source_repo" = "${DRONE_REPO}" ]; then
        echo "Source repo is ${DRONE_REPO}. Skipping step..."
      else
        echo "Source repo is a fork. Performing install, build doc run scripts and tutorials..."
<<<<<<< HEAD
      
=======
        apt-get install -y libgl1
>>>>>>> 9c4c531d
        git fetch --tags
        pip install .[doc,test]
        python setup.py build_ext --inplace
        cd tests
        coverage run --rcfile=../.coveragerc --data-file=../.coverage --source volmdlr -m unittest discover -v
        cd ../scripts
        coverage run --rcfile=../.coveragerc --data-file=../.coverage --source volmdlr -a ci_scripts.py
        cd ../tutorials
        coverage run --rcfile=../.coveragerc --data-file=../.coverage --source volmdlr -a ci_tutorials.py
        cd ../doc
        make html
        cd ..
        coverage json
        coverage report
        coverage html
        python coverage.py
      fi
      

- name: generate sdist
  image: python:3.9
  when:
    branch: master

  commands:
  - git fetch --tags
  - pip install .
  - python setup.py sdist

  volumes:
    # Mount pip cache from host
    - name: pip_cache
      path: /root/.cache/pip


- name: generate bdist_wheel
  image: python:3.9
  when:
      branch: master

  commands:
  - git fetch --tags
  - pip install wheel
  - pip install .
  - python setup.py bdist_wheel

  volumes:
    # Mount pip cache from host
    - name: pip_cache
      path: /root/.cache/pip


- name: upload to pypi
  image: plugins/pypi
  when:
      event: tag

  settings:
    skip_build: True
    username: dessia_tech
    password:
        from_secret: pypi_password


- name: upload_doc_master
  image: appleboy/drone-scp
  when:
    branch: master
    event: push
  settings:
    host: austerlitz.dessia.tech
    target: /var/www/documentation/volmdlr/
    source: doc/build/html/*
    strip_components: 3
    username: drone
    password:
      from_secret: ssh_drone_password


- name: upload coverage
  image: appleboy/drone-scp
  when:
    event: push
  failure: ignore
  settings:
    host: magenta.dessia.tech
    target: /var/www/cdn/volmdlr/coverage/${DRONE_BRANCH}
    source: htmlcov/*
    strip_components: 1
    username: drone
    password:
      from_secret: ssh_drone_password



- name: notify by email
  when:
    event: push
    branch:
      - master
      - dev
    status:
    - failure

  image: drillster/drone-email
  settings:
    host: mail.dessia.tech
    username: technical@dessia.tech
    password:
      from_secret: email_password
    from: technical@dessia.tech

  volumes:
    - name: cache
      path: /root/.cache



volumes:
  - name: pip_cache
    host:
      path: /tmp/cache/drone/pip
  - name: cache
    host:
      path: /tmp/cache/drone<|MERGE_RESOLUTION|>--- conflicted
+++ resolved
@@ -133,10 +133,6 @@
 
   commands:
     - apt-get update && apt-get install -y jq
-<<<<<<< HEAD
-    - apt-get install -y libgl1
-=======
->>>>>>> 9c4c531d
     - |
       api_url="https://api.github.com/repos/${DRONE_REPO}/pulls/${DRONE_PULL_REQUEST}"
       source_repo=$(curl -s -H "Authorization: token $GITHUB_TOKEN" "$api_url" | jq -r .head.repo.full_name)
@@ -152,11 +148,7 @@
         echo "Source repo is ${DRONE_REPO}. Skipping step..."
       else
         echo "Source repo is a fork. Performing install, build doc run scripts and tutorials..."
-<<<<<<< HEAD
-      
-=======
         apt-get install -y libgl1
->>>>>>> 9c4c531d
         git fetch --tags
         pip install .[doc,test]
         python setup.py build_ext --inplace
