--- conflicted
+++ resolved
@@ -3,12 +3,5 @@
 matplotlib
 numpy
 scipy
-<<<<<<< HEAD
-matplotlib
-Cython
 triangle
-geomdl
-gmsh
-=======
-triangle
->>>>>>> 5d1ea26c
+gmsh